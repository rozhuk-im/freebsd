/*-
 * Copyright (c) 1991 Regents of the University of California.
 * All rights reserved.
 * Copyright (c) 1998 Matthew Dillon.  All Rights Reserved.
 *
 * This code is derived from software contributed to Berkeley by
 * The Mach Operating System project at Carnegie-Mellon University.
 *
 * Redistribution and use in source and binary forms, with or without
 * modification, are permitted provided that the following conditions
 * are met:
 * 1. Redistributions of source code must retain the above copyright
 *    notice, this list of conditions and the following disclaimer.
 * 2. Redistributions in binary form must reproduce the above copyright
 *    notice, this list of conditions and the following disclaimer in the
 *    documentation and/or other materials provided with the distribution.
 * 4. Neither the name of the University nor the names of its contributors
 *    may be used to endorse or promote products derived from this software
 *    without specific prior written permission.
 *
 * THIS SOFTWARE IS PROVIDED BY THE REGENTS AND CONTRIBUTORS ``AS IS'' AND
 * ANY EXPRESS OR IMPLIED WARRANTIES, INCLUDING, BUT NOT LIMITED TO, THE
 * IMPLIED WARRANTIES OF MERCHANTABILITY AND FITNESS FOR A PARTICULAR PURPOSE
 * ARE DISCLAIMED.  IN NO EVENT SHALL THE REGENTS OR CONTRIBUTORS BE LIABLE
 * FOR ANY DIRECT, INDIRECT, INCIDENTAL, SPECIAL, EXEMPLARY, OR CONSEQUENTIAL
 * DAMAGES (INCLUDING, BUT NOT LIMITED TO, PROCUREMENT OF SUBSTITUTE GOODS
 * OR SERVICES; LOSS OF USE, DATA, OR PROFITS; OR BUSINESS INTERRUPTION)
 * HOWEVER CAUSED AND ON ANY THEORY OF LIABILITY, WHETHER IN CONTRACT, STRICT
 * LIABILITY, OR TORT (INCLUDING NEGLIGENCE OR OTHERWISE) ARISING IN ANY WAY
 * OUT OF THE USE OF THIS SOFTWARE, EVEN IF ADVISED OF THE POSSIBILITY OF
 * SUCH DAMAGE.
 *
 *	from: @(#)vm_page.c	7.4 (Berkeley) 5/7/91
 */

/*-
 * Copyright (c) 1987, 1990 Carnegie-Mellon University.
 * All rights reserved.
 *
 * Authors: Avadis Tevanian, Jr., Michael Wayne Young
 *
 * Permission to use, copy, modify and distribute this software and
 * its documentation is hereby granted, provided that both the copyright
 * notice and this permission notice appear in all copies of the
 * software, derivative works or modified versions, and any portions
 * thereof, and that both notices appear in supporting documentation.
 *
 * CARNEGIE MELLON ALLOWS FREE USE OF THIS SOFTWARE IN ITS "AS IS"
 * CONDITION.  CARNEGIE MELLON DISCLAIMS ANY LIABILITY OF ANY KIND
 * FOR ANY DAMAGES WHATSOEVER RESULTING FROM THE USE OF THIS SOFTWARE.
 *
 * Carnegie Mellon requests users of this software to return to
 *
 *  Software Distribution Coordinator  or  Software.Distribution@CS.CMU.EDU
 *  School of Computer Science
 *  Carnegie Mellon University
 *  Pittsburgh PA 15213-3890
 *
 * any improvements or extensions that they make and grant Carnegie the
 * rights to redistribute these changes.
 */

/*
 *			GENERAL RULES ON VM_PAGE MANIPULATION
 *
 *	- A page queue lock is required when adding or removing a page from a
 *	  page queue (vm_pagequeues[]), regardless of other locks or the
 *	  busy state of a page.
 *
 *		* In general, no thread besides the page daemon can acquire or
 *		  hold more than one page queue lock at a time.
 *
 *		* The page daemon can acquire and hold any pair of page queue
 *		  locks in any order.
 *
 *	- The object mutex is held when inserting or removing
 *	  pages from an object (vm_page_insert() or vm_page_remove()).
 *
 */

/*
 *	Resident memory management module.
 */

#include <sys/cdefs.h>
__FBSDID("$FreeBSD$");

#include "opt_vm.h"

#include <sys/param.h>
#include <sys/systm.h>
#include <sys/lock.h>
#include <sys/kernel.h>
#include <sys/limits.h>
#include <sys/malloc.h>
#include <sys/msgbuf.h>
#include <sys/mutex.h>
#include <sys/proc.h>
#include <sys/rwlock.h>
#include <sys/sysctl.h>
#include <sys/vmmeter.h>
#include <sys/vnode.h>

#include <vm/vm.h>
#include <vm/pmap.h>
#include <vm/vm_param.h>
#include <vm/vm_kern.h>
#include <vm/vm_object.h>
#include <vm/vm_page.h>
#include <vm/vm_pageout.h>
#include <vm/vm_pager.h>
#include <vm/vm_phys.h>
#include <vm/vm_reserv.h>
#include <vm/vm_extern.h>
#include <vm/uma.h>
#include <vm/uma_int.h>

#include <machine/md_var.h>

/*
 *	Associated with page of user-allocatable memory is a
 *	page structure.
 */

struct vm_pagequeue vm_pagequeues[PQ_COUNT] = {
	[PQ_INACTIVE] = {
		.pq_pl = TAILQ_HEAD_INITIALIZER(
		    vm_pagequeues[PQ_INACTIVE].pq_pl),
		.pq_cnt = &cnt.v_inactive_count,
		.pq_name = "vm inactive pagequeue"
	},
	[PQ_ACTIVE] = {
		.pq_pl = TAILQ_HEAD_INITIALIZER(
		    vm_pagequeues[PQ_ACTIVE].pq_pl),
		.pq_cnt = &cnt.v_active_count,
		.pq_name = "vm active pagequeue"
	}
};
struct mtx_padalign vm_page_queue_free_mtx;

struct mtx_padalign pa_lock[PA_LOCK_COUNT];

vm_page_t vm_page_array;
long vm_page_array_size;
long first_page;
int vm_page_zero_count;

static int boot_pages = UMA_BOOT_PAGES;
TUNABLE_INT("vm.boot_pages", &boot_pages);
SYSCTL_INT(_vm, OID_AUTO, boot_pages, CTLFLAG_RD, &boot_pages, 0,
	"number of pages allocated for bootstrapping the VM system");

static int pa_tryrelock_restart;
SYSCTL_INT(_vm, OID_AUTO, tryrelock_restart, CTLFLAG_RD,
    &pa_tryrelock_restart, 0, "Number of tryrelock restarts");

static uma_zone_t fakepg_zone;

static struct vnode *vm_page_alloc_init(vm_page_t m);
static void vm_page_clear_dirty_mask(vm_page_t m, vm_page_bits_t pagebits);
static void vm_page_enqueue(int queue, vm_page_t m);
static void vm_page_init_fakepg(void *dummy);

SYSINIT(vm_page, SI_SUB_VM, SI_ORDER_SECOND, vm_page_init_fakepg, NULL);

static void
vm_page_init_fakepg(void *dummy)
{

	fakepg_zone = uma_zcreate("fakepg", sizeof(struct vm_page), NULL, NULL,
	    NULL, NULL, UMA_ALIGN_PTR, UMA_ZONE_NOFREE | UMA_ZONE_VM); 
}

/* Make sure that u_long is at least 64 bits when PAGE_SIZE is 32K. */
#if PAGE_SIZE == 32768
#ifdef CTASSERT
CTASSERT(sizeof(u_long) >= 8);
#endif
#endif

/*
 * Try to acquire a physical address lock while a pmap is locked.  If we
 * fail to trylock we unlock and lock the pmap directly and cache the
 * locked pa in *locked.  The caller should then restart their loop in case
 * the virtual to physical mapping has changed.
 */
int
vm_page_pa_tryrelock(pmap_t pmap, vm_paddr_t pa, vm_paddr_t *locked)
{
	vm_paddr_t lockpa;

	lockpa = *locked;
	*locked = pa;
	if (lockpa) {
		PA_LOCK_ASSERT(lockpa, MA_OWNED);
		if (PA_LOCKPTR(pa) == PA_LOCKPTR(lockpa))
			return (0);
		PA_UNLOCK(lockpa);
	}
	if (PA_TRYLOCK(pa))
		return (0);
	PMAP_UNLOCK(pmap);
	atomic_add_int(&pa_tryrelock_restart, 1);
	PA_LOCK(pa);
	PMAP_LOCK(pmap);
	return (EAGAIN);
}

/*
 *	vm_set_page_size:
 *
 *	Sets the page size, perhaps based upon the memory
 *	size.  Must be called before any use of page-size
 *	dependent functions.
 */
void
vm_set_page_size(void)
{
	if (cnt.v_page_size == 0)
		cnt.v_page_size = PAGE_SIZE;
	if (((cnt.v_page_size - 1) & cnt.v_page_size) != 0)
		panic("vm_set_page_size: page size not a power of two");
}

/*
 *	vm_page_blacklist_lookup:
 *
 *	See if a physical address in this page has been listed
 *	in the blacklist tunable.  Entries in the tunable are
 *	separated by spaces or commas.  If an invalid integer is
 *	encountered then the rest of the string is skipped.
 */
static int
vm_page_blacklist_lookup(char *list, vm_paddr_t pa)
{
	vm_paddr_t bad;
	char *cp, *pos;

	for (pos = list; *pos != '\0'; pos = cp) {
		bad = strtoq(pos, &cp, 0);
		if (*cp != '\0') {
			if (*cp == ' ' || *cp == ',') {
				cp++;
				if (cp == pos)
					continue;
			} else
				break;
		}
		if (pa == trunc_page(bad))
			return (1);
	}
	return (0);
}

/*
 *	vm_page_startup:
 *
 *	Initializes the resident memory module.
 *
 *	Allocates memory for the page cells, and
 *	for the object/offset-to-page hash table headers.
 *	Each page cell is initialized and placed on the free list.
 */
vm_offset_t
vm_page_startup(vm_offset_t vaddr)
{
	vm_offset_t mapped;
	vm_paddr_t page_range;
	vm_paddr_t new_end;
	int i;
	vm_paddr_t pa;
	vm_paddr_t last_pa;
	char *list;

	/* the biggest memory array is the second group of pages */
	vm_paddr_t end;
	vm_paddr_t biggestsize;
	vm_paddr_t low_water, high_water;
	int biggestone;

	biggestsize = 0;
	biggestone = 0;
	vaddr = round_page(vaddr);

	for (i = 0; phys_avail[i + 1]; i += 2) {
		phys_avail[i] = round_page(phys_avail[i]);
		phys_avail[i + 1] = trunc_page(phys_avail[i + 1]);
	}

	low_water = phys_avail[0];
	high_water = phys_avail[1];

	for (i = 0; phys_avail[i + 1]; i += 2) {
		vm_paddr_t size = phys_avail[i + 1] - phys_avail[i];

		if (size > biggestsize) {
			biggestone = i;
			biggestsize = size;
		}
		if (phys_avail[i] < low_water)
			low_water = phys_avail[i];
		if (phys_avail[i + 1] > high_water)
			high_water = phys_avail[i + 1];
	}

#ifdef XEN
	low_water = 0;
#endif	

	end = phys_avail[biggestone+1];

	/*
	 * Initialize the page and queue locks.
	 */
	mtx_init(&vm_page_queue_free_mtx, "vm page free queue", NULL, MTX_DEF);
	for (i = 0; i < PA_LOCK_COUNT; i++)
		mtx_init(&pa_lock[i], "vm page", NULL, MTX_DEF);
	for (i = 0; i < PQ_COUNT; i++)
		vm_pagequeue_init_lock(&vm_pagequeues[i]);

	/*
	 * Allocate memory for use when boot strapping the kernel memory
	 * allocator.
	 */
	new_end = end - (boot_pages * UMA_SLAB_SIZE);
	new_end = trunc_page(new_end);
	mapped = pmap_map(&vaddr, new_end, end,
	    VM_PROT_READ | VM_PROT_WRITE);
	bzero((void *)mapped, end - new_end);
	uma_startup((void *)mapped, boot_pages);

#if defined(__amd64__) || defined(__i386__) || defined(__arm__) || \
    defined(__mips__)
	/*
	 * Allocate a bitmap to indicate that a random physical page
	 * needs to be included in a minidump.
	 *
	 * The amd64 port needs this to indicate which direct map pages
	 * need to be dumped, via calls to dump_add_page()/dump_drop_page().
	 *
	 * However, i386 still needs this workspace internally within the
	 * minidump code.  In theory, they are not needed on i386, but are
	 * included should the sf_buf code decide to use them.
	 */
	last_pa = 0;
	for (i = 0; dump_avail[i + 1] != 0; i += 2)
		if (dump_avail[i + 1] > last_pa)
			last_pa = dump_avail[i + 1];
	page_range = last_pa / PAGE_SIZE;
	vm_page_dump_size = round_page(roundup2(page_range, NBBY) / NBBY);
	new_end -= vm_page_dump_size;
	vm_page_dump = (void *)(uintptr_t)pmap_map(&vaddr, new_end,
	    new_end + vm_page_dump_size, VM_PROT_READ | VM_PROT_WRITE);
	bzero((void *)vm_page_dump, vm_page_dump_size);
#endif
#ifdef __amd64__
	/*
	 * Request that the physical pages underlying the message buffer be
	 * included in a crash dump.  Since the message buffer is accessed
	 * through the direct map, they are not automatically included.
	 */
	pa = DMAP_TO_PHYS((vm_offset_t)msgbufp->msg_ptr);
	last_pa = pa + round_page(msgbufsize);
	while (pa < last_pa) {
		dump_add_page(pa);
		pa += PAGE_SIZE;
	}
#endif
	/*
	 * Compute the number of pages of memory that will be available for
	 * use (taking into account the overhead of a page structure per
	 * page).
	 */
	first_page = low_water / PAGE_SIZE;
#ifdef VM_PHYSSEG_SPARSE
	page_range = 0;
	for (i = 0; phys_avail[i + 1] != 0; i += 2)
		page_range += atop(phys_avail[i + 1] - phys_avail[i]);
#elif defined(VM_PHYSSEG_DENSE)
	page_range = high_water / PAGE_SIZE - first_page;
#else
#error "Either VM_PHYSSEG_DENSE or VM_PHYSSEG_SPARSE must be defined."
#endif
	end = new_end;

	/*
	 * Reserve an unmapped guard page to trap access to vm_page_array[-1].
	 */
	vaddr += PAGE_SIZE;

	/*
	 * Initialize the mem entry structures now, and put them in the free
	 * queue.
	 */
	new_end = trunc_page(end - page_range * sizeof(struct vm_page));
	mapped = pmap_map(&vaddr, new_end, end,
	    VM_PROT_READ | VM_PROT_WRITE);
	vm_page_array = (vm_page_t) mapped;
#if VM_NRESERVLEVEL > 0
	/*
	 * Allocate memory for the reservation management system's data
	 * structures.
	 */
	new_end = vm_reserv_startup(&vaddr, new_end, high_water);
#endif
#if defined(__amd64__) || defined(__mips__)
	/*
	 * pmap_map on amd64 and mips can come out of the direct-map, not kvm
	 * like i386, so the pages must be tracked for a crashdump to include
	 * this data.  This includes the vm_page_array and the early UMA
	 * bootstrap pages.
	 */
	for (pa = new_end; pa < phys_avail[biggestone + 1]; pa += PAGE_SIZE)
		dump_add_page(pa);
#endif	
	phys_avail[biggestone + 1] = new_end;

	/*
	 * Clear all of the page structures
	 */
	bzero((caddr_t) vm_page_array, page_range * sizeof(struct vm_page));
	for (i = 0; i < page_range; i++)
		vm_page_array[i].order = VM_NFREEORDER;
	vm_page_array_size = page_range;

	/*
	 * Initialize the physical memory allocator.
	 */
	vm_phys_init();

	/*
	 * Add every available physical page that is not blacklisted to
	 * the free lists.
	 */
	cnt.v_page_count = 0;
	cnt.v_free_count = 0;
	list = getenv("vm.blacklist");
	for (i = 0; phys_avail[i + 1] != 0; i += 2) {
		pa = phys_avail[i];
		last_pa = phys_avail[i + 1];
		while (pa < last_pa) {
			if (list != NULL &&
			    vm_page_blacklist_lookup(list, pa))
				printf("Skipping page with pa 0x%jx\n",
				    (uintmax_t)pa);
			else
				vm_phys_add_page(pa);
			pa += PAGE_SIZE;
		}
	}
	freeenv(list);
#if VM_NRESERVLEVEL > 0
	/*
	 * Initialize the reservation management system.
	 */
	vm_reserv_init();
#endif
	return (vaddr);
}

void
vm_page_reference(vm_page_t m)
{

	vm_page_aflag_set(m, PGA_REFERENCED);
}

void
vm_page_busy(vm_page_t m)
{

	VM_OBJECT_ASSERT_WLOCKED(m->object);
	KASSERT((m->oflags & VPO_BUSY) == 0,
	    ("vm_page_busy: page already busy!!!"));
	m->oflags |= VPO_BUSY;
}

/*
 *      vm_page_flash:
 *
 *      wakeup anyone waiting for the page.
 */
void
vm_page_flash(vm_page_t m)
{

	VM_OBJECT_ASSERT_WLOCKED(m->object);
	if (m->oflags & VPO_WANTED) {
		m->oflags &= ~VPO_WANTED;
		wakeup(m);
	}
}

/*
 *      vm_page_wakeup:
 *
 *      clear the VPO_BUSY flag and wakeup anyone waiting for the
 *      page.
 *
 */
void
vm_page_wakeup(vm_page_t m)
{

	VM_OBJECT_ASSERT_WLOCKED(m->object);
	KASSERT(m->oflags & VPO_BUSY, ("vm_page_wakeup: page not busy!!!"));
	m->oflags &= ~VPO_BUSY;
	vm_page_flash(m);
}

void
vm_page_io_start(vm_page_t m)
{

	VM_OBJECT_ASSERT_WLOCKED(m->object);
	m->busy++;
}

void
vm_page_io_finish(vm_page_t m)
{

	VM_OBJECT_ASSERT_WLOCKED(m->object);
	KASSERT(m->busy > 0, ("vm_page_io_finish: page %p is not busy", m));
	m->busy--;
	if (m->busy == 0)
		vm_page_flash(m);
}

/*
 * Keep page from being freed by the page daemon
 * much of the same effect as wiring, except much lower
 * overhead and should be used only for *very* temporary
 * holding ("wiring").
 */
void
vm_page_hold(vm_page_t mem)
{

	vm_page_lock_assert(mem, MA_OWNED);
        mem->hold_count++;
}

void
vm_page_unhold(vm_page_t mem)
{

	vm_page_lock_assert(mem, MA_OWNED);
	--mem->hold_count;
	KASSERT(mem->hold_count >= 0, ("vm_page_unhold: hold count < 0!!!"));
	if (mem->hold_count == 0 && (mem->flags & PG_UNHOLDFREE) != 0)
		vm_page_free_toq(mem);
}

/*
 *	vm_page_unhold_pages:
 *
 *	Unhold each of the pages that is referenced by the given array.
 */ 
void
vm_page_unhold_pages(vm_page_t *ma, int count)
{
	struct mtx *mtx, *new_mtx;

	mtx = NULL;
	for (; count != 0; count--) {
		/*
		 * Avoid releasing and reacquiring the same page lock.
		 */
		new_mtx = vm_page_lockptr(*ma);
		if (mtx != new_mtx) {
			if (mtx != NULL)
				mtx_unlock(mtx);
			mtx = new_mtx;
			mtx_lock(mtx);
		}
		vm_page_unhold(*ma);
		ma++;
	}
	if (mtx != NULL)
		mtx_unlock(mtx);
}

vm_page_t
PHYS_TO_VM_PAGE(vm_paddr_t pa)
{
	vm_page_t m;

#ifdef VM_PHYSSEG_SPARSE
	m = vm_phys_paddr_to_vm_page(pa);
	if (m == NULL)
		m = vm_phys_fictitious_to_vm_page(pa);
	return (m);
#elif defined(VM_PHYSSEG_DENSE)
	long pi;

	pi = atop(pa);
	if (pi >= first_page && (pi - first_page) < vm_page_array_size) {
		m = &vm_page_array[pi - first_page];
		return (m);
	}
	return (vm_phys_fictitious_to_vm_page(pa));
#else
#error "Either VM_PHYSSEG_DENSE or VM_PHYSSEG_SPARSE must be defined."
#endif
}

/*
 *	vm_page_getfake:
 *
 *	Create a fictitious page with the specified physical address and
 *	memory attribute.  The memory attribute is the only the machine-
 *	dependent aspect of a fictitious page that must be initialized.
 */
vm_page_t
vm_page_getfake(vm_paddr_t paddr, vm_memattr_t memattr)
{
	vm_page_t m;

	m = uma_zalloc(fakepg_zone, M_WAITOK | M_ZERO);
	vm_page_initfake(m, paddr, memattr);
	return (m);
}

void
vm_page_initfake(vm_page_t m, vm_paddr_t paddr, vm_memattr_t memattr)
{

	if ((m->flags & PG_FICTITIOUS) != 0) {
		/*
		 * The page's memattr might have changed since the
		 * previous initialization.  Update the pmap to the
		 * new memattr.
		 */
		goto memattr;
	}
	m->phys_addr = paddr;
	m->queue = PQ_NONE;
	/* Fictitious pages don't use "segind". */
	m->flags = PG_FICTITIOUS;
	/* Fictitious pages don't use "order" or "pool". */
	m->oflags = VPO_BUSY | VPO_UNMANAGED;
	m->wire_count = 1;
memattr:
	pmap_page_set_memattr(m, memattr);
}

/*
 *	vm_page_putfake:
 *
 *	Release a fictitious page.
 */
void
vm_page_putfake(vm_page_t m)
{

	KASSERT((m->oflags & VPO_UNMANAGED) != 0, ("managed %p", m));
	KASSERT((m->flags & PG_FICTITIOUS) != 0,
	    ("vm_page_putfake: bad page %p", m));
	uma_zfree(fakepg_zone, m);
}

/*
 *	vm_page_updatefake:
 *
 *	Update the given fictitious page to the specified physical address and
 *	memory attribute.
 */
void
vm_page_updatefake(vm_page_t m, vm_paddr_t paddr, vm_memattr_t memattr)
{

	KASSERT((m->flags & PG_FICTITIOUS) != 0,
	    ("vm_page_updatefake: bad page %p", m));
	m->phys_addr = paddr;
	pmap_page_set_memattr(m, memattr);
}

/*
 *	vm_page_free:
 *
 *	Free a page.
 */
void
vm_page_free(vm_page_t m)
{

	m->flags &= ~PG_ZERO;
	vm_page_free_toq(m);
}

/*
 *	vm_page_free_zero:
 *
 *	Free a page to the zerod-pages queue
 */
void
vm_page_free_zero(vm_page_t m)
{

	m->flags |= PG_ZERO;
	vm_page_free_toq(m);
}

/*
 * Unbusy and handle the page queueing for a page from the VOP_GETPAGES()
 * array which is not the request page.
 */
void
vm_page_readahead_finish(vm_page_t m)
{

	if (m->valid != 0) {
		/*
		 * Since the page is not the requested page, whether
		 * it should be activated or deactivated is not
		 * obvious.  Empirical results have shown that
		 * deactivating the page is usually the best choice,
		 * unless the page is wanted by another thread.
		 */
		if (m->oflags & VPO_WANTED) {
			vm_page_lock(m);
			vm_page_activate(m);
			vm_page_unlock(m);
		} else {
			vm_page_lock(m);
			vm_page_deactivate(m);
			vm_page_unlock(m);
		}
		vm_page_wakeup(m);
	} else {
		/*
		 * Free the completely invalid page.  Such page state
		 * occurs due to the short read operation which did
		 * not covered our page at all, or in case when a read
		 * error happens.
		 */
		vm_page_lock(m);
		vm_page_free(m);
		vm_page_unlock(m);
	}
}

/*
 *	vm_page_sleep:
 *
 *	Sleep and release the page lock.
 *
 *	The object containing the given page must be locked.
 */
void
vm_page_sleep(vm_page_t m, const char *msg)
{

	VM_OBJECT_ASSERT_WLOCKED(m->object);
	if (mtx_owned(vm_page_lockptr(m)))
		vm_page_unlock(m);

	/*
	 * It's possible that while we sleep, the page will get
	 * unbusied and freed.  If we are holding the object
	 * lock, we will assume we hold a reference to the object
	 * such that even if m->object changes, we can re-lock
	 * it.
	 */
	m->oflags |= VPO_WANTED;
	VM_OBJECT_SLEEP(m->object, m, PVM, msg, 0);
}

/*
 *	vm_page_dirty_KBI:		[ internal use only ]
 *
 *	Set all bits in the page's dirty field.
 *
 *	The object containing the specified page must be locked if the
 *	call is made from the machine-independent layer.
 *
 *	See vm_page_clear_dirty_mask().
 *
 *	This function should only be called by vm_page_dirty().
 */
void
vm_page_dirty_KBI(vm_page_t m)
{

	/* These assertions refer to this operation by its public name. */
	KASSERT((m->flags & PG_CACHED) == 0,
	    ("vm_page_dirty: page in cache!"));
	KASSERT(!VM_PAGE_IS_FREE(m),
	    ("vm_page_dirty: page is free!"));
	KASSERT(m->valid == VM_PAGE_BITS_ALL,
	    ("vm_page_dirty: page is invalid!"));
	m->dirty = VM_PAGE_BITS_ALL;
}

/*
 *	vm_page_splay:
 *
 *	Implements Sleator and Tarjan's top-down splay algorithm.  Returns
 *	the vm_page containing the given pindex.  If, however, that
 *	pindex is not found in the vm_object, returns a vm_page that is
 *	adjacent to the pindex, coming before or after it.
 */
vm_page_t
vm_page_splay(vm_pindex_t pindex, vm_page_t root)
{
	struct vm_page dummy;
	vm_page_t lefttreemax, righttreemin, y;

	if (root == NULL)
		return (root);
	lefttreemax = righttreemin = &dummy;
	for (;; root = y) {
		if (pindex < root->pindex) {
			if ((y = root->left) == NULL)
				break;
			if (pindex < y->pindex) {
				/* Rotate right. */
				root->left = y->right;
				y->right = root;
				root = y;
				if ((y = root->left) == NULL)
					break;
			}
			/* Link into the new root's right tree. */
			righttreemin->left = root;
			righttreemin = root;
		} else if (pindex > root->pindex) {
			if ((y = root->right) == NULL)
				break;
			if (pindex > y->pindex) {
				/* Rotate left. */
				root->right = y->left;
				y->left = root;
				root = y;
				if ((y = root->right) == NULL)
					break;
			}
			/* Link into the new root's left tree. */
			lefttreemax->right = root;
			lefttreemax = root;
		} else
			break;
	}
	/* Assemble the new root. */
	lefttreemax->right = root->left;
	righttreemin->left = root->right;
	root->left = dummy.right;
	root->right = dummy.left;
	return (root);
}

/*
 *	vm_page_insert:		[ internal use only ]
 *
 *	Inserts the given mem entry into the object and object list.
 *
 *	The pagetables are not updated but will presumably fault the page
 *	in if necessary, or if a kernel page the caller will at some point
 *	enter the page into the kernel's pmap.  We are not allowed to sleep
 *	here so we *can't* do this anyway.
 *
 *	The object must be locked.
 */
void
vm_page_insert(vm_page_t m, vm_object_t object, vm_pindex_t pindex)
{
	vm_page_t root;

	VM_OBJECT_ASSERT_WLOCKED(object);
	if (m->object != NULL)
		panic("vm_page_insert: page already inserted");

	/*
	 * Record the object/offset pair in this page
	 */
	m->object = object;
	m->pindex = pindex;

	/*
	 * Now link into the object's ordered list of backed pages.
	 */
	root = object->root;
	if (root == NULL) {
		m->left = NULL;
		m->right = NULL;
		TAILQ_INSERT_TAIL(&object->memq, m, listq);
	} else {
		root = vm_page_splay(pindex, root);
		if (pindex < root->pindex) {
			m->left = root->left;
			m->right = root;
			root->left = NULL;
			TAILQ_INSERT_BEFORE(root, m, listq);
		} else if (pindex == root->pindex)
			panic("vm_page_insert: offset already allocated");
		else {
			m->right = root->right;
			m->left = root;
			root->right = NULL;
			TAILQ_INSERT_AFTER(&object->memq, root, m, listq);
		}
	}
	object->root = m;

	/*
	 * Show that the object has one more resident page.
	 */
	object->resident_page_count++;

	/*
	 * Hold the vnode until the last page is released.
	 */
	if (object->resident_page_count == 1 && object->type == OBJT_VNODE)
		vhold(object->handle);

	/*
	 * Since we are inserting a new and possibly dirty page,
	 * update the object's OBJ_MIGHTBEDIRTY flag.
	 */
	if (pmap_page_is_write_mapped(m))
		vm_object_set_writeable_dirty(object);
}

/*
 *	vm_page_remove:
 *
 *	Removes the given mem entry from the object/offset-page
 *	table and the object page list, but do not invalidate/terminate
 *	the backing store.
 *
 *	The underlying pmap entry (if any) is NOT removed here.
 *
 *	The object must be locked.  The page must be locked if it is managed.
 */
void
vm_page_remove(vm_page_t m)
{
	vm_object_t object;
	vm_page_t next, prev, root;

	if ((m->oflags & VPO_UNMANAGED) == 0)
		vm_page_lock_assert(m, MA_OWNED);
	if ((object = m->object) == NULL)
		return;
	VM_OBJECT_ASSERT_WLOCKED(object);
	if (m->oflags & VPO_BUSY) {
		m->oflags &= ~VPO_BUSY;
		vm_page_flash(m);
	}

	/*
	 * Now remove from the object's list of backed pages.
	 */
	if ((next = TAILQ_NEXT(m, listq)) != NULL && next->left == m) {
		/*
		 * Since the page's successor in the list is also its parent
		 * in the tree, its right subtree must be empty.
		 */
		next->left = m->left;
		KASSERT(m->right == NULL,
		    ("vm_page_remove: page %p has right child", m));
	} else if ((prev = TAILQ_PREV(m, pglist, listq)) != NULL &&
	    prev->right == m) {
		/*
		 * Since the page's predecessor in the list is also its parent
		 * in the tree, its left subtree must be empty.
		 */
		KASSERT(m->left == NULL,
		    ("vm_page_remove: page %p has left child", m));
		prev->right = m->right;
	} else {
		if (m != object->root)
			vm_page_splay(m->pindex, object->root);
		if (m->left == NULL)
			root = m->right;
		else if (m->right == NULL)
			root = m->left;
		else {
			/*
			 * Move the page's successor to the root, because
			 * pages are usually removed in ascending order.
			 */
			if (m->right != next)
				vm_page_splay(m->pindex, m->right);
			next->left = m->left;
			root = next;
		}
		object->root = root;
	}
	TAILQ_REMOVE(&object->memq, m, listq);

	/*
	 * And show that the object has one fewer resident page.
	 */
	object->resident_page_count--;

	/*
	 * The vnode may now be recycled.
	 */
	if (object->resident_page_count == 0 && object->type == OBJT_VNODE)
		vdrop(object->handle);

	m->object = NULL;
}

/*
 *	vm_page_lookup:
 *
 *	Returns the page associated with the object/offset
 *	pair specified; if none is found, NULL is returned.
 *
 *	The object must be locked.
 */
vm_page_t
vm_page_lookup(vm_object_t object, vm_pindex_t pindex)
{
	vm_page_t m;

	VM_OBJECT_ASSERT_WLOCKED(object);
	if ((m = object->root) != NULL && m->pindex != pindex) {
		m = vm_page_splay(pindex, m);
		if ((object->root = m)->pindex != pindex)
			m = NULL;
	}
	return (m);
}

/*
 *	vm_page_find_least:
 *
 *	Returns the page associated with the object with least pindex
 *	greater than or equal to the parameter pindex, or NULL.
 *
 *	The object must be locked.
 */
vm_page_t
vm_page_find_least(vm_object_t object, vm_pindex_t pindex)
{
	vm_page_t m;

	VM_OBJECT_ASSERT_WLOCKED(object);
	if ((m = TAILQ_FIRST(&object->memq)) != NULL) {
		if (m->pindex < pindex) {
			m = vm_page_splay(pindex, object->root);
			if ((object->root = m)->pindex < pindex)
				m = TAILQ_NEXT(m, listq);
		}
	}
	return (m);
}

/*
 * Returns the given page's successor (by pindex) within the object if it is
 * resident; if none is found, NULL is returned.
 *
 * The object must be locked.
 */
vm_page_t
vm_page_next(vm_page_t m)
{
	vm_page_t next;

	VM_OBJECT_ASSERT_WLOCKED(m->object);
	if ((next = TAILQ_NEXT(m, listq)) != NULL &&
	    next->pindex != m->pindex + 1)
		next = NULL;
	return (next);
}

/*
 * Returns the given page's predecessor (by pindex) within the object if it is
 * resident; if none is found, NULL is returned.
 *
 * The object must be locked.
 */
vm_page_t
vm_page_prev(vm_page_t m)
{
	vm_page_t prev;

	VM_OBJECT_ASSERT_WLOCKED(m->object);
	if ((prev = TAILQ_PREV(m, pglist, listq)) != NULL &&
	    prev->pindex != m->pindex - 1)
		prev = NULL;
	return (prev);
}

/*
 *	vm_page_rename:
 *
 *	Move the given memory entry from its
 *	current object to the specified target object/offset.
 *
 *	Note: swap associated with the page must be invalidated by the move.  We
 *	      have to do this for several reasons:  (1) we aren't freeing the
 *	      page, (2) we are dirtying the page, (3) the VM system is probably
 *	      moving the page from object A to B, and will then later move
 *	      the backing store from A to B and we can't have a conflict.
 *
 *	Note: we *always* dirty the page.  It is necessary both for the
 *	      fact that we moved it, and because we may be invalidating
 *	      swap.  If the page is on the cache, we have to deactivate it
 *	      or vm_page_dirty() will panic.  Dirty pages are not allowed
 *	      on the cache.
 *
 *	The objects must be locked.  The page must be locked if it is managed.
 */
void
vm_page_rename(vm_page_t m, vm_object_t new_object, vm_pindex_t new_pindex)
{

	vm_page_remove(m);
	vm_page_insert(m, new_object, new_pindex);
	vm_page_dirty(m);
}

/*
 *	Convert all of the given object's cached pages that have a
 *	pindex within the given range into free pages.  If the value
 *	zero is given for "end", then the range's upper bound is
 *	infinity.  If the given object is backed by a vnode and it
 *	transitions from having one or more cached pages to none, the
 *	vnode's hold count is reduced. 
 */
void
vm_page_cache_free(vm_object_t object, vm_pindex_t start, vm_pindex_t end)
{
	vm_page_t m, m_next;
	boolean_t empty;

	mtx_lock(&vm_page_queue_free_mtx);
	if (__predict_false(vm_object_cache_is_empty(object))) {
		mtx_unlock(&vm_page_queue_free_mtx);
		return;
	}
	m = object->cache = vm_page_splay(start, object->cache);
	if (m->pindex < start) {
		if (m->right == NULL)
			m = NULL;
		else {
			m_next = vm_page_splay(start, m->right);
			m_next->left = m;
			m->right = NULL;
			m = object->cache = m_next;
		}
	}

	/*
	 * At this point, "m" is either (1) a reference to the page
	 * with the least pindex that is greater than or equal to
	 * "start" or (2) NULL.
	 */
	for (; m != NULL && (m->pindex < end || end == 0); m = m_next) {
		/*
		 * Find "m"'s successor and remove "m" from the
		 * object's cache.
		 */
		if (m->right == NULL) {
			object->cache = m->left;
			m_next = NULL;
		} else {
			m_next = vm_page_splay(start, m->right);
			m_next->left = m->left;
			object->cache = m_next;
		}
		/* Convert "m" to a free page. */
		m->object = NULL;
		m->valid = 0;
		/* Clear PG_CACHED and set PG_FREE. */
		m->flags ^= PG_CACHED | PG_FREE;
		KASSERT((m->flags & (PG_CACHED | PG_FREE)) == PG_FREE,
		    ("vm_page_cache_free: page %p has inconsistent flags", m));
		cnt.v_cache_count--;
		cnt.v_free_count++;
	}
	empty = vm_object_cache_is_empty(object);
	mtx_unlock(&vm_page_queue_free_mtx);
	if (object->type == OBJT_VNODE && empty)
		vdrop(object->handle);
}

/*
 *	Returns the cached page that is associated with the given
 *	object and offset.  If, however, none exists, returns NULL.
 *
 *	The free page queue must be locked.
 */
static inline vm_page_t
vm_page_cache_lookup(vm_object_t object, vm_pindex_t pindex)
{
	vm_page_t m;

	mtx_assert(&vm_page_queue_free_mtx, MA_OWNED);
	if ((m = object->cache) != NULL && m->pindex != pindex) {
		m = vm_page_splay(pindex, m);
		if ((object->cache = m)->pindex != pindex)
			m = NULL;
	}
	return (m);
}

/*
 *	Remove the given cached page from its containing object's
 *	collection of cached pages.
 *
 *	The free page queue must be locked.
 */
static void
vm_page_cache_remove(vm_page_t m)
{
	vm_object_t object;
	vm_page_t root;

	mtx_assert(&vm_page_queue_free_mtx, MA_OWNED);
	KASSERT((m->flags & PG_CACHED) != 0,
	    ("vm_page_cache_remove: page %p is not cached", m));
	object = m->object;
	if (m != object->cache) {
		root = vm_page_splay(m->pindex, object->cache);
		KASSERT(root == m,
		    ("vm_page_cache_remove: page %p is not cached in object %p",
		    m, object));
	}
	if (m->left == NULL)
		root = m->right;
	else if (m->right == NULL)
		root = m->left;
	else {
		root = vm_page_splay(m->pindex, m->left);
		root->right = m->right;
	}
	object->cache = root;
	m->object = NULL;
	cnt.v_cache_count--;
}

/*
 *	Transfer all of the cached pages with offset greater than or
 *	equal to 'offidxstart' from the original object's cache to the
 *	new object's cache.  However, any cached pages with offset
 *	greater than or equal to the new object's size are kept in the
 *	original object.  Initially, the new object's cache must be
 *	empty.  Offset 'offidxstart' in the original object must
 *	correspond to offset zero in the new object.
 *
 *	The new object must be locked.
 */
void
vm_page_cache_transfer(vm_object_t orig_object, vm_pindex_t offidxstart,
    vm_object_t new_object)
{
	vm_page_t m, m_next;

	/*
	 * Insertion into an object's collection of cached pages
	 * requires the object to be locked.  In contrast, removal does
	 * not.
	 */
<<<<<<< HEAD
	VM_OBJECT_LOCK_ASSERT(new_object, MA_OWNED);
	KASSERT(vm_object_cache_is_empty(new_object),
=======
	VM_OBJECT_ASSERT_WLOCKED(new_object);
	KASSERT(new_object->cache == NULL,
>>>>>>> 49c58547
	    ("vm_page_cache_transfer: object %p has cached pages",
	    new_object));
	mtx_lock(&vm_page_queue_free_mtx);
	if ((m = orig_object->cache) != NULL) {
		/*
		 * Transfer all of the pages with offset greater than or
		 * equal to 'offidxstart' from the original object's
		 * cache to the new object's cache.
		 */
		m = vm_page_splay(offidxstart, m);
		if (m->pindex < offidxstart) {
			orig_object->cache = m;
			new_object->cache = m->right;
			m->right = NULL;
		} else {
			orig_object->cache = m->left;
			new_object->cache = m;
			m->left = NULL;
		}
		while ((m = new_object->cache) != NULL) {
			if ((m->pindex - offidxstart) >= new_object->size) {
				/*
				 * Return all of the cached pages with
				 * offset greater than or equal to the
				 * new object's size to the original
				 * object's cache. 
				 */
				new_object->cache = m->left;
				m->left = orig_object->cache;
				orig_object->cache = m;
				break;
			}
			m_next = vm_page_splay(m->pindex, m->right);
			/* Update the page's object and offset. */
			m->object = new_object;
			m->pindex -= offidxstart;
			if (m_next == NULL)
				break;
			m->right = NULL;
			m_next->left = m;
			new_object->cache = m_next;
		}
		KASSERT(vm_object_cache_is_empty(new_object) ||
		    new_object->type == OBJT_SWAP,
		    ("vm_page_cache_transfer: object %p's type is incompatible"
		    " with cached pages", new_object));
	}
	mtx_unlock(&vm_page_queue_free_mtx);
}

/*
 *	Returns TRUE if a cached page is associated with the given object and
 *	offset, and FALSE otherwise.
 *
 *	The object must be locked.
 */
boolean_t
vm_page_is_cached(vm_object_t object, vm_pindex_t pindex)
{
	vm_page_t m;

	/*
	 * Insertion into an object's collection of cached pages requires the
	 * object to be locked.  Therefore, if the object is locked and the
	 * object's collection is empty, there is no need to acquire the free
	 * page queues lock in order to prove that the specified page doesn't
	 * exist.
	 */
<<<<<<< HEAD
	VM_OBJECT_LOCK_ASSERT(object, MA_OWNED);
	if (__predict_true(vm_object_cache_is_empty(object)))
=======
	VM_OBJECT_ASSERT_WLOCKED(object);
	if (__predict_true(object->cache == NULL))
>>>>>>> 49c58547
		return (FALSE);
	mtx_lock(&vm_page_queue_free_mtx);
	m = vm_page_cache_lookup(object, pindex);
	mtx_unlock(&vm_page_queue_free_mtx);
	return (m != NULL);
}

/*
 *	vm_page_alloc:
 *
 *	Allocate and return a page that is associated with the specified
 *	object and offset pair.  By default, this page has the flag VPO_BUSY
 *	set.
 *
 *	The caller must always specify an allocation class.
 *
 *	allocation classes:
 *	VM_ALLOC_NORMAL		normal process request
 *	VM_ALLOC_SYSTEM		system *really* needs a page
 *	VM_ALLOC_INTERRUPT	interrupt time request
 *
 *	optional allocation flags:
 *	VM_ALLOC_COUNT(number)	the number of additional pages that the caller
 *				intends to allocate
 *	VM_ALLOC_IFCACHED	return page only if it is cached
 *	VM_ALLOC_IFNOTCACHED	return NULL, do not reactivate if the page
 *				is cached
 *	VM_ALLOC_NOBUSY		do not set the flag VPO_BUSY on the page
 *	VM_ALLOC_NODUMP		do not include the page in a kernel core dump
 *	VM_ALLOC_NOOBJ		page is not associated with an object and
 *				should not have the flag VPO_BUSY set
 *	VM_ALLOC_WIRED		wire the allocated page
 *	VM_ALLOC_ZERO		prefer a zeroed page
 *
 *	This routine may not sleep.
 */
vm_page_t
vm_page_alloc(vm_object_t object, vm_pindex_t pindex, int req)
{
	struct vnode *vp = NULL;
	vm_object_t m_object;
	vm_page_t m;
	int flags, req_class;

	KASSERT((object != NULL) == ((req & VM_ALLOC_NOOBJ) == 0),
	    ("vm_page_alloc: inconsistent object/req"));
	if (object != NULL)
		VM_OBJECT_ASSERT_WLOCKED(object);

	req_class = req & VM_ALLOC_CLASS_MASK;

	/*
	 * The page daemon is allowed to dig deeper into the free page list.
	 */
	if (curproc == pageproc && req_class != VM_ALLOC_INTERRUPT)
		req_class = VM_ALLOC_SYSTEM;

	mtx_lock(&vm_page_queue_free_mtx);
	if (cnt.v_free_count + cnt.v_cache_count > cnt.v_free_reserved ||
	    (req_class == VM_ALLOC_SYSTEM &&
	    cnt.v_free_count + cnt.v_cache_count > cnt.v_interrupt_free_min) ||
	    (req_class == VM_ALLOC_INTERRUPT &&
	    cnt.v_free_count + cnt.v_cache_count > 0)) {
		/*
		 * Allocate from the free queue if the number of free pages
		 * exceeds the minimum for the request class.
		 */
		if (object != NULL &&
		    (m = vm_page_cache_lookup(object, pindex)) != NULL) {
			if ((req & VM_ALLOC_IFNOTCACHED) != 0) {
				mtx_unlock(&vm_page_queue_free_mtx);
				return (NULL);
			}
			if (vm_phys_unfree_page(m))
				vm_phys_set_pool(VM_FREEPOOL_DEFAULT, m, 0);
#if VM_NRESERVLEVEL > 0
			else if (!vm_reserv_reactivate_page(m))
#else
			else
#endif
				panic("vm_page_alloc: cache page %p is missing"
				    " from the free queue", m);
		} else if ((req & VM_ALLOC_IFCACHED) != 0) {
			mtx_unlock(&vm_page_queue_free_mtx);
			return (NULL);
#if VM_NRESERVLEVEL > 0
		} else if (object == NULL || (object->flags & (OBJ_COLORED |
		    OBJ_FICTITIOUS)) != OBJ_COLORED ||
		    (m = vm_reserv_alloc_page(object, pindex)) == NULL) {
#else
		} else {
#endif
			m = vm_phys_alloc_pages(object != NULL ?
			    VM_FREEPOOL_DEFAULT : VM_FREEPOOL_DIRECT, 0);
#if VM_NRESERVLEVEL > 0
			if (m == NULL && vm_reserv_reclaim_inactive()) {
				m = vm_phys_alloc_pages(object != NULL ?
				    VM_FREEPOOL_DEFAULT : VM_FREEPOOL_DIRECT,
				    0);
			}
#endif
		}
	} else {
		/*
		 * Not allocatable, give up.
		 */
		mtx_unlock(&vm_page_queue_free_mtx);
		atomic_add_int(&vm_pageout_deficit,
		    max((u_int)req >> VM_ALLOC_COUNT_SHIFT, 1));
		pagedaemon_wakeup();
		return (NULL);
	}

	/*
	 *  At this point we had better have found a good page.
	 */
	KASSERT(m != NULL, ("vm_page_alloc: missing page"));
	KASSERT(m->queue == PQ_NONE,
	    ("vm_page_alloc: page %p has unexpected queue %d", m, m->queue));
	KASSERT(m->wire_count == 0, ("vm_page_alloc: page %p is wired", m));
	KASSERT(m->hold_count == 0, ("vm_page_alloc: page %p is held", m));
	KASSERT(m->busy == 0, ("vm_page_alloc: page %p is busy", m));
	KASSERT(m->dirty == 0, ("vm_page_alloc: page %p is dirty", m));
	KASSERT(pmap_page_get_memattr(m) == VM_MEMATTR_DEFAULT,
	    ("vm_page_alloc: page %p has unexpected memattr %d", m,
	    pmap_page_get_memattr(m)));
	if ((m->flags & PG_CACHED) != 0) {
		KASSERT((m->flags & PG_ZERO) == 0,
		    ("vm_page_alloc: cached page %p is PG_ZERO", m));
		KASSERT(m->valid != 0,
		    ("vm_page_alloc: cached page %p is invalid", m));
		if (m->object == object && m->pindex == pindex)
	  		cnt.v_reactivated++;
		else
			m->valid = 0;
		m_object = m->object;
		vm_page_cache_remove(m);
		if (m_object->type == OBJT_VNODE &&
		    vm_object_cache_is_empty(m_object))
			vp = m_object->handle;
	} else {
		KASSERT(VM_PAGE_IS_FREE(m),
		    ("vm_page_alloc: page %p is not free", m));
		KASSERT(m->valid == 0,
		    ("vm_page_alloc: free page %p is valid", m));
		cnt.v_free_count--;
	}

	/*
	 * Only the PG_ZERO flag is inherited.  The PG_CACHED or PG_FREE flag
	 * must be cleared before the free page queues lock is released.
	 */
	flags = 0;
	if (m->flags & PG_ZERO) {
		vm_page_zero_count--;
		if (req & VM_ALLOC_ZERO)
			flags = PG_ZERO;
	}
	if (req & VM_ALLOC_NODUMP)
		flags |= PG_NODUMP;
	m->flags = flags;
	mtx_unlock(&vm_page_queue_free_mtx);
	m->aflags = 0;
	m->oflags = object == NULL || (object->flags & OBJ_UNMANAGED) != 0 ?
	    VPO_UNMANAGED : 0;
	if ((req & (VM_ALLOC_NOBUSY | VM_ALLOC_NOOBJ)) == 0)
		m->oflags |= VPO_BUSY;
	if (req & VM_ALLOC_WIRED) {
		/*
		 * The page lock is not required for wiring a page until that
		 * page is inserted into the object.
		 */
		atomic_add_int(&cnt.v_wire_count, 1);
		m->wire_count = 1;
	}
	m->act_count = 0;

	if (object != NULL) {
		/* Ignore device objects; the pager sets "memattr" for them. */
		if (object->memattr != VM_MEMATTR_DEFAULT &&
		    (object->flags & OBJ_FICTITIOUS) == 0)
			pmap_page_set_memattr(m, object->memattr);
		vm_page_insert(m, object, pindex);
	} else
		m->pindex = pindex;

	/*
	 * The following call to vdrop() must come after the above call
	 * to vm_page_insert() in case both affect the same object and
	 * vnode.  Otherwise, the affected vnode's hold count could
	 * temporarily become zero.
	 */
	if (vp != NULL)
		vdrop(vp);

	/*
	 * Don't wakeup too often - wakeup the pageout daemon when
	 * we would be nearly out of memory.
	 */
	if (vm_paging_needed())
		pagedaemon_wakeup();

	return (m);
}

/*
 *	vm_page_alloc_contig:
 *
 *	Allocate a contiguous set of physical pages of the given size "npages"
 *	from the free lists.  All of the physical pages must be at or above
 *	the given physical address "low" and below the given physical address
 *	"high".  The given value "alignment" determines the alignment of the
 *	first physical page in the set.  If the given value "boundary" is
 *	non-zero, then the set of physical pages cannot cross any physical
 *	address boundary that is a multiple of that value.  Both "alignment"
 *	and "boundary" must be a power of two.
 *
 *	If the specified memory attribute, "memattr", is VM_MEMATTR_DEFAULT,
 *	then the memory attribute setting for the physical pages is configured
 *	to the object's memory attribute setting.  Otherwise, the memory
 *	attribute setting for the physical pages is configured to "memattr",
 *	overriding the object's memory attribute setting.  However, if the
 *	object's memory attribute setting is not VM_MEMATTR_DEFAULT, then the
 *	memory attribute setting for the physical pages cannot be configured
 *	to VM_MEMATTR_DEFAULT.
 *
 *	The caller must always specify an allocation class.
 *
 *	allocation classes:
 *	VM_ALLOC_NORMAL		normal process request
 *	VM_ALLOC_SYSTEM		system *really* needs a page
 *	VM_ALLOC_INTERRUPT	interrupt time request
 *
 *	optional allocation flags:
 *	VM_ALLOC_NOBUSY		do not set the flag VPO_BUSY on the page
 *	VM_ALLOC_NOOBJ		page is not associated with an object and
 *				should not have the flag VPO_BUSY set
 *	VM_ALLOC_WIRED		wire the allocated page
 *	VM_ALLOC_ZERO		prefer a zeroed page
 *
 *	This routine may not sleep.
 */
vm_page_t
vm_page_alloc_contig(vm_object_t object, vm_pindex_t pindex, int req,
    u_long npages, vm_paddr_t low, vm_paddr_t high, u_long alignment,
    vm_paddr_t boundary, vm_memattr_t memattr)
{
	struct vnode *drop;
	vm_page_t deferred_vdrop_list, m, m_ret;
	u_int flags, oflags;
	int req_class;

	KASSERT((object != NULL) == ((req & VM_ALLOC_NOOBJ) == 0),
	    ("vm_page_alloc_contig: inconsistent object/req"));
	if (object != NULL) {
		VM_OBJECT_ASSERT_WLOCKED(object);
		KASSERT(object->type == OBJT_PHYS,
		    ("vm_page_alloc_contig: object %p isn't OBJT_PHYS",
		    object));
	}
	KASSERT(npages > 0, ("vm_page_alloc_contig: npages is zero"));
	req_class = req & VM_ALLOC_CLASS_MASK;

	/*
	 * The page daemon is allowed to dig deeper into the free page list.
	 */
	if (curproc == pageproc && req_class != VM_ALLOC_INTERRUPT)
		req_class = VM_ALLOC_SYSTEM;

	deferred_vdrop_list = NULL;
	mtx_lock(&vm_page_queue_free_mtx);
	if (cnt.v_free_count + cnt.v_cache_count >= npages +
	    cnt.v_free_reserved || (req_class == VM_ALLOC_SYSTEM &&
	    cnt.v_free_count + cnt.v_cache_count >= npages +
	    cnt.v_interrupt_free_min) || (req_class == VM_ALLOC_INTERRUPT &&
	    cnt.v_free_count + cnt.v_cache_count >= npages)) {
#if VM_NRESERVLEVEL > 0
retry:
		if (object == NULL || (object->flags & OBJ_COLORED) == 0 ||
		    (m_ret = vm_reserv_alloc_contig(object, pindex, npages,
		    low, high, alignment, boundary)) == NULL)
#endif
			m_ret = vm_phys_alloc_contig(npages, low, high,
			    alignment, boundary);
	} else {
		mtx_unlock(&vm_page_queue_free_mtx);
		atomic_add_int(&vm_pageout_deficit, npages);
		pagedaemon_wakeup();
		return (NULL);
	}
	if (m_ret != NULL)
		for (m = m_ret; m < &m_ret[npages]; m++) {
			drop = vm_page_alloc_init(m);
			if (drop != NULL) {
				/*
				 * Enqueue the vnode for deferred vdrop().
				 *
				 * Once the pages are removed from the free
				 * page list, "pageq" can be safely abused to
				 * construct a short-lived list of vnodes.
				 */
				m->pageq.tqe_prev = (void *)drop;
				m->pageq.tqe_next = deferred_vdrop_list;
				deferred_vdrop_list = m;
			}
		}
	else {
#if VM_NRESERVLEVEL > 0
		if (vm_reserv_reclaim_contig(npages, low, high, alignment,
		    boundary))
			goto retry;
#endif
	}
	mtx_unlock(&vm_page_queue_free_mtx);
	if (m_ret == NULL)
		return (NULL);

	/*
	 * Initialize the pages.  Only the PG_ZERO flag is inherited.
	 */
	flags = 0;
	if ((req & VM_ALLOC_ZERO) != 0)
		flags = PG_ZERO;
	if ((req & VM_ALLOC_NODUMP) != 0)
		flags |= PG_NODUMP;
	if ((req & VM_ALLOC_WIRED) != 0)
		atomic_add_int(&cnt.v_wire_count, npages);
	oflags = VPO_UNMANAGED;
	if (object != NULL) {
		if ((req & VM_ALLOC_NOBUSY) == 0)
			oflags |= VPO_BUSY;
		if (object->memattr != VM_MEMATTR_DEFAULT &&
		    memattr == VM_MEMATTR_DEFAULT)
			memattr = object->memattr;
	}
	for (m = m_ret; m < &m_ret[npages]; m++) {
		m->aflags = 0;
		m->flags = (m->flags | PG_NODUMP) & flags;
		if ((req & VM_ALLOC_WIRED) != 0)
			m->wire_count = 1;
		/* Unmanaged pages don't use "act_count". */
		m->oflags = oflags;
		if (memattr != VM_MEMATTR_DEFAULT)
			pmap_page_set_memattr(m, memattr);
		if (object != NULL)
			vm_page_insert(m, object, pindex);
		else
			m->pindex = pindex;
		pindex++;
	}
	while (deferred_vdrop_list != NULL) {
		vdrop((struct vnode *)deferred_vdrop_list->pageq.tqe_prev);
		deferred_vdrop_list = deferred_vdrop_list->pageq.tqe_next;
	}
	if (vm_paging_needed())
		pagedaemon_wakeup();
	return (m_ret);
}

/*
 * Initialize a page that has been freshly dequeued from a freelist.
 * The caller has to drop the vnode returned, if it is not NULL.
 *
 * This function may only be used to initialize unmanaged pages.
 *
 * To be called with vm_page_queue_free_mtx held.
 */
static struct vnode *
vm_page_alloc_init(vm_page_t m)
{
	struct vnode *drop;
	vm_object_t m_object;

	KASSERT(m->queue == PQ_NONE,
	    ("vm_page_alloc_init: page %p has unexpected queue %d",
	    m, m->queue));
	KASSERT(m->wire_count == 0,
	    ("vm_page_alloc_init: page %p is wired", m));
	KASSERT(m->hold_count == 0,
	    ("vm_page_alloc_init: page %p is held", m));
	KASSERT(m->busy == 0,
	    ("vm_page_alloc_init: page %p is busy", m));
	KASSERT(m->dirty == 0,
	    ("vm_page_alloc_init: page %p is dirty", m));
	KASSERT(pmap_page_get_memattr(m) == VM_MEMATTR_DEFAULT,
	    ("vm_page_alloc_init: page %p has unexpected memattr %d",
	    m, pmap_page_get_memattr(m)));
	mtx_assert(&vm_page_queue_free_mtx, MA_OWNED);
	drop = NULL;
	if ((m->flags & PG_CACHED) != 0) {
		KASSERT((m->flags & PG_ZERO) == 0,
		    ("vm_page_alloc_init: cached page %p is PG_ZERO", m));
		m->valid = 0;
		m_object = m->object;
		vm_page_cache_remove(m);
		if (m_object->type == OBJT_VNODE &&
		    vm_object_cache_is_empty(m_object))
			drop = m_object->handle;
	} else {
		KASSERT(VM_PAGE_IS_FREE(m),
		    ("vm_page_alloc_init: page %p is not free", m));
		KASSERT(m->valid == 0,
		    ("vm_page_alloc_init: free page %p is valid", m));
		cnt.v_free_count--;
		if ((m->flags & PG_ZERO) != 0)
			vm_page_zero_count--;
	}
	/* Don't clear the PG_ZERO flag; we'll need it later. */
	m->flags &= PG_ZERO;
	return (drop);
}

/*
 * 	vm_page_alloc_freelist:
 *
 *	Allocate a physical page from the specified free page list.
 *
 *	The caller must always specify an allocation class.
 *
 *	allocation classes:
 *	VM_ALLOC_NORMAL		normal process request
 *	VM_ALLOC_SYSTEM		system *really* needs a page
 *	VM_ALLOC_INTERRUPT	interrupt time request
 *
 *	optional allocation flags:
 *	VM_ALLOC_COUNT(number)	the number of additional pages that the caller
 *				intends to allocate
 *	VM_ALLOC_WIRED		wire the allocated page
 *	VM_ALLOC_ZERO		prefer a zeroed page
 *
 *	This routine may not sleep.
 */
vm_page_t
vm_page_alloc_freelist(int flind, int req)
{
	struct vnode *drop;
	vm_page_t m;
	u_int flags;
	int req_class;

	req_class = req & VM_ALLOC_CLASS_MASK;

	/*
	 * The page daemon is allowed to dig deeper into the free page list.
	 */
	if (curproc == pageproc && req_class != VM_ALLOC_INTERRUPT)
		req_class = VM_ALLOC_SYSTEM;

	/*
	 * Do not allocate reserved pages unless the req has asked for it.
	 */
	mtx_lock(&vm_page_queue_free_mtx);
	if (cnt.v_free_count + cnt.v_cache_count > cnt.v_free_reserved ||
	    (req_class == VM_ALLOC_SYSTEM &&
	    cnt.v_free_count + cnt.v_cache_count > cnt.v_interrupt_free_min) ||
	    (req_class == VM_ALLOC_INTERRUPT &&
	    cnt.v_free_count + cnt.v_cache_count > 0))
		m = vm_phys_alloc_freelist_pages(flind, VM_FREEPOOL_DIRECT, 0);
	else {
		mtx_unlock(&vm_page_queue_free_mtx);
		atomic_add_int(&vm_pageout_deficit,
		    max((u_int)req >> VM_ALLOC_COUNT_SHIFT, 1));
		pagedaemon_wakeup();
		return (NULL);
	}
	if (m == NULL) {
		mtx_unlock(&vm_page_queue_free_mtx);
		return (NULL);
	}
	drop = vm_page_alloc_init(m);
	mtx_unlock(&vm_page_queue_free_mtx);

	/*
	 * Initialize the page.  Only the PG_ZERO flag is inherited.
	 */
	m->aflags = 0;
	flags = 0;
	if ((req & VM_ALLOC_ZERO) != 0)
		flags = PG_ZERO;
	m->flags &= flags;
	if ((req & VM_ALLOC_WIRED) != 0) {
		/*
		 * The page lock is not required for wiring a page that does
		 * not belong to an object.
		 */
		atomic_add_int(&cnt.v_wire_count, 1);
		m->wire_count = 1;
	}
	/* Unmanaged pages don't use "act_count". */
	m->oflags = VPO_UNMANAGED;
	if (drop != NULL)
		vdrop(drop);
	if (vm_paging_needed())
		pagedaemon_wakeup();
	return (m);
}

/*
 *	vm_wait:	(also see VM_WAIT macro)
 *
 *	Sleep until free pages are available for allocation.
 *	- Called in various places before memory allocations.
 */
void
vm_wait(void)
{

	mtx_lock(&vm_page_queue_free_mtx);
	if (curproc == pageproc) {
		vm_pageout_pages_needed = 1;
		msleep(&vm_pageout_pages_needed, &vm_page_queue_free_mtx,
		    PDROP | PSWP, "VMWait", 0);
	} else {
		if (!vm_pages_needed) {
			vm_pages_needed = 1;
			wakeup(&vm_pages_needed);
		}
		msleep(&cnt.v_free_count, &vm_page_queue_free_mtx, PDROP | PVM,
		    "vmwait", 0);
	}
}

/*
 *	vm_waitpfault:	(also see VM_WAITPFAULT macro)
 *
 *	Sleep until free pages are available for allocation.
 *	- Called only in vm_fault so that processes page faulting
 *	  can be easily tracked.
 *	- Sleeps at a lower priority than vm_wait() so that vm_wait()ing
 *	  processes will be able to grab memory first.  Do not change
 *	  this balance without careful testing first.
 */
void
vm_waitpfault(void)
{

	mtx_lock(&vm_page_queue_free_mtx);
	if (!vm_pages_needed) {
		vm_pages_needed = 1;
		wakeup(&vm_pages_needed);
	}
	msleep(&cnt.v_free_count, &vm_page_queue_free_mtx, PDROP | PUSER,
	    "pfault", 0);
}

/*
 *	vm_page_dequeue:
 *
 *	Remove the given page from its current page queue.
 *
 *	The page must be locked.
 */
void
vm_page_dequeue(vm_page_t m)
{
	struct vm_pagequeue *pq;

	vm_page_lock_assert(m, MA_OWNED);
	KASSERT(m->queue != PQ_NONE,
	    ("vm_page_dequeue: page %p is not queued", m));
	pq = &vm_pagequeues[m->queue];
	vm_pagequeue_lock(pq);
	m->queue = PQ_NONE;
	TAILQ_REMOVE(&pq->pq_pl, m, pageq);
	(*pq->pq_cnt)--;
	vm_pagequeue_unlock(pq);
}

/*
 *	vm_page_dequeue_locked:
 *
 *	Remove the given page from its current page queue.
 *
 *	The page and page queue must be locked.
 */
void
vm_page_dequeue_locked(vm_page_t m)
{
	struct vm_pagequeue *pq;

	vm_page_lock_assert(m, MA_OWNED);
	pq = &vm_pagequeues[m->queue];
	vm_pagequeue_assert_locked(pq);
	m->queue = PQ_NONE;
	TAILQ_REMOVE(&pq->pq_pl, m, pageq);
	(*pq->pq_cnt)--;
}

/*
 *	vm_page_enqueue:
 *
 *	Add the given page to the specified page queue.
 *
 *	The page must be locked.
 */
static void
vm_page_enqueue(int queue, vm_page_t m)
{
	struct vm_pagequeue *pq;

	vm_page_lock_assert(m, MA_OWNED);
	pq = &vm_pagequeues[queue];
	vm_pagequeue_lock(pq);
	m->queue = queue;
	TAILQ_INSERT_TAIL(&pq->pq_pl, m, pageq);
	++*pq->pq_cnt;
	vm_pagequeue_unlock(pq);
}

/*
 *	vm_page_requeue:
 *
 *	Move the given page to the tail of its current page queue.
 *
 *	The page must be locked.
 */
void
vm_page_requeue(vm_page_t m)
{
	struct vm_pagequeue *pq;

	vm_page_lock_assert(m, MA_OWNED);
	KASSERT(m->queue != PQ_NONE,
	    ("vm_page_requeue: page %p is not queued", m));
	pq = &vm_pagequeues[m->queue];
	vm_pagequeue_lock(pq);
	TAILQ_REMOVE(&pq->pq_pl, m, pageq);
	TAILQ_INSERT_TAIL(&pq->pq_pl, m, pageq);
	vm_pagequeue_unlock(pq);
}

/*
 *	vm_page_requeue_locked:
 *
 *	Move the given page to the tail of its current page queue.
 *
 *	The page queue must be locked.
 */
void
vm_page_requeue_locked(vm_page_t m)
{
	struct vm_pagequeue *pq;

	KASSERT(m->queue != PQ_NONE,
	    ("vm_page_requeue_locked: page %p is not queued", m));
	pq = &vm_pagequeues[m->queue];
	vm_pagequeue_assert_locked(pq);
	TAILQ_REMOVE(&pq->pq_pl, m, pageq);
	TAILQ_INSERT_TAIL(&pq->pq_pl, m, pageq);
}

/*
 *	vm_page_activate:
 *
 *	Put the specified page on the active list (if appropriate).
 *	Ensure that act_count is at least ACT_INIT but do not otherwise
 *	mess with it.
 *
 *	The page must be locked.
 */
void
vm_page_activate(vm_page_t m)
{
	int queue;

	vm_page_lock_assert(m, MA_OWNED);
	VM_OBJECT_ASSERT_WLOCKED(m->object);
	if ((queue = m->queue) != PQ_ACTIVE) {
		if (m->wire_count == 0 && (m->oflags & VPO_UNMANAGED) == 0) {
			if (m->act_count < ACT_INIT)
				m->act_count = ACT_INIT;
			if (queue != PQ_NONE)
				vm_page_dequeue(m);
			vm_page_enqueue(PQ_ACTIVE, m);
		} else
			KASSERT(queue == PQ_NONE,
			    ("vm_page_activate: wired page %p is queued", m));
	} else {
		if (m->act_count < ACT_INIT)
			m->act_count = ACT_INIT;
	}
}

/*
 *	vm_page_free_wakeup:
 *
 *	Helper routine for vm_page_free_toq() and vm_page_cache().  This
 *	routine is called when a page has been added to the cache or free
 *	queues.
 *
 *	The page queues must be locked.
 */
static inline void
vm_page_free_wakeup(void)
{

	mtx_assert(&vm_page_queue_free_mtx, MA_OWNED);
	/*
	 * if pageout daemon needs pages, then tell it that there are
	 * some free.
	 */
	if (vm_pageout_pages_needed &&
	    cnt.v_cache_count + cnt.v_free_count >= cnt.v_pageout_free_min) {
		wakeup(&vm_pageout_pages_needed);
		vm_pageout_pages_needed = 0;
	}
	/*
	 * wakeup processes that are waiting on memory if we hit a
	 * high water mark. And wakeup scheduler process if we have
	 * lots of memory. this process will swapin processes.
	 */
	if (vm_pages_needed && !vm_page_count_min()) {
		vm_pages_needed = 0;
		wakeup(&cnt.v_free_count);
	}
}

/*
 *	vm_page_free_toq:
 *
 *	Returns the given page to the free list,
 *	disassociating it with any VM object.
 *
 *	The object must be locked.  The page must be locked if it is managed.
 */
void
vm_page_free_toq(vm_page_t m)
{

	if ((m->oflags & VPO_UNMANAGED) == 0) {
		vm_page_lock_assert(m, MA_OWNED);
		KASSERT(!pmap_page_is_mapped(m),
		    ("vm_page_free_toq: freeing mapped page %p", m));
	} else
		KASSERT(m->queue == PQ_NONE,
		    ("vm_page_free_toq: unmanaged page %p is queued", m));
	PCPU_INC(cnt.v_tfree);

	if (VM_PAGE_IS_FREE(m))
		panic("vm_page_free: freeing free page %p", m);
	else if (m->busy != 0)
		panic("vm_page_free: freeing busy page %p", m);

	/*
	 * Unqueue, then remove page.  Note that we cannot destroy
	 * the page here because we do not want to call the pager's
	 * callback routine until after we've put the page on the
	 * appropriate free queue.
	 */
	vm_page_remque(m);
	vm_page_remove(m);

	/*
	 * If fictitious remove object association and
	 * return, otherwise delay object association removal.
	 */
	if ((m->flags & PG_FICTITIOUS) != 0) {
		return;
	}

	m->valid = 0;
	vm_page_undirty(m);

	if (m->wire_count != 0)
		panic("vm_page_free: freeing wired page %p", m);
	if (m->hold_count != 0) {
		m->flags &= ~PG_ZERO;
		KASSERT((m->flags & PG_UNHOLDFREE) == 0,
		    ("vm_page_free: freeing PG_UNHOLDFREE page %p", m));
		m->flags |= PG_UNHOLDFREE;
	} else {
		/*
		 * Restore the default memory attribute to the page.
		 */
		if (pmap_page_get_memattr(m) != VM_MEMATTR_DEFAULT)
			pmap_page_set_memattr(m, VM_MEMATTR_DEFAULT);

		/*
		 * Insert the page into the physical memory allocator's
		 * cache/free page queues.
		 */
		mtx_lock(&vm_page_queue_free_mtx);
		m->flags |= PG_FREE;
		cnt.v_free_count++;
#if VM_NRESERVLEVEL > 0
		if (!vm_reserv_free_page(m))
#else
		if (TRUE)
#endif
			vm_phys_free_pages(m, 0);
		if ((m->flags & PG_ZERO) != 0)
			++vm_page_zero_count;
		else
			vm_page_zero_idle_wakeup();
		vm_page_free_wakeup();
		mtx_unlock(&vm_page_queue_free_mtx);
	}
}

/*
 *	vm_page_wire:
 *
 *	Mark this page as wired down by yet
 *	another map, removing it from paging queues
 *	as necessary.
 *
 *	If the page is fictitious, then its wire count must remain one.
 *
 *	The page must be locked.
 */
void
vm_page_wire(vm_page_t m)
{

	/*
	 * Only bump the wire statistics if the page is not already wired,
	 * and only unqueue the page if it is on some queue (if it is unmanaged
	 * it is already off the queues).
	 */
	vm_page_lock_assert(m, MA_OWNED);
	if ((m->flags & PG_FICTITIOUS) != 0) {
		KASSERT(m->wire_count == 1,
		    ("vm_page_wire: fictitious page %p's wire count isn't one",
		    m));
		return;
	}
	if (m->wire_count == 0) {
		KASSERT((m->oflags & VPO_UNMANAGED) == 0 ||
		    m->queue == PQ_NONE,
		    ("vm_page_wire: unmanaged page %p is queued", m));
		vm_page_remque(m);
		atomic_add_int(&cnt.v_wire_count, 1);
	}
	m->wire_count++;
	KASSERT(m->wire_count != 0, ("vm_page_wire: wire_count overflow m=%p", m));
}

/*
 * vm_page_unwire:
 *
 * Release one wiring of the specified page, potentially enabling it to be
 * paged again.  If paging is enabled, then the value of the parameter
 * "activate" determines to which queue the page is added.  If "activate" is
 * non-zero, then the page is added to the active queue.  Otherwise, it is
 * added to the inactive queue.
 *
 * However, unless the page belongs to an object, it is not enqueued because
 * it cannot be paged out.
 *
 * If a page is fictitious, then its wire count must alway be one.
 *
 * A managed page must be locked.
 */
void
vm_page_unwire(vm_page_t m, int activate)
{

	if ((m->oflags & VPO_UNMANAGED) == 0)
		vm_page_lock_assert(m, MA_OWNED);
	if ((m->flags & PG_FICTITIOUS) != 0) {
		KASSERT(m->wire_count == 1,
	    ("vm_page_unwire: fictitious page %p's wire count isn't one", m));
		return;
	}
	if (m->wire_count > 0) {
		m->wire_count--;
		if (m->wire_count == 0) {
			atomic_subtract_int(&cnt.v_wire_count, 1);
			if ((m->oflags & VPO_UNMANAGED) != 0 ||
			    m->object == NULL)
				return;
			if (!activate)
				m->flags &= ~PG_WINATCFLS;
			vm_page_enqueue(activate ? PQ_ACTIVE : PQ_INACTIVE, m);
		}
	} else
		panic("vm_page_unwire: page %p's wire count is zero", m);
}

/*
 * Move the specified page to the inactive queue.
 *
 * Many pages placed on the inactive queue should actually go
 * into the cache, but it is difficult to figure out which.  What
 * we do instead, if the inactive target is well met, is to put
 * clean pages at the head of the inactive queue instead of the tail.
 * This will cause them to be moved to the cache more quickly and
 * if not actively re-referenced, reclaimed more quickly.  If we just
 * stick these pages at the end of the inactive queue, heavy filesystem
 * meta-data accesses can cause an unnecessary paging load on memory bound 
 * processes.  This optimization causes one-time-use metadata to be
 * reused more quickly.
 *
 * Normally athead is 0 resulting in LRU operation.  athead is set
 * to 1 if we want this page to be 'as if it were placed in the cache',
 * except without unmapping it from the process address space.
 *
 * The page must be locked.
 */
static inline void
_vm_page_deactivate(vm_page_t m, int athead)
{
	struct vm_pagequeue *pq;
	int queue;

	vm_page_lock_assert(m, MA_OWNED);

	/*
	 * Ignore if already inactive.
	 */
	if ((queue = m->queue) == PQ_INACTIVE)
		return;
	if (m->wire_count == 0 && (m->oflags & VPO_UNMANAGED) == 0) {
		if (queue != PQ_NONE)
			vm_page_dequeue(m);
		m->flags &= ~PG_WINATCFLS;
		pq = &vm_pagequeues[PQ_INACTIVE];
		vm_pagequeue_lock(pq);
		m->queue = PQ_INACTIVE;
		if (athead)
			TAILQ_INSERT_HEAD(&pq->pq_pl, m, pageq);
		else
			TAILQ_INSERT_TAIL(&pq->pq_pl, m, pageq);
		cnt.v_inactive_count++;
		vm_pagequeue_unlock(pq);
	}
}

/*
 * Move the specified page to the inactive queue.
 *
 * The page must be locked.
 */
void
vm_page_deactivate(vm_page_t m)
{

	_vm_page_deactivate(m, 0);
}

/*
 * vm_page_try_to_cache:
 *
 * Returns 0 on failure, 1 on success
 */
int
vm_page_try_to_cache(vm_page_t m)
{

	vm_page_lock_assert(m, MA_OWNED);
	VM_OBJECT_ASSERT_WLOCKED(m->object);
	if (m->dirty || m->hold_count || m->busy || m->wire_count ||
	    (m->oflags & (VPO_BUSY | VPO_UNMANAGED)) != 0)
		return (0);
	pmap_remove_all(m);
	if (m->dirty)
		return (0);
	vm_page_cache(m);
	return (1);
}

/*
 * vm_page_try_to_free()
 *
 *	Attempt to free the page.  If we cannot free it, we do nothing.
 *	1 is returned on success, 0 on failure.
 */
int
vm_page_try_to_free(vm_page_t m)
{

	vm_page_lock_assert(m, MA_OWNED);
	if (m->object != NULL)
		VM_OBJECT_ASSERT_WLOCKED(m->object);
	if (m->dirty || m->hold_count || m->busy || m->wire_count ||
	    (m->oflags & (VPO_BUSY | VPO_UNMANAGED)) != 0)
		return (0);
	pmap_remove_all(m);
	if (m->dirty)
		return (0);
	vm_page_free(m);
	return (1);
}

/*
 * vm_page_cache
 *
 * Put the specified page onto the page cache queue (if appropriate).
 *
 * The object and page must be locked.
 */
void
vm_page_cache(vm_page_t m)
{
	vm_object_t object;
	vm_page_t next, prev, root;

	vm_page_lock_assert(m, MA_OWNED);
	object = m->object;
	VM_OBJECT_ASSERT_WLOCKED(object);
	if ((m->oflags & (VPO_UNMANAGED | VPO_BUSY)) || m->busy ||
	    m->hold_count || m->wire_count)
		panic("vm_page_cache: attempting to cache busy page");
	KASSERT(!pmap_page_is_mapped(m),
	    ("vm_page_cache: page %p is mapped", m));
	KASSERT(m->dirty == 0, ("vm_page_cache: page %p is dirty", m));
	if (m->valid == 0 || object->type == OBJT_DEFAULT ||
	    (object->type == OBJT_SWAP &&
	    !vm_pager_has_page(object, m->pindex, NULL, NULL))) {
		/*
		 * Hypothesis: A cache-elgible page belonging to a
		 * default object or swap object but without a backing
		 * store must be zero filled.
		 */
		vm_page_free(m);
		return;
	}
	KASSERT((m->flags & PG_CACHED) == 0,
	    ("vm_page_cache: page %p is already cached", m));
	PCPU_INC(cnt.v_tcached);

	/*
	 * Remove the page from the paging queues.
	 */
	vm_page_remque(m);

	/*
	 * Remove the page from the object's collection of resident
	 * pages. 
	 */
	if ((next = TAILQ_NEXT(m, listq)) != NULL && next->left == m) {
		/*
		 * Since the page's successor in the list is also its parent
		 * in the tree, its right subtree must be empty.
		 */
		next->left = m->left;
		KASSERT(m->right == NULL,
		    ("vm_page_cache: page %p has right child", m));
	} else if ((prev = TAILQ_PREV(m, pglist, listq)) != NULL &&
	    prev->right == m) {
		/*
		 * Since the page's predecessor in the list is also its parent
		 * in the tree, its left subtree must be empty.
		 */
		KASSERT(m->left == NULL,
		    ("vm_page_cache: page %p has left child", m));
		prev->right = m->right;
	} else {
		if (m != object->root)
			vm_page_splay(m->pindex, object->root);
		if (m->left == NULL)
			root = m->right;
		else if (m->right == NULL)
			root = m->left;
		else {
			/*
			 * Move the page's successor to the root, because
			 * pages are usually removed in ascending order.
			 */
			if (m->right != next)
				vm_page_splay(m->pindex, m->right);
			next->left = m->left;
			root = next;
		}
		object->root = root;
	}
	TAILQ_REMOVE(&object->memq, m, listq);
	object->resident_page_count--;

	/*
	 * Restore the default memory attribute to the page.
	 */
	if (pmap_page_get_memattr(m) != VM_MEMATTR_DEFAULT)
		pmap_page_set_memattr(m, VM_MEMATTR_DEFAULT);

	/*
	 * Insert the page into the object's collection of cached pages
	 * and the physical memory allocator's cache/free page queues.
	 */
	m->flags &= ~PG_ZERO;
	mtx_lock(&vm_page_queue_free_mtx);
	m->flags |= PG_CACHED;
	cnt.v_cache_count++;
	root = object->cache;
	if (root == NULL) {
		m->left = NULL;
		m->right = NULL;
	} else {
		root = vm_page_splay(m->pindex, root);
		if (m->pindex < root->pindex) {
			m->left = root->left;
			m->right = root;
			root->left = NULL;
		} else if (__predict_false(m->pindex == root->pindex))
			panic("vm_page_cache: offset already cached");
		else {
			m->right = root->right;
			m->left = root;
			root->right = NULL;
		}
	}
	object->cache = m;
#if VM_NRESERVLEVEL > 0
	if (!vm_reserv_free_page(m)) {
#else
	if (TRUE) {
#endif
		vm_phys_set_pool(VM_FREEPOOL_CACHE, m, 0);
		vm_phys_free_pages(m, 0);
	}
	vm_page_free_wakeup();
	mtx_unlock(&vm_page_queue_free_mtx);

	/*
	 * Increment the vnode's hold count if this is the object's only
	 * cached page.  Decrement the vnode's hold count if this was
	 * the object's only resident page.
	 */
	if (object->type == OBJT_VNODE) {
		if (root == NULL && object->resident_page_count != 0)
			vhold(object->handle);
		else if (root != NULL && object->resident_page_count == 0)
			vdrop(object->handle);
	}
}

/*
 * vm_page_dontneed
 *
 *	Cache, deactivate, or do nothing as appropriate.  This routine
 *	is typically used by madvise() MADV_DONTNEED.
 *
 *	Generally speaking we want to move the page into the cache so
 *	it gets reused quickly.  However, this can result in a silly syndrome
 *	due to the page recycling too quickly.  Small objects will not be
 *	fully cached.  On the otherhand, if we move the page to the inactive
 *	queue we wind up with a problem whereby very large objects 
 *	unnecessarily blow away our inactive and cache queues.
 *
 *	The solution is to move the pages based on a fixed weighting.  We
 *	either leave them alone, deactivate them, or move them to the cache,
 *	where moving them to the cache has the highest weighting.
 *	By forcing some pages into other queues we eventually force the
 *	system to balance the queues, potentially recovering other unrelated
 *	space from active.  The idea is to not force this to happen too
 *	often.
 *
 *	The object and page must be locked.
 */
void
vm_page_dontneed(vm_page_t m)
{
	int dnw;
	int head;

	vm_page_lock_assert(m, MA_OWNED);
	VM_OBJECT_ASSERT_WLOCKED(m->object);
	dnw = PCPU_GET(dnweight);
	PCPU_INC(dnweight);

	/*
	 * Occasionally leave the page alone.
	 */
	if ((dnw & 0x01F0) == 0 || m->queue == PQ_INACTIVE) {
		if (m->act_count >= ACT_INIT)
			--m->act_count;
		return;
	}

	/*
	 * Clear any references to the page.  Otherwise, the page daemon will
	 * immediately reactivate the page.
	 *
	 * Perform the pmap_clear_reference() first.  Otherwise, a concurrent
	 * pmap operation, such as pmap_remove(), could clear a reference in
	 * the pmap and set PGA_REFERENCED on the page before the
	 * pmap_clear_reference() had completed.  Consequently, the page would
	 * appear referenced based upon an old reference that occurred before
	 * this function ran.
	 */
	pmap_clear_reference(m);
	vm_page_aflag_clear(m, PGA_REFERENCED);

	if (m->dirty == 0 && pmap_is_modified(m))
		vm_page_dirty(m);

	if (m->dirty || (dnw & 0x0070) == 0) {
		/*
		 * Deactivate the page 3 times out of 32.
		 */
		head = 0;
	} else {
		/*
		 * Cache the page 28 times out of every 32.  Note that
		 * the page is deactivated instead of cached, but placed
		 * at the head of the queue instead of the tail.
		 */
		head = 1;
	}
	_vm_page_deactivate(m, head);
}

/*
 * Grab a page, waiting until we are waken up due to the page
 * changing state.  We keep on waiting, if the page continues
 * to be in the object.  If the page doesn't exist, first allocate it
 * and then conditionally zero it.
 *
 * The caller must always specify the VM_ALLOC_RETRY flag.  This is intended
 * to facilitate its eventual removal.
 *
 * This routine may sleep.
 *
 * The object must be locked on entry.  The lock will, however, be released
 * and reacquired if the routine sleeps.
 */
vm_page_t
vm_page_grab(vm_object_t object, vm_pindex_t pindex, int allocflags)
{
	vm_page_t m;

	VM_OBJECT_ASSERT_WLOCKED(object);
	KASSERT((allocflags & VM_ALLOC_RETRY) != 0,
	    ("vm_page_grab: VM_ALLOC_RETRY is required"));
retrylookup:
	if ((m = vm_page_lookup(object, pindex)) != NULL) {
		if ((m->oflags & VPO_BUSY) != 0 ||
		    ((allocflags & VM_ALLOC_IGN_SBUSY) == 0 && m->busy != 0)) {
			/*
			 * Reference the page before unlocking and
			 * sleeping so that the page daemon is less
			 * likely to reclaim it.
			 */
			vm_page_aflag_set(m, PGA_REFERENCED);
			vm_page_sleep(m, "pgrbwt");
			goto retrylookup;
		} else {
			if ((allocflags & VM_ALLOC_WIRED) != 0) {
				vm_page_lock(m);
				vm_page_wire(m);
				vm_page_unlock(m);
			}
			if ((allocflags & VM_ALLOC_NOBUSY) == 0)
				vm_page_busy(m);
			return (m);
		}
	}
	m = vm_page_alloc(object, pindex, allocflags & ~(VM_ALLOC_RETRY |
	    VM_ALLOC_IGN_SBUSY));
	if (m == NULL) {
		VM_OBJECT_WUNLOCK(object);
		VM_WAIT;
		VM_OBJECT_WLOCK(object);
		goto retrylookup;
	} else if (m->valid != 0)
		return (m);
	if (allocflags & VM_ALLOC_ZERO && (m->flags & PG_ZERO) == 0)
		pmap_zero_page(m);
	return (m);
}

/*
 * Mapping function for valid or dirty bits in a page.
 *
 * Inputs are required to range within a page.
 */
vm_page_bits_t
vm_page_bits(int base, int size)
{
	int first_bit;
	int last_bit;

	KASSERT(
	    base + size <= PAGE_SIZE,
	    ("vm_page_bits: illegal base/size %d/%d", base, size)
	);

	if (size == 0)		/* handle degenerate case */
		return (0);

	first_bit = base >> DEV_BSHIFT;
	last_bit = (base + size - 1) >> DEV_BSHIFT;

	return (((vm_page_bits_t)2 << last_bit) -
	    ((vm_page_bits_t)1 << first_bit));
}

/*
 *	vm_page_set_valid_range:
 *
 *	Sets portions of a page valid.  The arguments are expected
 *	to be DEV_BSIZE aligned but if they aren't the bitmap is inclusive
 *	of any partial chunks touched by the range.  The invalid portion of
 *	such chunks will be zeroed.
 *
 *	(base + size) must be less then or equal to PAGE_SIZE.
 */
void
vm_page_set_valid_range(vm_page_t m, int base, int size)
{
	int endoff, frag;

	VM_OBJECT_ASSERT_WLOCKED(m->object);
	if (size == 0)	/* handle degenerate case */
		return;

	/*
	 * If the base is not DEV_BSIZE aligned and the valid
	 * bit is clear, we have to zero out a portion of the
	 * first block.
	 */
	if ((frag = base & ~(DEV_BSIZE - 1)) != base &&
	    (m->valid & (1 << (base >> DEV_BSHIFT))) == 0)
		pmap_zero_page_area(m, frag, base - frag);

	/*
	 * If the ending offset is not DEV_BSIZE aligned and the 
	 * valid bit is clear, we have to zero out a portion of
	 * the last block.
	 */
	endoff = base + size;
	if ((frag = endoff & ~(DEV_BSIZE - 1)) != endoff &&
	    (m->valid & (1 << (endoff >> DEV_BSHIFT))) == 0)
		pmap_zero_page_area(m, endoff,
		    DEV_BSIZE - (endoff & (DEV_BSIZE - 1)));

	/*
	 * Assert that no previously invalid block that is now being validated
	 * is already dirty. 
	 */
	KASSERT((~m->valid & vm_page_bits(base, size) & m->dirty) == 0,
	    ("vm_page_set_valid_range: page %p is dirty", m));

	/*
	 * Set valid bits inclusive of any overlap.
	 */
	m->valid |= vm_page_bits(base, size);
}

/*
 * Clear the given bits from the specified page's dirty field.
 */
static __inline void
vm_page_clear_dirty_mask(vm_page_t m, vm_page_bits_t pagebits)
{
	uintptr_t addr;
#if PAGE_SIZE < 16384
	int shift;
#endif

	/*
	 * If the object is locked and the page is neither VPO_BUSY nor
	 * write mapped, then the page's dirty field cannot possibly be
	 * set by a concurrent pmap operation.
	 */
	VM_OBJECT_ASSERT_WLOCKED(m->object);
	if ((m->oflags & VPO_BUSY) == 0 && !pmap_page_is_write_mapped(m))
		m->dirty &= ~pagebits;
	else {
		/*
		 * The pmap layer can call vm_page_dirty() without
		 * holding a distinguished lock.  The combination of
		 * the object's lock and an atomic operation suffice
		 * to guarantee consistency of the page dirty field.
		 *
		 * For PAGE_SIZE == 32768 case, compiler already
		 * properly aligns the dirty field, so no forcible
		 * alignment is needed. Only require existence of
		 * atomic_clear_64 when page size is 32768.
		 */
		addr = (uintptr_t)&m->dirty;
#if PAGE_SIZE == 32768
		atomic_clear_64((uint64_t *)addr, pagebits);
#elif PAGE_SIZE == 16384
		atomic_clear_32((uint32_t *)addr, pagebits);
#else		/* PAGE_SIZE <= 8192 */
		/*
		 * Use a trick to perform a 32-bit atomic on the
		 * containing aligned word, to not depend on the existence
		 * of atomic_clear_{8, 16}.
		 */
		shift = addr & (sizeof(uint32_t) - 1);
#if BYTE_ORDER == BIG_ENDIAN
		shift = (sizeof(uint32_t) - sizeof(m->dirty) - shift) * NBBY;
#else
		shift *= NBBY;
#endif
		addr &= ~(sizeof(uint32_t) - 1);
		atomic_clear_32((uint32_t *)addr, pagebits << shift);
#endif		/* PAGE_SIZE */
	}
}

/*
 *	vm_page_set_validclean:
 *
 *	Sets portions of a page valid and clean.  The arguments are expected
 *	to be DEV_BSIZE aligned but if they aren't the bitmap is inclusive
 *	of any partial chunks touched by the range.  The invalid portion of
 *	such chunks will be zero'd.
 *
 *	(base + size) must be less then or equal to PAGE_SIZE.
 */
void
vm_page_set_validclean(vm_page_t m, int base, int size)
{
	vm_page_bits_t oldvalid, pagebits;
	int endoff, frag;

	VM_OBJECT_ASSERT_WLOCKED(m->object);
	if (size == 0)	/* handle degenerate case */
		return;

	/*
	 * If the base is not DEV_BSIZE aligned and the valid
	 * bit is clear, we have to zero out a portion of the
	 * first block.
	 */
	if ((frag = base & ~(DEV_BSIZE - 1)) != base &&
	    (m->valid & ((vm_page_bits_t)1 << (base >> DEV_BSHIFT))) == 0)
		pmap_zero_page_area(m, frag, base - frag);

	/*
	 * If the ending offset is not DEV_BSIZE aligned and the 
	 * valid bit is clear, we have to zero out a portion of
	 * the last block.
	 */
	endoff = base + size;
	if ((frag = endoff & ~(DEV_BSIZE - 1)) != endoff &&
	    (m->valid & ((vm_page_bits_t)1 << (endoff >> DEV_BSHIFT))) == 0)
		pmap_zero_page_area(m, endoff,
		    DEV_BSIZE - (endoff & (DEV_BSIZE - 1)));

	/*
	 * Set valid, clear dirty bits.  If validating the entire
	 * page we can safely clear the pmap modify bit.  We also
	 * use this opportunity to clear the VPO_NOSYNC flag.  If a process
	 * takes a write fault on a MAP_NOSYNC memory area the flag will
	 * be set again.
	 *
	 * We set valid bits inclusive of any overlap, but we can only
	 * clear dirty bits for DEV_BSIZE chunks that are fully within
	 * the range.
	 */
	oldvalid = m->valid;
	pagebits = vm_page_bits(base, size);
	m->valid |= pagebits;
#if 0	/* NOT YET */
	if ((frag = base & (DEV_BSIZE - 1)) != 0) {
		frag = DEV_BSIZE - frag;
		base += frag;
		size -= frag;
		if (size < 0)
			size = 0;
	}
	pagebits = vm_page_bits(base, size & (DEV_BSIZE - 1));
#endif
	if (base == 0 && size == PAGE_SIZE) {
		/*
		 * The page can only be modified within the pmap if it is
		 * mapped, and it can only be mapped if it was previously
		 * fully valid.
		 */
		if (oldvalid == VM_PAGE_BITS_ALL)
			/*
			 * Perform the pmap_clear_modify() first.  Otherwise,
			 * a concurrent pmap operation, such as
			 * pmap_protect(), could clear a modification in the
			 * pmap and set the dirty field on the page before
			 * pmap_clear_modify() had begun and after the dirty
			 * field was cleared here.
			 */
			pmap_clear_modify(m);
		m->dirty = 0;
		m->oflags &= ~VPO_NOSYNC;
	} else if (oldvalid != VM_PAGE_BITS_ALL)
		m->dirty &= ~pagebits;
	else
		vm_page_clear_dirty_mask(m, pagebits);
}

void
vm_page_clear_dirty(vm_page_t m, int base, int size)
{

	vm_page_clear_dirty_mask(m, vm_page_bits(base, size));
}

/*
 *	vm_page_set_invalid:
 *
 *	Invalidates DEV_BSIZE'd chunks within a page.  Both the
 *	valid and dirty bits for the effected areas are cleared.
 */
void
vm_page_set_invalid(vm_page_t m, int base, int size)
{
	vm_page_bits_t bits;

	VM_OBJECT_ASSERT_WLOCKED(m->object);
	KASSERT((m->oflags & VPO_BUSY) == 0,
	    ("vm_page_set_invalid: page %p is busy", m));
	bits = vm_page_bits(base, size);
	if (m->valid == VM_PAGE_BITS_ALL && bits != 0)
		pmap_remove_all(m);
	KASSERT(!pmap_page_is_mapped(m),
	    ("vm_page_set_invalid: page %p is mapped", m));
	m->valid &= ~bits;
	m->dirty &= ~bits;
}

/*
 * vm_page_zero_invalid()
 *
 *	The kernel assumes that the invalid portions of a page contain 
 *	garbage, but such pages can be mapped into memory by user code.
 *	When this occurs, we must zero out the non-valid portions of the
 *	page so user code sees what it expects.
 *
 *	Pages are most often semi-valid when the end of a file is mapped 
 *	into memory and the file's size is not page aligned.
 */
void
vm_page_zero_invalid(vm_page_t m, boolean_t setvalid)
{
	int b;
	int i;

	VM_OBJECT_ASSERT_WLOCKED(m->object);
	/*
	 * Scan the valid bits looking for invalid sections that
	 * must be zerod.  Invalid sub-DEV_BSIZE'd areas ( where the
	 * valid bit may be set ) have already been zerod by
	 * vm_page_set_validclean().
	 */
	for (b = i = 0; i <= PAGE_SIZE / DEV_BSIZE; ++i) {
		if (i == (PAGE_SIZE / DEV_BSIZE) || 
		    (m->valid & ((vm_page_bits_t)1 << i))) {
			if (i > b) {
				pmap_zero_page_area(m, 
				    b << DEV_BSHIFT, (i - b) << DEV_BSHIFT);
			}
			b = i + 1;
		}
	}

	/*
	 * setvalid is TRUE when we can safely set the zero'd areas
	 * as being valid.  We can do this if there are no cache consistancy
	 * issues.  e.g. it is ok to do with UFS, but not ok to do with NFS.
	 */
	if (setvalid)
		m->valid = VM_PAGE_BITS_ALL;
}

/*
 *	vm_page_is_valid:
 *
 *	Is (partial) page valid?  Note that the case where size == 0
 *	will return FALSE in the degenerate case where the page is
 *	entirely invalid, and TRUE otherwise.
 */
int
vm_page_is_valid(vm_page_t m, int base, int size)
{
	vm_page_bits_t bits;

	VM_OBJECT_ASSERT_WLOCKED(m->object);
	bits = vm_page_bits(base, size);
	if (m->valid && ((m->valid & bits) == bits))
		return 1;
	else
		return 0;
}

/*
 * Set the page's dirty bits if the page is modified.
 */
void
vm_page_test_dirty(vm_page_t m)
{

	VM_OBJECT_ASSERT_WLOCKED(m->object);
	if (m->dirty != VM_PAGE_BITS_ALL && pmap_is_modified(m))
		vm_page_dirty(m);
}

void
vm_page_lock_KBI(vm_page_t m, const char *file, int line)
{

	mtx_lock_flags_(vm_page_lockptr(m), 0, file, line);
}

void
vm_page_unlock_KBI(vm_page_t m, const char *file, int line)
{

	mtx_unlock_flags_(vm_page_lockptr(m), 0, file, line);
}

int
vm_page_trylock_KBI(vm_page_t m, const char *file, int line)
{

	return (mtx_trylock_flags_(vm_page_lockptr(m), 0, file, line));
}

#if defined(INVARIANTS) || defined(INVARIANT_SUPPORT)
void
vm_page_lock_assert_KBI(vm_page_t m, int a, const char *file, int line)
{

	mtx_assert_(vm_page_lockptr(m), a, file, line);
}
#endif

int so_zerocp_fullpage = 0;

/*
 *	Replace the given page with a copy.  The copied page assumes
 *	the portion of the given page's "wire_count" that is not the
 *	responsibility of this copy-on-write mechanism.
 *
 *	The object containing the given page must have a non-zero
 *	paging-in-progress count and be locked.
 */
void
vm_page_cowfault(vm_page_t m)
{
	vm_page_t mnew;
	vm_object_t object;
	vm_pindex_t pindex;

	vm_page_lock_assert(m, MA_OWNED);
	object = m->object;
	VM_OBJECT_ASSERT_WLOCKED(object);
	KASSERT(object->paging_in_progress != 0,
	    ("vm_page_cowfault: object %p's paging-in-progress count is zero.",
	    object)); 
	pindex = m->pindex;

 retry_alloc:
	pmap_remove_all(m);
	vm_page_remove(m);
	mnew = vm_page_alloc(object, pindex, VM_ALLOC_NORMAL | VM_ALLOC_NOBUSY);
	if (mnew == NULL) {
		vm_page_insert(m, object, pindex);
		vm_page_unlock(m);
		VM_OBJECT_WUNLOCK(object);
		VM_WAIT;
		VM_OBJECT_WLOCK(object);
		if (m == vm_page_lookup(object, pindex)) {
			vm_page_lock(m);
			goto retry_alloc;
		} else {
			/*
			 * Page disappeared during the wait.
			 */
			return;
		}
	}

	if (m->cow == 0) {
		/* 
		 * check to see if we raced with an xmit complete when 
		 * waiting to allocate a page.  If so, put things back 
		 * the way they were 
		 */
		vm_page_unlock(m);
		vm_page_lock(mnew);
		vm_page_free(mnew);
		vm_page_unlock(mnew);
		vm_page_insert(m, object, pindex);
	} else { /* clear COW & copy page */
		if (!so_zerocp_fullpage)
			pmap_copy_page(m, mnew);
		mnew->valid = VM_PAGE_BITS_ALL;
		vm_page_dirty(mnew);
		mnew->wire_count = m->wire_count - m->cow;
		m->wire_count = m->cow;
		vm_page_unlock(m);
	}
}

void 
vm_page_cowclear(vm_page_t m)
{

	vm_page_lock_assert(m, MA_OWNED);
	if (m->cow) {
		m->cow--;
		/* 
		 * let vm_fault add back write permission  lazily
		 */
	} 
	/*
	 *  sf_buf_free() will free the page, so we needn't do it here
	 */ 
}

int
vm_page_cowsetup(vm_page_t m)
{

	vm_page_lock_assert(m, MA_OWNED);
	if ((m->flags & PG_FICTITIOUS) != 0 ||
	    (m->oflags & VPO_UNMANAGED) != 0 ||
	    m->cow == USHRT_MAX - 1 || !VM_OBJECT_TRYWLOCK(m->object))
		return (EBUSY);
	m->cow++;
	pmap_remove_write(m);
	VM_OBJECT_WUNLOCK(m->object);
	return (0);
}

#ifdef INVARIANTS
void
vm_page_object_lock_assert(vm_page_t m)
{

	/*
	 * Certain of the page's fields may only be modified by the
	 * holder of the containing object's lock or the setter of the
	 * page's VPO_BUSY flag.  Unfortunately, the setter of the
	 * VPO_BUSY flag is not recorded, and thus cannot be checked
	 * here.
	 */
	if (m->object != NULL && (m->oflags & VPO_BUSY) == 0)
		VM_OBJECT_ASSERT_WLOCKED(m->object);
}
#endif

#include "opt_ddb.h"
#ifdef DDB
#include <sys/kernel.h>

#include <ddb/ddb.h>

DB_SHOW_COMMAND(page, vm_page_print_page_info)
{
	db_printf("cnt.v_free_count: %d\n", cnt.v_free_count);
	db_printf("cnt.v_cache_count: %d\n", cnt.v_cache_count);
	db_printf("cnt.v_inactive_count: %d\n", cnt.v_inactive_count);
	db_printf("cnt.v_active_count: %d\n", cnt.v_active_count);
	db_printf("cnt.v_wire_count: %d\n", cnt.v_wire_count);
	db_printf("cnt.v_free_reserved: %d\n", cnt.v_free_reserved);
	db_printf("cnt.v_free_min: %d\n", cnt.v_free_min);
	db_printf("cnt.v_free_target: %d\n", cnt.v_free_target);
	db_printf("cnt.v_cache_min: %d\n", cnt.v_cache_min);
	db_printf("cnt.v_inactive_target: %d\n", cnt.v_inactive_target);
}

DB_SHOW_COMMAND(pageq, vm_page_print_pageq_info)
{
		
	db_printf("PQ_FREE:");
	db_printf(" %d", cnt.v_free_count);
	db_printf("\n");
		
	db_printf("PQ_CACHE:");
	db_printf(" %d", cnt.v_cache_count);
	db_printf("\n");

	db_printf("PQ_ACTIVE: %d, PQ_INACTIVE: %d\n",
		*vm_pagequeues[PQ_ACTIVE].pq_cnt,
		*vm_pagequeues[PQ_INACTIVE].pq_cnt);
}
#endif /* DDB */<|MERGE_RESOLUTION|>--- conflicted
+++ resolved
@@ -1257,13 +1257,8 @@
 	 * requires the object to be locked.  In contrast, removal does
 	 * not.
 	 */
-<<<<<<< HEAD
-	VM_OBJECT_LOCK_ASSERT(new_object, MA_OWNED);
+	VM_OBJECT_ASSERT_WLOCKED(new_object);
 	KASSERT(vm_object_cache_is_empty(new_object),
-=======
-	VM_OBJECT_ASSERT_WLOCKED(new_object);
-	KASSERT(new_object->cache == NULL,
->>>>>>> 49c58547
 	    ("vm_page_cache_transfer: object %p has cached pages",
 	    new_object));
 	mtx_lock(&vm_page_queue_free_mtx);
@@ -1332,13 +1327,8 @@
 	 * page queues lock in order to prove that the specified page doesn't
 	 * exist.
 	 */
-<<<<<<< HEAD
-	VM_OBJECT_LOCK_ASSERT(object, MA_OWNED);
+	VM_OBJECT_ASSERT_WLOCKED(object);
 	if (__predict_true(vm_object_cache_is_empty(object)))
-=======
-	VM_OBJECT_ASSERT_WLOCKED(object);
-	if (__predict_true(object->cache == NULL))
->>>>>>> 49c58547
 		return (FALSE);
 	mtx_lock(&vm_page_queue_free_mtx);
 	m = vm_page_cache_lookup(object, pindex);
