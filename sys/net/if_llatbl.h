/*
 * Copyright (c) 2004 Luigi Rizzo, Alessandro Cerri. All rights reserved.
 * Copyright (c) 2004-2008 Qing Li. All rights reserved.
 * Copyright (c) 2008 Kip Macy. All rights reserved.
 * 
 * Redistribution and use in source and binary forms, with or without
 * modification, are permitted provided that the following conditions
 * are met:
 * 1. Redistributions of source code must retain the above copyright
 *    notice, this list of conditions and the following disclaimer.
 * 2. Redistributions in binary form must reproduce the above copyright
 *    notice, this list of conditions and the following disclaimer in the
 *    documentation and/or other materials provided with the distribution.
 * 
 * THIS SOFTWARE IS PROVIDED BY AUTHOR AND CONTRIBUTORS ``AS IS'' AND
 * ANY EXPRESS OR IMPLIED WARRANTIES, INCLUDING, BUT NOT LIMITED TO, THE
 * IMPLIED WARRANTIES OF MERCHANTABILITY AND FITNESS FOR A PARTICULAR PURPOSE
 * ARE DISCLAIMED.  IN NO EVENT SHALL AUTHOR OR CONTRIBUTORS BE LIABLE
 * FOR ANY DIRECT, INDIRECT, INCIDENTAL, SPECIAL, EXEMPLARY, OR CONSEQUENTIAL
 * DAMAGES (INCLUDING, BUT NOT LIMITED TO, PROCUREMENT OF SUBSTITUTE GOODS
 * OR SERVICES; LOSS OF USE, DATA, OR PROFITS; OR BUSINESS INTERRUPTION)
 * HOWEVER CAUSED AND ON ANY THEORY OF LIABILITY, WHETHER IN CONTRACT, STRICT
 * LIABILITY, OR TORT (INCLUDING NEGLIGENCE OR OTHERWISE) ARISING IN ANY WAY
 * OUT OF THE USE OF THIS SOFTWARE, EVEN IF ADVISED OF THE POSSIBILITY OF
 * SUCH DAMAGE.
 */
__FBSDID("$FreeBSD$");

#ifndef	_NET_IF_LLATBL_H_
#define	_NET_IF_LLATBL_H_

#include <sys/_rwlock.h>
#include <netinet/in.h>

struct ifnet;
struct llentry;
LIST_HEAD(llentries, llentry);

struct llentry {
	/* FIELDS PROTECTED BY IFDATA LOCK */
	LIST_ENTRY(llentry)	 lle_next;
	union {
		struct in_addr	addr4;
		struct in6_addr	addr6;
	} r_l3addr;
	union {
		uint64_t	mac_aligned;
		uint16_t	mac16[3];
		uint8_t		mac8[20];	/* IB needs 20 bytes. */
		char		ll_prepend[20];	/* L2 data to prepend */
	} ll_addr;
	uint16_t		r_flags;	/* runtime flags */
	uint16_t		r_len;		/* length of prepend data */
	uint64_t		r_kick;		/* for unused lle detection */

	/* FIELDS PROTECTED BY LLE rwlock */
	struct lltable		 *lle_tbl;
	struct llentries	 *lle_head;
	void			(*lle_free)(struct llentry *);
	struct mbuf		 *la_hold;
	int			 la_numheld;  /* # of packets currently held */
	time_t			 la_expire;
	uint16_t		 la_flags;
	uint16_t		 la_asked;
	uint16_t		 la_preempt;
	uint16_t		 ln_byhint;
	int16_t			 ln_state;	/* IPv6 has ND6_LLINFO_NOSTATE == -2 */
	uint16_t		 ln_router;
	time_t			 ln_ntick;
	int			 lle_refcnt;
	LIST_ENTRY(llentry)	lle_chain;	/* chain of deleted items */
	struct rwlock		 lle_lock;

	LIST_ENTRY(llentry)	lle_chain;	/* chain of deleted items */
	/* XXX af-private? */
	union {
		struct callout	ln_timer_ch;
		struct callout  la_timer;
	} lle_timer;
};

#define	LLE_WLOCK(lle)		rw_wlock(&(lle)->lle_lock)
#define	LLE_RLOCK(lle)		rw_rlock(&(lle)->lle_lock)
#define	LLE_WUNLOCK(lle)	rw_wunlock(&(lle)->lle_lock)
#define	LLE_RUNLOCK(lle)	rw_runlock(&(lle)->lle_lock)
#define	LLE_LOCK_INIT(lle)	rw_init_flags(&(lle)->lle_lock, "lle", RW_DUPOK)
#define	LLE_LOCK_DESTROY(lle)	rw_destroy(&(lle)->lle_lock)
#define	LLE_WLOCK_ASSERT(lle)	rw_assert(&(lle)->lle_lock, RA_WLOCKED)

#define	LLE_ADDREF(lle) do {					\
	LLE_WLOCK_ASSERT(lle);					\
	KASSERT((lle)->lle_refcnt >= 0,				\
	    ("negative refcnt %d on lle %p",			\
	    (lle)->lle_refcnt, (lle)));				\
	(lle)->lle_refcnt++;					\
} while (0)

#define	LLE_REMREF(lle)	do {					\
	LLE_WLOCK_ASSERT(lle);					\
	KASSERT((lle)->lle_refcnt > 0,				\
	    ("bogus refcnt %d on lle %p",			\
	    (lle)->lle_refcnt, (lle)));				\
	(lle)->lle_refcnt--;					\
} while (0)

#define	LLE_FREE_LOCKED(lle) do {				\
	if ((lle)->lle_refcnt == 1)				\
<<<<<<< HEAD
		(lle)->lle_free(lle);				\
=======
		(lle)->lle_free((lle));		\
>>>>>>> 3a749863
	else {							\
		LLE_REMREF(lle);				\
		LLE_WUNLOCK(lle);				\
	}							\
	/* guard against invalid refs */			\
	(lle) = NULL;						\
} while (0)

#define	LLE_FREE(lle) do {					\
	LLE_WLOCK(lle);						\
	LLE_FREE_LOCKED(lle);					\
} while (0)


#define	ln_timer_ch	lle_timer.ln_timer_ch
#define	la_timer	lle_timer.la_timer

<<<<<<< HEAD
/* XXX bad name */
#define	L3_CADDR(lle)	((const struct sockaddr *)(&lle[1]))
#define	L3_ADDR(lle)	((struct sockaddr *)(&lle[1]))
#define	L3_ADDR_LEN(lle)	(((struct sockaddr *)(&lle[1]))->sa_len)

#ifndef LLTBL_HASHTBL_SIZE
#define	LLTBL_HASHTBL_SIZE	32	/* default 32 ? */
#endif

#ifndef LLTBL_HASHMASK
#define	LLTBL_HASHMASK	(LLTBL_HASHTBL_SIZE - 1)
#endif

typedef	struct llentry *(llt_lookup_t)(struct lltable *, u_int flags,
    const struct sockaddr *l3addr);
typedef	struct llentry *(llt_create_t)(struct lltable *, u_int flags,
    const struct sockaddr *l3addr);
typedef	int (llt_delete_t)(struct lltable *, u_int flags,
    const struct sockaddr *l3addr);
typedef void (llt_prefix_free_t)(struct lltable *,
    const struct sockaddr *prefix, const struct sockaddr *mask, u_int flags);
typedef int (llt_dump_entry_t)(struct lltable *, struct llentry *,
    struct sysctl_req *);
typedef uint32_t (llt_hash_t)(const struct llentry *, uint32_t);
typedef int (llt_match_prefix_t)(const struct sockaddr *,
    const struct sockaddr *, u_int, struct llentry *);
typedef void (llt_free_entry_t)(struct lltable *, struct llentry *);
typedef void (llt_fill_sa_entry_t)(const struct llentry *, struct sockaddr *);
typedef void (llt_link_entry_t)(struct lltable *, struct llentry *);
typedef void (llt_unlink_entry_t)(struct llentry *);

typedef int (llt_foreach_cb_t)(struct lltable *, struct llentry *, void *);
typedef int (llt_foreach_entry_t)(struct lltable *, llt_foreach_cb_t *, void *);

struct lltable {
	SLIST_ENTRY(lltable)	llt_link;
	struct llentries	lle_head[LLTBL_HASHTBL_SIZE];
	int			llt_af;
	struct ifnet		*llt_ifp;

	llt_lookup_t		*llt_lookup;
	llt_create_t		*llt_create;
	llt_delete_t		*llt_delete;
	llt_prefix_free_t	*llt_prefix_free;
	llt_dump_entry_t	*llt_dump_entry;
	llt_hash_t		*llt_hash;
	llt_match_prefix_t	*llt_match_prefix;
	llt_free_entry_t	*llt_free_entry;
	llt_foreach_entry_t	*llt_foreach_entry;
	llt_link_entry_t	*llt_link_entry;
	llt_unlink_entry_t	*llt_unlink_entry;
	llt_fill_sa_entry_t	*llt_fill_sa_entry;
};

MALLOC_DECLARE(M_LLTABLE);

/*
 * LLentry flags
=======
/*
 * LLE flags used by fast path code
 */
#define	RLLE_VALID	0x0001	/* ll_addr can be used */

/*
 * Various LLE flags
>>>>>>> 3a749863
 */
#define	LLE_DELETED	0x0001	/* entry must be deleted */
#define	LLE_STATIC	0x0002	/* entry is static */
#define	LLE_IFADDR	0x0004	/* entry is interface addr */
#define	LLE_VALID	0x0008	/* ll_addr is valid */
#define	LLE_PUB		0x0020	/* publish entry ??? */
#define	LLE_LINKED	0x0040	/* linked to lookup structure */
<<<<<<< HEAD
/* LLE request flags */
#define	LLE_EXCLUSIVE	0x2000	/* return lle xlocked  */

#define LLATBL_HASH(key, mask) \
	(((((((key >> 8) ^ key) >> 8) ^ key) >> 8) ^ key) & mask)

struct lltable *lltable_init(struct ifnet *, int);
void		lltable_free(struct lltable *);
void		lltable_prefix_free(int, struct sockaddr *,
		    struct sockaddr *, u_int);
#if 0
void		lltable_drain(int);
#endif
int		lltable_sysctl_dumparp(int, struct sysctl_req *);

size_t		llentry_free(struct llentry *);
struct llentry  *llentry_alloc(struct ifnet *, struct lltable *,
		    struct sockaddr_storage *);

/* helper functions */
size_t lltable_drop_entry_queue(struct llentry *);

struct llentry *lltable_create_lle(struct lltable *llt, u_int flags,
    const void *paddr);
void lltable_link_entry(struct lltable *llt, struct llentry *lle);
void lltable_unlink_entry(struct lltable *llt, struct llentry *lle);
void lltable_fill_sa_entry(const struct llentry *lle, struct sockaddr *sa);
struct ifnet *lltable_get_ifp(const struct lltable *llt);
int lltable_get_af(const struct lltable *llt);

int lltable_foreach_lle(struct lltable *llt, llt_foreach_cb_t *f,
    void *farg);
/*
 * Generic link layer address lookup function.
 */
static __inline struct llentry *
lla_lookup(struct lltable *llt, u_int flags, const struct sockaddr *l3addr)
{

	return (llt->llt_lookup(llt, flags, l3addr));
}

static __inline struct llentry *
lla_create(struct lltable *llt, u_int flags, const struct sockaddr *l3addr)
{

	return (llt->llt_create(llt, flags, l3addr));
}

static __inline int
lla_delete(struct lltable *llt, u_int flags, const struct sockaddr *l3addr)
{

	return (llt->llt_delete(llt, flags, l3addr));
}


int		lla_rt_output(struct rt_msghdr *, struct rt_addrinfo *);
=======
#define	LLE_CALLOUTREF	0x0080	/* callout set */
/* LLE request flags */
#define	LLE_UNLOCKED	0x0100	/* return lle unlocked  */
#define	LLE_EXCLUSIVE	0x0200	/* return lle wlocked  */
>>>>>>> 3a749863

#include <sys/eventhandler.h>
enum {
	LLENTRY_RESOLVED,
	LLENTRY_TIMEDOUT,
	LLENTRY_DELETED,
	LLENTRY_EXPIRED,
};
typedef void (*lle_event_fn)(void *, struct llentry *, int);
EVENTHANDLER_DECLARE(lle_event, lle_event_fn);

struct sysctl_req;
struct rt_msghdr;
struct rt_addrinfo;
int lltable_sysctl_dumparp(int af, struct sysctl_req *wr);
int lla_rt_output(struct rt_msghdr *, struct rt_addrinfo *);

void lltable_fill_sa_entry(const struct llentry *lle, struct sockaddr *sa);
void lltable_prefix_free(int af, struct sockaddr *prefix, struct sockaddr *mask,
    u_int flags);
struct ifnet *lltable_get_ifp(const struct lltable *llt);
int lltable_get_af(const struct lltable *llt);

/* XXX: Remove after converting flowtable */
struct llentry *llentry_alloc(struct ifnet *ifp, struct lltable *lt,
    struct sockaddr_storage *dst);

#endif  /* _NET_IF_LLATBL_H_ */<|MERGE_RESOLUTION|>--- conflicted
+++ resolved
@@ -24,6 +24,7 @@
  * OUT OF THE USE OF THIS SOFTWARE, EVEN IF ADVISED OF THE POSSIBILITY OF
  * SUCH DAMAGE.
  */
+#include <sys/cdefs.h>
 __FBSDID("$FreeBSD$");
 
 #ifndef	_NET_IF_LLATBL_H_
@@ -33,27 +34,27 @@
 #include <netinet/in.h>
 
 struct ifnet;
+struct sysctl_req;
+struct rt_msghdr;
+struct rt_addrinfo;
+
 struct llentry;
 LIST_HEAD(llentries, llentry);
 
+extern struct rwlock lltable_rwlock;
+#define	LLTABLE_RLOCK()		rw_rlock(&lltable_rwlock)
+#define	LLTABLE_RUNLOCK()	rw_runlock(&lltable_rwlock)
+#define	LLTABLE_WLOCK()		rw_wlock(&lltable_rwlock)
+#define	LLTABLE_WUNLOCK()	rw_wunlock(&lltable_rwlock)
+#define	LLTABLE_LOCK_ASSERT()	rw_assert(&lltable_rwlock, RA_LOCKED)
+
+/*
+ * Code referencing llentry must at least hold
+ * a shared lock
+ */
 struct llentry {
-	/* FIELDS PROTECTED BY IFDATA LOCK */
 	LIST_ENTRY(llentry)	 lle_next;
-	union {
-		struct in_addr	addr4;
-		struct in6_addr	addr6;
-	} r_l3addr;
-	union {
-		uint64_t	mac_aligned;
-		uint16_t	mac16[3];
-		uint8_t		mac8[20];	/* IB needs 20 bytes. */
-		char		ll_prepend[20];	/* L2 data to prepend */
-	} ll_addr;
-	uint16_t		r_flags;	/* runtime flags */
-	uint16_t		r_len;		/* length of prepend data */
-	uint64_t		r_kick;		/* for unused lle detection */
-
-	/* FIELDS PROTECTED BY LLE rwlock */
+	struct rwlock		 lle_lock;
 	struct lltable		 *lle_tbl;
 	struct llentries	 *lle_head;
 	void			(*lle_free)(struct llentry *);
@@ -68,8 +69,12 @@
 	uint16_t		 ln_router;
 	time_t			 ln_ntick;
 	int			 lle_refcnt;
-	LIST_ENTRY(llentry)	lle_chain;	/* chain of deleted items */
-	struct rwlock		 lle_lock;
+
+	union {
+		uint64_t	mac_aligned;
+		uint16_t	mac16[3];
+		uint8_t		mac8[20];	/* IB needs 20 bytes. */
+	} ll_addr;
 
 	LIST_ENTRY(llentry)	lle_chain;	/* chain of deleted items */
 	/* XXX af-private? */
@@ -77,15 +82,20 @@
 		struct callout	ln_timer_ch;
 		struct callout  la_timer;
 	} lle_timer;
+	/* NB: struct sockaddr must immediately follow */
 };
 
 #define	LLE_WLOCK(lle)		rw_wlock(&(lle)->lle_lock)
 #define	LLE_RLOCK(lle)		rw_rlock(&(lle)->lle_lock)
 #define	LLE_WUNLOCK(lle)	rw_wunlock(&(lle)->lle_lock)
 #define	LLE_RUNLOCK(lle)	rw_runlock(&(lle)->lle_lock)
+#define	LLE_DOWNGRADE(lle)	rw_downgrade(&(lle)->lle_lock)
+#define	LLE_TRY_UPGRADE(lle)	rw_try_upgrade(&(lle)->lle_lock)
 #define	LLE_LOCK_INIT(lle)	rw_init_flags(&(lle)->lle_lock, "lle", RW_DUPOK)
 #define	LLE_LOCK_DESTROY(lle)	rw_destroy(&(lle)->lle_lock)
 #define	LLE_WLOCK_ASSERT(lle)	rw_assert(&(lle)->lle_lock, RA_WLOCKED)
+
+#define LLE_IS_VALID(lle)	(((lle) != NULL) && ((lle) != (void *)-1))
 
 #define	LLE_ADDREF(lle) do {					\
 	LLE_WLOCK_ASSERT(lle);					\
@@ -105,11 +115,7 @@
 
 #define	LLE_FREE_LOCKED(lle) do {				\
 	if ((lle)->lle_refcnt == 1)				\
-<<<<<<< HEAD
 		(lle)->lle_free(lle);				\
-=======
-		(lle)->lle_free((lle));		\
->>>>>>> 3a749863
 	else {							\
 		LLE_REMREF(lle);				\
 		LLE_WUNLOCK(lle);				\
@@ -127,19 +133,10 @@
 #define	ln_timer_ch	lle_timer.ln_timer_ch
 #define	la_timer	lle_timer.la_timer
 
-<<<<<<< HEAD
 /* XXX bad name */
 #define	L3_CADDR(lle)	((const struct sockaddr *)(&lle[1]))
 #define	L3_ADDR(lle)	((struct sockaddr *)(&lle[1]))
 #define	L3_ADDR_LEN(lle)	(((struct sockaddr *)(&lle[1]))->sa_len)
-
-#ifndef LLTBL_HASHTBL_SIZE
-#define	LLTBL_HASHTBL_SIZE	32	/* default 32 ? */
-#endif
-
-#ifndef LLTBL_HASHMASK
-#define	LLTBL_HASHMASK	(LLTBL_HASHTBL_SIZE - 1)
-#endif
 
 typedef	struct llentry *(llt_lookup_t)(struct lltable *, u_int flags,
     const struct sockaddr *l3addr);
@@ -156,6 +153,7 @@
     const struct sockaddr *, u_int, struct llentry *);
 typedef void (llt_free_entry_t)(struct lltable *, struct llentry *);
 typedef void (llt_fill_sa_entry_t)(const struct llentry *, struct sockaddr *);
+typedef void (llt_free_tbl_t)(struct lltable *);
 typedef void (llt_link_entry_t)(struct lltable *, struct llentry *);
 typedef void (llt_unlink_entry_t)(struct llentry *);
 
@@ -164,8 +162,9 @@
 
 struct lltable {
 	SLIST_ENTRY(lltable)	llt_link;
-	struct llentries	lle_head[LLTBL_HASHTBL_SIZE];
 	int			llt_af;
+	int			llt_hsize;
+	struct llentries	*lle_head;
 	struct ifnet		*llt_ifp;
 
 	llt_lookup_t		*llt_lookup;
@@ -180,21 +179,13 @@
 	llt_link_entry_t	*llt_link_entry;
 	llt_unlink_entry_t	*llt_unlink_entry;
 	llt_fill_sa_entry_t	*llt_fill_sa_entry;
+	llt_free_tbl_t		*llt_free_tbl;
 };
 
 MALLOC_DECLARE(M_LLTABLE);
 
 /*
  * LLentry flags
-=======
-/*
- * LLE flags used by fast path code
- */
-#define	RLLE_VALID	0x0001	/* ll_addr can be used */
-
-/*
- * Various LLE flags
->>>>>>> 3a749863
  */
 #define	LLE_DELETED	0x0001	/* entry must be deleted */
 #define	LLE_STATIC	0x0002	/* entry is static */
@@ -202,15 +193,15 @@
 #define	LLE_VALID	0x0008	/* ll_addr is valid */
 #define	LLE_PUB		0x0020	/* publish entry ??? */
 #define	LLE_LINKED	0x0040	/* linked to lookup structure */
-<<<<<<< HEAD
 /* LLE request flags */
 #define	LLE_EXCLUSIVE	0x2000	/* return lle xlocked  */
 
 #define LLATBL_HASH(key, mask) \
 	(((((((key >> 8) ^ key) >> 8) ^ key) >> 8) ^ key) & mask)
 
-struct lltable *lltable_init(struct ifnet *, int);
+struct lltable *lltable_allocate_htbl(uint32_t hsize);
 void		lltable_free(struct lltable *);
+void		lltable_link(struct lltable *llt);
 void		lltable_prefix_free(int, struct sockaddr *,
 		    struct sockaddr *, u_int);
 #if 0
@@ -261,12 +252,6 @@
 
 
 int		lla_rt_output(struct rt_msghdr *, struct rt_addrinfo *);
-=======
-#define	LLE_CALLOUTREF	0x0080	/* callout set */
-/* LLE request flags */
-#define	LLE_UNLOCKED	0x0100	/* return lle unlocked  */
-#define	LLE_EXCLUSIVE	0x0200	/* return lle wlocked  */
->>>>>>> 3a749863
 
 #include <sys/eventhandler.h>
 enum {
@@ -277,21 +262,4 @@
 };
 typedef void (*lle_event_fn)(void *, struct llentry *, int);
 EVENTHANDLER_DECLARE(lle_event, lle_event_fn);
-
-struct sysctl_req;
-struct rt_msghdr;
-struct rt_addrinfo;
-int lltable_sysctl_dumparp(int af, struct sysctl_req *wr);
-int lla_rt_output(struct rt_msghdr *, struct rt_addrinfo *);
-
-void lltable_fill_sa_entry(const struct llentry *lle, struct sockaddr *sa);
-void lltable_prefix_free(int af, struct sockaddr *prefix, struct sockaddr *mask,
-    u_int flags);
-struct ifnet *lltable_get_ifp(const struct lltable *llt);
-int lltable_get_af(const struct lltable *llt);
-
-/* XXX: Remove after converting flowtable */
-struct llentry *llentry_alloc(struct ifnet *ifp, struct lltable *lt,
-    struct sockaddr_storage *dst);
-
 #endif  /* _NET_IF_LLATBL_H_ */