/*-
 * Copyright (c) 2011 NetApp, Inc.
 * All rights reserved.
 *
 * Redistribution and use in source and binary forms, with or without
 * modification, are permitted provided that the following conditions
 * are met:
 * 1. Redistributions of source code must retain the above copyright
 *    notice, this list of conditions and the following disclaimer.
 * 2. Redistributions in binary form must reproduce the above copyright
 *    notice, this list of conditions and the following disclaimer in the
 *    documentation and/or other materials provided with the distribution.
 *
 * THIS SOFTWARE IS PROVIDED BY NETAPP, INC ``AS IS'' AND
 * ANY EXPRESS OR IMPLIED WARRANTIES, INCLUDING, BUT NOT LIMITED TO, THE
 * IMPLIED WARRANTIES OF MERCHANTABILITY AND FITNESS FOR A PARTICULAR PURPOSE
 * ARE DISCLAIMED.  IN NO EVENT SHALL NETAPP, INC OR CONTRIBUTORS BE LIABLE
 * FOR ANY DIRECT, INDIRECT, INCIDENTAL, SPECIAL, EXEMPLARY, OR CONSEQUENTIAL
 * DAMAGES (INCLUDING, BUT NOT LIMITED TO, PROCUREMENT OF SUBSTITUTE GOODS
 * OR SERVICES; LOSS OF USE, DATA, OR PROFITS; OR BUSINESS INTERRUPTION)
 * HOWEVER CAUSED AND ON ANY THEORY OF LIABILITY, WHETHER IN CONTRACT, STRICT
 * LIABILITY, OR TORT (INCLUDING NEGLIGENCE OR OTHERWISE) ARISING IN ANY WAY
 * OUT OF THE USE OF THIS SOFTWARE, EVEN IF ADVISED OF THE POSSIBILITY OF
 * SUCH DAMAGE.
 *
 * $FreeBSD$
 */

#ifndef _VMM_H_
#define	_VMM_H_

#include <x86/segments.h>

enum vm_suspend_how {
	VM_SUSPEND_NONE,
	VM_SUSPEND_RESET,
	VM_SUSPEND_POWEROFF,
	VM_SUSPEND_HALT,
	VM_SUSPEND_TRIPLEFAULT,
	VM_SUSPEND_LAST
};

/*
 * Identifiers for architecturally defined registers.
 */
enum vm_reg_name {
	VM_REG_GUEST_RAX,
	VM_REG_GUEST_RBX,
	VM_REG_GUEST_RCX,
	VM_REG_GUEST_RDX,
	VM_REG_GUEST_RSI,
	VM_REG_GUEST_RDI,
	VM_REG_GUEST_RBP,
	VM_REG_GUEST_R8,
	VM_REG_GUEST_R9,
	VM_REG_GUEST_R10,
	VM_REG_GUEST_R11,
	VM_REG_GUEST_R12,
	VM_REG_GUEST_R13,
	VM_REG_GUEST_R14,
	VM_REG_GUEST_R15,
	VM_REG_GUEST_CR0,
	VM_REG_GUEST_CR3,
	VM_REG_GUEST_CR4,
	VM_REG_GUEST_DR7,
	VM_REG_GUEST_RSP,
	VM_REG_GUEST_RIP,
	VM_REG_GUEST_RFLAGS,
	VM_REG_GUEST_ES,
	VM_REG_GUEST_CS,
	VM_REG_GUEST_SS,
	VM_REG_GUEST_DS,
	VM_REG_GUEST_FS,
	VM_REG_GUEST_GS,
	VM_REG_GUEST_LDTR,
	VM_REG_GUEST_TR,
	VM_REG_GUEST_IDTR,
	VM_REG_GUEST_GDTR,
	VM_REG_GUEST_EFER,
	VM_REG_GUEST_CR2,
	VM_REG_GUEST_PDPTE0,
	VM_REG_GUEST_PDPTE1,
	VM_REG_GUEST_PDPTE2,
	VM_REG_GUEST_PDPTE3,
	VM_REG_GUEST_INTR_SHADOW,
	VM_REG_LAST
};

enum x2apic_state {
	X2APIC_DISABLED,
	X2APIC_ENABLED,
	X2APIC_STATE_LAST
};

#define	VM_INTINFO_VECTOR(info)	((info) & 0xff)
#define	VM_INTINFO_DEL_ERRCODE	0x800
#define	VM_INTINFO_RSVD		0x7ffff000
#define	VM_INTINFO_VALID	0x80000000
#define	VM_INTINFO_TYPE		0x700
#define	VM_INTINFO_HWINTR	(0 << 8)
#define	VM_INTINFO_NMI		(2 << 8)
#define	VM_INTINFO_HWEXCEPTION	(3 << 8)
#define	VM_INTINFO_SWINTR	(4 << 8)

#ifdef _KERNEL

#define	VM_MAX_NAMELEN	32

struct vm;
struct vm_exception;
struct vm_memory_segment;
struct seg_desc;
struct vm_exit;
struct vm_run;
struct vhpet;
struct vioapic;
struct vlapic;
struct vmspace;
struct vm_object;
struct vm_guest_paging;
struct pmap;

typedef int	(*vmm_init_func_t)(int ipinum);
typedef int	(*vmm_cleanup_func_t)(void);
typedef void	(*vmm_resume_func_t)(void);
typedef void *	(*vmi_init_func_t)(struct vm *vm, struct pmap *pmap);
typedef int	(*vmi_run_func_t)(void *vmi, int vcpu, register_t rip,
				  struct pmap *pmap, void *rendezvous_cookie,
				  void *suspend_cookie);
typedef void	(*vmi_cleanup_func_t)(void *vmi);
typedef int	(*vmi_get_register_t)(void *vmi, int vcpu, int num,
				      uint64_t *retval);
typedef int	(*vmi_set_register_t)(void *vmi, int vcpu, int num,
				      uint64_t val);
typedef int	(*vmi_get_desc_t)(void *vmi, int vcpu, int num,
				  struct seg_desc *desc);
typedef int	(*vmi_set_desc_t)(void *vmi, int vcpu, int num,
				  struct seg_desc *desc);
typedef int	(*vmi_get_cap_t)(void *vmi, int vcpu, int num, int *retval);
typedef int	(*vmi_set_cap_t)(void *vmi, int vcpu, int num, int val);
typedef struct vmspace * (*vmi_vmspace_alloc)(vm_offset_t min, vm_offset_t max);
typedef void	(*vmi_vmspace_free)(struct vmspace *vmspace);
typedef struct vlapic * (*vmi_vlapic_init)(void *vmi, int vcpu);
typedef void	(*vmi_vlapic_cleanup)(void *vmi, struct vlapic *vlapic);

struct vmm_ops {
	vmm_init_func_t		init;		/* module wide initialization */
	vmm_cleanup_func_t	cleanup;
	vmm_resume_func_t	resume;

	vmi_init_func_t		vminit;		/* vm-specific initialization */
	vmi_run_func_t		vmrun;
	vmi_cleanup_func_t	vmcleanup;
	vmi_get_register_t	vmgetreg;
	vmi_set_register_t	vmsetreg;
	vmi_get_desc_t		vmgetdesc;
	vmi_set_desc_t		vmsetdesc;
	vmi_get_cap_t		vmgetcap;
	vmi_set_cap_t		vmsetcap;
	vmi_vmspace_alloc	vmspace_alloc;
	vmi_vmspace_free	vmspace_free;
	vmi_vlapic_init		vlapic_init;
	vmi_vlapic_cleanup	vlapic_cleanup;
};

extern struct vmm_ops vmm_ops_intel;
extern struct vmm_ops vmm_ops_amd;

int vm_create(const char *name, struct vm **retvm);
void vm_destroy(struct vm *vm);
int vm_reinit(struct vm *vm);
const char *vm_name(struct vm *vm);
int vm_malloc(struct vm *vm, vm_paddr_t gpa, size_t len);
int vm_map_mmio(struct vm *vm, vm_paddr_t gpa, size_t len, vm_paddr_t hpa);
int vm_unmap_mmio(struct vm *vm, vm_paddr_t gpa, size_t len);
void *vm_gpa_hold(struct vm *, vm_paddr_t gpa, size_t len, int prot,
		  void **cookie);
void vm_gpa_release(void *cookie);
int vm_gpabase2memseg(struct vm *vm, vm_paddr_t gpabase,
	      struct vm_memory_segment *seg);
int vm_get_memobj(struct vm *vm, vm_paddr_t gpa, size_t len,
		  vm_offset_t *offset, struct vm_object **object);
boolean_t vm_mem_allocated(struct vm *vm, vm_paddr_t gpa);
int vm_get_register(struct vm *vm, int vcpu, int reg, uint64_t *retval);
int vm_set_register(struct vm *vm, int vcpu, int reg, uint64_t val);
int vm_get_seg_desc(struct vm *vm, int vcpu, int reg,
		    struct seg_desc *ret_desc);
int vm_set_seg_desc(struct vm *vm, int vcpu, int reg,
		    struct seg_desc *desc);
int vm_run(struct vm *vm, struct vm_run *vmrun);
int vm_suspend(struct vm *vm, enum vm_suspend_how how);
int vm_inject_nmi(struct vm *vm, int vcpu);
int vm_nmi_pending(struct vm *vm, int vcpuid);
void vm_nmi_clear(struct vm *vm, int vcpuid);
int vm_inject_extint(struct vm *vm, int vcpu);
int vm_extint_pending(struct vm *vm, int vcpuid);
void vm_extint_clear(struct vm *vm, int vcpuid);
struct vlapic *vm_lapic(struct vm *vm, int cpu);
struct vioapic *vm_ioapic(struct vm *vm);
struct vhpet *vm_hpet(struct vm *vm);
int vm_get_capability(struct vm *vm, int vcpu, int type, int *val);
int vm_set_capability(struct vm *vm, int vcpu, int type, int val);
int vm_get_x2apic_state(struct vm *vm, int vcpu, enum x2apic_state *state);
int vm_set_x2apic_state(struct vm *vm, int vcpu, enum x2apic_state state);
int vm_apicid2vcpuid(struct vm *vm, int apicid);
int vm_activate_cpu(struct vm *vm, int vcpu);
cpuset_t vm_active_cpus(struct vm *vm);
cpuset_t vm_suspended_cpus(struct vm *vm);
struct vm_exit *vm_exitinfo(struct vm *vm, int vcpuid);
void vm_exit_suspended(struct vm *vm, int vcpuid, uint64_t rip);
void vm_exit_rendezvous(struct vm *vm, int vcpuid, uint64_t rip);
void vm_exit_astpending(struct vm *vm, int vcpuid, uint64_t rip);

/*
 * Rendezvous all vcpus specified in 'dest' and execute 'func(arg)'.
 * The rendezvous 'func(arg)' is not allowed to do anything that will
 * cause the thread to be put to sleep.
 *
 * If the rendezvous is being initiated from a vcpu context then the
 * 'vcpuid' must refer to that vcpu, otherwise it should be set to -1.
 *
 * The caller cannot hold any locks when initiating the rendezvous.
 *
 * The implementation of this API may cause vcpus other than those specified
 * by 'dest' to be stalled. The caller should not rely on any vcpus making
 * forward progress when the rendezvous is in progress.
 */
typedef void (*vm_rendezvous_func_t)(struct vm *vm, int vcpuid, void *arg);
void vm_smp_rendezvous(struct vm *vm, int vcpuid, cpuset_t dest,
    vm_rendezvous_func_t func, void *arg);

static __inline int
vcpu_rendezvous_pending(void *rendezvous_cookie)
{

	return (*(uintptr_t *)rendezvous_cookie != 0);
}

static __inline int
vcpu_suspended(void *suspend_cookie)
{

	return (*(int *)suspend_cookie);
}

/*
 * Return 1 if device indicated by bus/slot/func is supposed to be a
 * pci passthrough device.
 *
 * Return 0 otherwise.
 */
int vmm_is_pptdev(int bus, int slot, int func);

void *vm_iommu_domain(struct vm *vm);

enum vcpu_state {
	VCPU_IDLE,
	VCPU_FROZEN,
	VCPU_RUNNING,
	VCPU_SLEEPING,
};

int vcpu_set_state(struct vm *vm, int vcpu, enum vcpu_state state,
    bool from_idle);
enum vcpu_state vcpu_get_state(struct vm *vm, int vcpu, int *hostcpu);

static int __inline
vcpu_is_running(struct vm *vm, int vcpu, int *hostcpu)
{
	return (vcpu_get_state(vm, vcpu, hostcpu) == VCPU_RUNNING);
}

#ifdef _SYS_PROC_H_
static int __inline
vcpu_should_yield(struct vm *vm, int vcpu)
{
	return (curthread->td_flags & (TDF_ASTPENDING | TDF_NEEDRESCHED));
}
#endif

void *vcpu_stats(struct vm *vm, int vcpu);
void vcpu_notify_event(struct vm *vm, int vcpuid, bool lapic_intr);
struct vmspace *vm_get_vmspace(struct vm *vm);
int vm_assign_pptdev(struct vm *vm, int bus, int slot, int func);
int vm_unassign_pptdev(struct vm *vm, int bus, int slot, int func);
struct vatpic *vm_atpic(struct vm *vm);
struct vatpit *vm_atpit(struct vm *vm);

/*
 * Inject exception 'vme' into the guest vcpu. This function returns 0 on
 * success and non-zero on failure.
 *
 * Wrapper functions like 'vm_inject_gp()' should be preferred to calling
 * this function directly because they enforce the trap-like or fault-like
 * behavior of an exception.
 *
 * This function should only be called in the context of the thread that is
 * executing this vcpu.
 */
int vm_inject_exception(struct vm *vm, int vcpuid, struct vm_exception *vme);

/*
 * This function is called after a VM-exit that occurred during exception or
 * interrupt delivery through the IDT. The format of 'intinfo' is described
 * in Figure 15-1, "EXITINTINFO for All Intercepts", APM, Vol 2.
 *
 * If a VM-exit handler completes the event delivery successfully then it
 * should call vm_exit_intinfo() to extinguish the pending event. For e.g.,
 * if the task switch emulation is triggered via a task gate then it should
 * call this function with 'intinfo=0' to indicate that the external event
 * is not pending anymore.
 *
 * Return value is 0 on success and non-zero on failure.
 */
int vm_exit_intinfo(struct vm *vm, int vcpuid, uint64_t intinfo);

/*
 * This function is called before every VM-entry to retrieve a pending
 * event that should be injected into the guest. This function combines
 * nested events into a double or triple fault.
 *
 * Returns 0 if there are no events that need to be injected into the guest
 * and non-zero otherwise.
 */
int vm_entry_intinfo(struct vm *vm, int vcpuid, uint64_t *info);

int vm_get_intinfo(struct vm *vm, int vcpuid, uint64_t *info1, uint64_t *info2);

enum vm_reg_name vm_segment_name(int seg_encoding);

struct vm_copyinfo {
	uint64_t	gpa;
	size_t		len;
	void		*hva;
	void		*cookie;
};

/*
 * Set up 'copyinfo[]' to copy to/from guest linear address space starting
 * at 'gla' and 'len' bytes long. The 'prot' should be set to PROT_READ for
 * a copyin or PROT_WRITE for a copyout. 
 *
 * Returns 0 on success.
 * Returns 1 if an exception was injected into the guest.
 * Returns -1 otherwise.
 *
 * The 'copyinfo[]' can be passed to 'vm_copyin()' or 'vm_copyout()' only if
 * the return value is 0. The 'copyinfo[]' resources should be freed by calling
 * 'vm_copy_teardown()' after the copy is done.
 */
int vm_copy_setup(struct vm *vm, int vcpuid, struct vm_guest_paging *paging,
    uint64_t gla, size_t len, int prot, struct vm_copyinfo *copyinfo,
    int num_copyinfo);
void vm_copy_teardown(struct vm *vm, int vcpuid, struct vm_copyinfo *copyinfo,
    int num_copyinfo);
void vm_copyin(struct vm *vm, int vcpuid, struct vm_copyinfo *copyinfo,
    void *kaddr, size_t len);
void vm_copyout(struct vm *vm, int vcpuid, const void *kaddr,
    struct vm_copyinfo *copyinfo, size_t len);
#endif	/* KERNEL */

#define	VM_MAXCPU	16			/* maximum virtual cpus */

/*
 * Identifiers for optional vmm capabilities
 */
enum vm_cap_type {
	VM_CAP_HALT_EXIT,
	VM_CAP_MTRAP_EXIT,
	VM_CAP_PAUSE_EXIT,
	VM_CAP_UNRESTRICTED_GUEST,
	VM_CAP_ENABLE_INVPCID,
	VM_CAP_MAX
};

enum vm_intr_trigger {
	EDGE_TRIGGER,
	LEVEL_TRIGGER
};
	
/*
 * The 'access' field has the format specified in Table 21-2 of the Intel
 * Architecture Manual vol 3b.
 *
 * XXX The contents of the 'access' field are architecturally defined except
 * bit 16 - Segment Unusable.
 */
struct seg_desc {
	uint64_t	base;
	uint32_t	limit;
	uint32_t	access;
};
#define	SEG_DESC_TYPE(access)		((access) & 0x001f)
#define	SEG_DESC_DPL(access)		(((access) >> 5) & 0x3)
#define	SEG_DESC_PRESENT(access)	(((access) & 0x0080) ? 1 : 0)
#define	SEG_DESC_DEF32(access)		(((access) & 0x4000) ? 1 : 0)
#define	SEG_DESC_GRANULARITY(access)	(((access) & 0x8000) ? 1 : 0)
#define	SEG_DESC_UNUSABLE(access)	(((access) & 0x10000) ? 1 : 0)

enum vm_cpu_mode {
	CPU_MODE_REAL,
	CPU_MODE_PROTECTED,
	CPU_MODE_COMPATIBILITY,		/* IA-32E mode (CS.L = 0) */
	CPU_MODE_64BIT,			/* IA-32E mode (CS.L = 1) */
};

enum vm_paging_mode {
	PAGING_MODE_FLAT,
	PAGING_MODE_32,
	PAGING_MODE_PAE,
	PAGING_MODE_64,
};

struct vm_guest_paging {
	uint64_t	cr3;
	int		cpl;
	enum vm_cpu_mode cpu_mode;
	enum vm_paging_mode paging_mode;
};

/*
 * The data structures 'vie' and 'vie_op' are meant to be opaque to the
 * consumers of instruction decoding. The only reason why their contents
 * need to be exposed is because they are part of the 'vm_exit' structure.
 */
struct vie_op {
	uint8_t		op_byte;	/* actual opcode byte */
	uint8_t		op_type;	/* type of operation (e.g. MOV) */
	uint16_t	op_flags;
};

#define	VIE_INST_SIZE	15
struct vie {
	uint8_t		inst[VIE_INST_SIZE];	/* instruction bytes */
	uint8_t		num_valid;		/* size of the instruction */
	uint8_t		num_processed;

	uint8_t		addrsize:4, opsize:4;	/* address and operand sizes */
	uint8_t		rex_w:1,		/* REX prefix */
			rex_r:1,
			rex_x:1,
			rex_b:1,
			rex_present:1,
			opsize_override:1,	/* Operand size override */
			addrsize_override:1;	/* Address size override */

	uint8_t		mod:2,			/* ModRM byte */
			reg:4,
			rm:4;

	uint8_t		ss:2,			/* SIB byte */
			index:4,
			base:4;

	uint8_t		disp_bytes;
	uint8_t		imm_bytes;

	uint8_t		scale;
	int		base_register;		/* VM_REG_GUEST_xyz */
	int		index_register;		/* VM_REG_GUEST_xyz */

	int64_t		displacement;		/* optional addr displacement */
	int64_t		immediate;		/* optional immediate operand */

	uint8_t		decoded;	/* set to 1 if successfully decoded */

	struct vie_op	op;			/* opcode description */
};

enum vm_exitcode {
	VM_EXITCODE_INOUT,
	VM_EXITCODE_VMX,
	VM_EXITCODE_BOGUS,
	VM_EXITCODE_RDMSR,
	VM_EXITCODE_WRMSR,
	VM_EXITCODE_HLT,
	VM_EXITCODE_MTRAP,
	VM_EXITCODE_PAUSE,
	VM_EXITCODE_PAGING,
	VM_EXITCODE_INST_EMUL,
	VM_EXITCODE_SPINUP_AP,
	VM_EXITCODE_DEPRECATED1,	/* used to be SPINDOWN_CPU */
	VM_EXITCODE_RENDEZVOUS,
	VM_EXITCODE_IOAPIC_EOI,
	VM_EXITCODE_SUSPENDED,
	VM_EXITCODE_INOUT_STR,
	VM_EXITCODE_TASK_SWITCH,
<<<<<<< HEAD
	VM_EXITCODE_SVM,
=======
	VM_EXITCODE_MONITOR,
	VM_EXITCODE_MWAIT,
>>>>>>> 82f995d6
	VM_EXITCODE_MAX
};

struct vm_inout {
	uint16_t	bytes:3;	/* 1 or 2 or 4 */
	uint16_t	in:1;
	uint16_t	string:1;
	uint16_t	rep:1;
	uint16_t	port;
	uint32_t	eax;		/* valid for out */
};

struct vm_inout_str {
	struct vm_inout	inout;		/* must be the first element */
	struct vm_guest_paging paging;
	uint64_t	rflags;
	uint64_t	cr0;
	uint64_t	index;
	uint64_t	count;		/* rep=1 (%rcx), rep=0 (1) */
	int		addrsize;
	enum vm_reg_name seg_name;
	struct seg_desc seg_desc;
};

enum task_switch_reason {
	TSR_CALL,
	TSR_IRET,
	TSR_JMP,
	TSR_IDT_GATE,	/* task gate in IDT */
};

struct vm_task_switch {
	uint16_t	tsssel;		/* new TSS selector */
	int		ext;		/* task switch due to external event */
	uint32_t	errcode;
	int		errcode_valid;	/* push 'errcode' on the new stack */
	enum task_switch_reason reason;
	struct vm_guest_paging paging;
};

struct vm_exit {
	enum vm_exitcode	exitcode;
	int			inst_length;	/* 0 means unknown */
	uint64_t		rip;
	union {
		struct vm_inout	inout;
		struct vm_inout_str inout_str;
		struct {
			uint64_t	gpa;
			int		fault_type;
		} paging;
		struct {
			uint64_t	gpa;
			uint64_t	gla;
			int		cs_d;		/* CS.D */
			struct vm_guest_paging paging;
			struct vie	vie;
		} inst_emul;
		/*
		 * VMX specific payload. Used when there is no "better"
		 * exitcode to represent the VM-exit.
		 */
		struct {
			int		status;		/* vmx inst status */
			/*
			 * 'exit_reason' and 'exit_qualification' are valid
			 * only if 'status' is zero.
			 */
			uint32_t	exit_reason;
			uint64_t	exit_qualification;
			/*
			 * 'inst_error' and 'inst_type' are valid
			 * only if 'status' is non-zero.
			 */
			int		inst_type;
			int		inst_error;
		} vmx;
		/*
		 * SVM specific payload.
		 */
		struct {
			uint64_t	exitcode;
			uint64_t	exitinfo1;
			uint64_t	exitinfo2;
		} svm;
		struct {
			uint32_t	code;		/* ecx value */
			uint64_t	wval;
		} msr;
		struct {
			int		vcpu;
			uint64_t	rip;
		} spinup_ap;
		struct {
			uint64_t	rflags;
		} hlt;
		struct {
			int		vector;
		} ioapic_eoi;
		struct {
			enum vm_suspend_how how;
		} suspended;
		struct vm_task_switch task_switch;
	} u;
};

/* APIs to inject faults into the guest */
void vm_inject_fault(void *vm, int vcpuid, int vector, int errcode_valid,
    int errcode);

static __inline void
vm_inject_ud(void *vm, int vcpuid)
{
	vm_inject_fault(vm, vcpuid, IDT_UD, 0, 0);
}

static __inline void
vm_inject_gp(void *vm, int vcpuid)
{
	vm_inject_fault(vm, vcpuid, IDT_GP, 1, 0);
}

static __inline void
vm_inject_ac(void *vm, int vcpuid, int errcode)
{
	vm_inject_fault(vm, vcpuid, IDT_AC, 1, errcode);
}

static __inline void
vm_inject_ss(void *vm, int vcpuid, int errcode)
{
	vm_inject_fault(vm, vcpuid, IDT_SS, 1, errcode);
}

void vm_inject_pf(void *vm, int vcpuid, int error_code, uint64_t cr2);

#endif	/* _VMM_H_ */<|MERGE_RESOLUTION|>--- conflicted
+++ resolved
@@ -485,12 +485,9 @@
 	VM_EXITCODE_SUSPENDED,
 	VM_EXITCODE_INOUT_STR,
 	VM_EXITCODE_TASK_SWITCH,
-<<<<<<< HEAD
-	VM_EXITCODE_SVM,
-=======
 	VM_EXITCODE_MONITOR,
 	VM_EXITCODE_MWAIT,
->>>>>>> 82f995d6
+	VM_EXITCODE_SVM,
 	VM_EXITCODE_MAX
 };
 
