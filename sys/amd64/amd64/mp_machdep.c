/*-
 * Copyright (c) 1996, by Steve Passe
 * Copyright (c) 2003, by Peter Wemm
 * All rights reserved.
 *
 * Redistribution and use in source and binary forms, with or without
 * modification, are permitted provided that the following conditions
 * are met:
 * 1. Redistributions of source code must retain the above copyright
 *    notice, this list of conditions and the following disclaimer.
 * 2. The name of the developer may NOT be used to endorse or promote products
 *    derived from this software without specific prior written permission.
 *
 * THIS SOFTWARE IS PROVIDED BY THE AUTHOR AND CONTRIBUTORS ``AS IS'' AND
 * ANY EXPRESS OR IMPLIED WARRANTIES, INCLUDING, BUT NOT LIMITED TO, THE
 * IMPLIED WARRANTIES OF MERCHANTABILITY AND FITNESS FOR A PARTICULAR PURPOSE
 * ARE DISCLAIMED.  IN NO EVENT SHALL THE AUTHOR OR CONTRIBUTORS BE LIABLE
 * FOR ANY DIRECT, INDIRECT, INCIDENTAL, SPECIAL, EXEMPLARY, OR CONSEQUENTIAL
 * DAMAGES (INCLUDING, BUT NOT LIMITED TO, PROCUREMENT OF SUBSTITUTE GOODS
 * OR SERVICES; LOSS OF USE, DATA, OR PROFITS; OR BUSINESS INTERRUPTION)
 * HOWEVER CAUSED AND ON ANY THEORY OF LIABILITY, WHETHER IN CONTRACT, STRICT
 * LIABILITY, OR TORT (INCLUDING NEGLIGENCE OR OTHERWISE) ARISING IN ANY WAY
 * OUT OF THE USE OF THIS SOFTWARE, EVEN IF ADVISED OF THE POSSIBILITY OF
 * SUCH DAMAGE.
 */

#include <sys/cdefs.h>
__FBSDID("$FreeBSD$");

#include "opt_cpu.h"
#include "opt_kstack_pages.h"
#include "opt_mp_watchdog.h"
#include "opt_sched.h"
#include "opt_smp.h"

#include <sys/param.h>
#include <sys/systm.h>
#include <sys/bus.h>
#ifdef GPROF 
#include <sys/gmon.h>
#endif
#include <sys/kernel.h>
#include <sys/ktr.h>
#include <sys/lock.h>
#include <sys/malloc.h>
#include <sys/memrange.h>
#include <sys/mutex.h>
#include <sys/pcpu.h>
#include <sys/proc.h>
#include <sys/sched.h>
#include <sys/smp.h>
#include <sys/sysctl.h>

#include <vm/vm.h>
#include <vm/vm_param.h>
#include <vm/pmap.h>
#include <vm/vm_kern.h>
#include <vm/vm_extern.h>

#include <x86/apicreg.h>
#include <machine/clock.h>
#include <machine/cputypes.h>
#include <machine/cpufunc.h>
#include <x86/mca.h>
#include <machine/md_var.h>
#include <machine/mp_watchdog.h>
#include <machine/pcb.h>
#include <machine/psl.h>
#include <machine/smp.h>
#include <machine/specialreg.h>
#include <machine/tss.h>

#define WARMBOOT_TARGET		0
#define WARMBOOT_OFF		(KERNBASE + 0x0467)
#define WARMBOOT_SEG		(KERNBASE + 0x0469)

#define CMOS_REG		(0x70)
#define CMOS_DATA		(0x71)
#define BIOS_RESET		(0x0f)
#define BIOS_WARM		(0x0a)

/* lock region used by kernel profiling */
int	mcount_lock;

int	mp_naps;		/* # of Applications processors */
int	boot_cpu_id = -1;	/* designated BSP */

extern  struct pcpu __pcpu[];

/* AP uses this during bootstrap.  Do not staticize.  */
char *bootSTK;
static int bootAP;

/* Free these after use */
void *bootstacks[MAXCPU];

/* Temporary variables for init_secondary()  */
char *doublefault_stack;
char *nmi_stack;
void *dpcpu;

struct pcb stoppcbs[MAXCPU];
struct pcb **susppcbs = NULL;

/* Variables needed for SMP tlb shootdown. */
vm_offset_t smp_tlb_addr1;
vm_offset_t smp_tlb_addr2;
volatile int smp_tlb_wait;

<<<<<<< HEAD
#ifdef COUNT_IPIS
/* Interrupt counts. */
static u_long *ipi_preempt_counts[MAXCPU];
static u_long *ipi_ast_counts[MAXCPU];
u_long *ipi_invltlb_counts[MAXCPU];
u_long *ipi_invlrng_counts[MAXCPU];
u_long *ipi_invlpg_counts[MAXCPU];
u_long *ipi_invlcache_counts[MAXCPU];
u_long *ipi_rendezvous_counts[MAXCPU];
static u_long *ipi_hardclock_counts[MAXCPU];
#endif

=======
>>>>>>> d45b7f14
extern inthand_t IDTVEC(fast_syscall), IDTVEC(fast_syscall32);

/*
 * Local data and functions.
 */

<<<<<<< HEAD
=======
static u_int logical_cpus;
>>>>>>> d45b7f14
static volatile cpumask_t ipi_nmi_pending;

/* used to hold the AP's until we are ready to release them */
static struct mtx ap_boot_mtx;

/* Set to 1 once we're ready to let the APs out of the pen. */
static volatile int aps_ready = 0;

/*
 * Store data from cpu_add() until later in the boot when we actually setup
 * the APs.
 */
struct cpu_info {
	int	cpu_present:1;
	int	cpu_bsp:1;
	int	cpu_disabled:1;
	int	cpu_hyperthread:1;
} static cpu_info[MAX_APIC_ID + 1];
int cpu_apic_ids[MAXCPU];
int apic_cpuids[MAX_APIC_ID + 1];

/* Holds pending bitmap based IPIs per CPU */
static volatile u_int cpu_ipi_pending[MAXCPU];

static u_int boot_address;
static int cpu_logical;			/* logical cpus per core */
static int cpu_cores;			/* cores per package */

static void	assign_cpu_ids(void);
static void	set_interrupt_apic_ids(void);
static int	start_all_aps(void);
static int	start_ap(int apic_id);
static void	release_aps(void *dummy);

static int	hlt_logical_cpus;
static u_int	hyperthreading_cpus;	/* logical cpus sharing L1 cache */
static cpumask_t	hyperthreading_cpus_mask;
static int	hyperthreading_allowed = 1;
static struct	sysctl_ctx_list logical_cpu_clist;
static u_int	bootMP_size;

static void
mem_range_AP_init(void)
{
	if (mem_range_softc.mr_op && mem_range_softc.mr_op->initAP)
		mem_range_softc.mr_op->initAP(&mem_range_softc);
}

static void
topo_probe_amd(void)
{
	int core_id_bits;
	int id;

	/* AMD processors do not support HTT. */
	cpu_logical = 1;

	if ((amd_feature2 & AMDID2_CMP) == 0) {
		cpu_cores = 1;
		return;
	}

	core_id_bits = (cpu_procinfo2 & AMDID_COREID_SIZE) >>
	    AMDID_COREID_SIZE_SHIFT;
	if (core_id_bits == 0) {
		cpu_cores = (cpu_procinfo2 & AMDID_CMP_CORES) + 1;
		return;
	}

	/* Fam 10h and newer should get here. */
	for (id = 0; id <= MAX_APIC_ID; id++) {
		/* Check logical CPU availability. */
		if (!cpu_info[id].cpu_present || cpu_info[id].cpu_disabled)
			continue;
		/* Check if logical CPU has the same package ID. */
		if ((id >> core_id_bits) != (boot_cpu_id >> core_id_bits))
			continue;
		cpu_cores++;
	}
}

/*
 * Round up to the next power of two, if necessary, and then
 * take log2.
 * Returns -1 if argument is zero.
 */
static __inline int
mask_width(u_int x)
{

	return (fls(x << (1 - powerof2(x))) - 1);
}

static void
topo_probe_0x4(void)
{
	u_int p[4];
	int pkg_id_bits;
	int core_id_bits;
	int max_cores;
	int max_logical;
	int id;

	/* Both zero and one here mean one logical processor per package. */
	max_logical = (cpu_feature & CPUID_HTT) != 0 ?
	    (cpu_procinfo & CPUID_HTT_CORES) >> 16 : 1;
	if (max_logical <= 1)
		return;

	/*
	 * Because of uniformity assumption we examine only
	 * those logical processors that belong to the same
	 * package as BSP.  Further, we count number of
	 * logical processors that belong to the same core
	 * as BSP thus deducing number of threads per core.
	 */
	cpuid_count(0x04, 0, p);
	max_cores = ((p[0] >> 26) & 0x3f) + 1;
	core_id_bits = mask_width(max_logical/max_cores);
	if (core_id_bits < 0)
		return;
	pkg_id_bits = core_id_bits + mask_width(max_cores);

	for (id = 0; id <= MAX_APIC_ID; id++) {
		/* Check logical CPU availability. */
		if (!cpu_info[id].cpu_present || cpu_info[id].cpu_disabled)
			continue;
		/* Check if logical CPU has the same package ID. */
		if ((id >> pkg_id_bits) != (boot_cpu_id >> pkg_id_bits))
			continue;
		cpu_cores++;
		/* Check if logical CPU has the same package and core IDs. */
		if ((id >> core_id_bits) == (boot_cpu_id >> core_id_bits))
			cpu_logical++;
	}

	KASSERT(cpu_cores >= 1 && cpu_logical >= 1,
	    ("topo_probe_0x4 couldn't find BSP"));

	cpu_cores /= cpu_logical;
	hyperthreading_cpus = cpu_logical;
}

static void
topo_probe_0xb(void)
{
	u_int p[4];
	int bits;
	int cnt;
	int i;
	int logical;
	int type;
	int x;

	/* We only support three levels for now. */
	for (i = 0; i < 3; i++) {
		cpuid_count(0x0b, i, p);

		/* Fall back if CPU leaf 11 doesn't really exist. */
		if (i == 0 && p[1] == 0) {
			topo_probe_0x4();
			return;
		}

		bits = p[0] & 0x1f;
		logical = p[1] &= 0xffff;
		type = (p[2] >> 8) & 0xff;
		if (type == 0 || logical == 0)
			break;
		/*
		 * Because of uniformity assumption we examine only
		 * those logical processors that belong to the same
		 * package as BSP.
		 */
		for (cnt = 0, x = 0; x <= MAX_APIC_ID; x++) {
			if (!cpu_info[x].cpu_present ||
			    cpu_info[x].cpu_disabled)
				continue;
			if (x >> bits == boot_cpu_id >> bits)
				cnt++;
		}
		if (type == CPUID_TYPE_SMT)
			cpu_logical = cnt;
		else if (type == CPUID_TYPE_CORE)
			cpu_cores = cnt;
	}
	if (cpu_logical == 0)
		cpu_logical = 1;
	cpu_cores /= cpu_logical;
}

/*
 * Both topology discovery code and code that consumes topology
 * information assume top-down uniformity of the topology.
 * That is, all physical packages must be identical and each
 * core in a package must have the same number of threads.
 * Topology information is queried only on BSP, on which this
 * code runs and for which it can query CPUID information.
 * Then topology is extrapolated on all packages using the
 * uniformity assumption.
 */
static void
topo_probe(void)
{
	static int cpu_topo_probed = 0;

	if (cpu_topo_probed)
		return;

	logical_cpus_mask = 0;
	if (mp_ncpus <= 1)
		cpu_cores = cpu_logical = 1;
	else if (cpu_vendor_id == CPU_VENDOR_AMD)
		topo_probe_amd();
	else if (cpu_vendor_id == CPU_VENDOR_INTEL) {
		/*
		 * See Intel(R) 64 Architecture Processor
		 * Topology Enumeration article for details.
		 *
		 * Note that 0x1 <= cpu_high < 4 case should be
		 * compatible with topo_probe_0x4() logic when
		 * CPUID.1:EBX[23:16] > 0 (cpu_cores will be 1)
		 * or it should trigger the fallback otherwise.
		 */
		if (cpu_high >= 0xb)
			topo_probe_0xb();
		else if (cpu_high >= 0x1)
			topo_probe_0x4();
	}

	/*
	 * Fallback: assume each logical CPU is in separate
	 * physical package.  That is, no multi-core, no SMT.
	 */
	if (cpu_cores == 0 || cpu_logical == 0)
		cpu_cores = cpu_logical = 1;
	cpu_topo_probed = 1;
}

struct cpu_group *
cpu_topo(void)
{
	int cg_flags;

	/*
	 * Determine whether any threading flags are
	 * necessry.
	 */
	topo_probe();
	if (cpu_logical > 1 && hyperthreading_cpus)
		cg_flags = CG_FLAG_HTT;
	else if (cpu_logical > 1)
		cg_flags = CG_FLAG_SMT;
	else
		cg_flags = 0;
	if (mp_ncpus % (cpu_cores * cpu_logical) != 0) {
		printf("WARNING: Non-uniform processors.\n");
		printf("WARNING: Using suboptimal topology.\n");
		return (smp_topo_none());
	}
	/*
	 * No multi-core or hyper-threaded.
	 */
	if (cpu_logical * cpu_cores == 1)
		return (smp_topo_none());
	/*
	 * Only HTT no multi-core.
	 */
	if (cpu_logical > 1 && cpu_cores == 1)
		return (smp_topo_1level(CG_SHARE_L1, cpu_logical, cg_flags));
	/*
	 * Only multi-core no HTT.
	 */
	if (cpu_cores > 1 && cpu_logical == 1)
		return (smp_topo_1level(CG_SHARE_L2, cpu_cores, cg_flags));
	/*
	 * Both HTT and multi-core.
	 */
	return (smp_topo_2level(CG_SHARE_L2, cpu_cores,
	    CG_SHARE_L1, cpu_logical, cg_flags));
}

/*
 * Calculate usable address in base memory for AP trampoline code.
 */
u_int
mp_bootaddress(u_int basemem)
{

	bootMP_size = mptramp_end - mptramp_start;
	boot_address = trunc_page(basemem * 1024); /* round down to 4k boundary */
	if (((basemem * 1024) - boot_address) < bootMP_size)
		boot_address -= PAGE_SIZE;	/* not enough, lower by 4k */
	/* 3 levels of page table pages */
	mptramp_pagetables = boot_address - (PAGE_SIZE * 3);

	return mptramp_pagetables;
}

void
cpu_add(u_int apic_id, char boot_cpu)
{

	if (apic_id > MAX_APIC_ID) {
		panic("SMP: APIC ID %d too high", apic_id);
		return;
	}
	KASSERT(cpu_info[apic_id].cpu_present == 0, ("CPU %d added twice",
	    apic_id));
	cpu_info[apic_id].cpu_present = 1;
	if (boot_cpu) {
		KASSERT(boot_cpu_id == -1,
		    ("CPU %d claims to be BSP, but CPU %d already is", apic_id,
		    boot_cpu_id));
		boot_cpu_id = apic_id;
		cpu_info[apic_id].cpu_bsp = 1;
	}
	if (mp_ncpus < MAXCPU) {
		mp_ncpus++;
		mp_maxid = mp_ncpus - 1;
	}
	if (bootverbose)
		printf("SMP: Added CPU %d (%s)\n", apic_id, boot_cpu ? "BSP" :
		    "AP");
}

void
cpu_mp_setmaxid(void)
{

	/*
	 * mp_maxid should be already set by calls to cpu_add().
	 * Just sanity check its value here.
	 */
	if (mp_ncpus == 0)
		KASSERT(mp_maxid == 0,
		    ("%s: mp_ncpus is zero, but mp_maxid is not", __func__));
	else if (mp_ncpus == 1)
		mp_maxid = 0;
	else
		KASSERT(mp_maxid >= mp_ncpus - 1,
		    ("%s: counters out of sync: max %d, count %d", __func__,
			mp_maxid, mp_ncpus));
}

int
cpu_mp_probe(void)
{

	/*
	 * Always record BSP in CPU map so that the mbuf init code works
	 * correctly.
	 */
	all_cpus = 1;
	if (mp_ncpus == 0) {
		/*
		 * No CPUs were found, so this must be a UP system.  Setup
		 * the variables to represent a system with a single CPU
		 * with an id of 0.
		 */
		mp_ncpus = 1;
		return (0);
	}

	/* At least one CPU was found. */
	if (mp_ncpus == 1) {
		/*
		 * One CPU was found, so this must be a UP system with
		 * an I/O APIC.
		 */
		mp_maxid = 0;
		return (0);
	}

	/* At least two CPUs were found. */
	return (1);
}

/*
 * Initialize the IPI handlers and start up the AP's.
 */
void
cpu_mp_start(void)
{
	int i;

	/* Initialize the logical ID to APIC ID table. */
	for (i = 0; i < MAXCPU; i++) {
		cpu_apic_ids[i] = -1;
		cpu_ipi_pending[i] = 0;
	}

	/* Install an inter-CPU IPI for TLB invalidation */
	setidt(IPI_INVLTLB, IDTVEC(invltlb), SDT_SYSIGT, SEL_KPL, 0);
	setidt(IPI_INVLPG, IDTVEC(invlpg), SDT_SYSIGT, SEL_KPL, 0);
	setidt(IPI_INVLRNG, IDTVEC(invlrng), SDT_SYSIGT, SEL_KPL, 0);

	/* Install an inter-CPU IPI for cache invalidation. */
	setidt(IPI_INVLCACHE, IDTVEC(invlcache), SDT_SYSIGT, SEL_KPL, 0);

	/* Install an inter-CPU IPI for all-CPU rendezvous */
	setidt(IPI_RENDEZVOUS, IDTVEC(rendezvous), SDT_SYSIGT, SEL_KPL, 0);

	/* Install generic inter-CPU IPI handler */
	setidt(IPI_BITMAP_VECTOR, IDTVEC(ipi_intr_bitmap_handler),
	       SDT_SYSIGT, SEL_KPL, 0);

	/* Install an inter-CPU IPI for CPU stop/restart */
	setidt(IPI_STOP, IDTVEC(cpustop), SDT_SYSIGT, SEL_KPL, 0);

	/* Install an inter-CPU IPI for CPU suspend/resume */
	setidt(IPI_SUSPEND, IDTVEC(cpususpend), SDT_SYSIGT, SEL_KPL, 0);

	/* Set boot_cpu_id if needed. */
	if (boot_cpu_id == -1) {
		boot_cpu_id = PCPU_GET(apic_id);
		cpu_info[boot_cpu_id].cpu_bsp = 1;
	} else
		KASSERT(boot_cpu_id == PCPU_GET(apic_id),
		    ("BSP's APIC ID doesn't match boot_cpu_id"));

	/* Probe logical/physical core configuration. */
	topo_probe();

	assign_cpu_ids();

	/* Start each Application Processor */
	start_all_aps();

	set_interrupt_apic_ids();
}


/*
 * Print various information about the SMP system hardware and setup.
 */
void
cpu_mp_announce(void)
{
	const char *hyperthread;
	int i;

	printf("FreeBSD/SMP: %d package(s) x %d core(s)",
	    mp_ncpus / (cpu_cores * cpu_logical), cpu_cores);
	if (hyperthreading_cpus > 1)
	    printf(" x %d HTT threads", cpu_logical);
	else if (cpu_logical > 1)
	    printf(" x %d SMT threads", cpu_logical);
	printf("\n");

	/* List active CPUs first. */
	printf(" cpu0 (BSP): APIC ID: %2d\n", boot_cpu_id);
	for (i = 1; i < mp_ncpus; i++) {
		if (cpu_info[cpu_apic_ids[i]].cpu_hyperthread)
			hyperthread = "/HT";
		else
			hyperthread = "";
		printf(" cpu%d (AP%s): APIC ID: %2d\n", i, hyperthread,
		    cpu_apic_ids[i]);
	}

	/* List disabled CPUs last. */
	for (i = 0; i <= MAX_APIC_ID; i++) {
		if (!cpu_info[i].cpu_present || !cpu_info[i].cpu_disabled)
			continue;
		if (cpu_info[i].cpu_hyperthread)
			hyperthread = "/HT";
		else
			hyperthread = "";
		printf("  cpu (AP%s): APIC ID: %2d (disabled)\n", hyperthread,
		    i);
	}
}

/*
 * AP CPU's call this to initialize themselves.
 */
void
init_secondary(void)
{
	struct pcpu *pc;
	struct nmi_pcpu *np;
	u_int64_t msr, cr0;
	int cpu, gsel_tss, x;
	struct region_descriptor ap_gdt;

	/* Set by the startup code for us to use */
	cpu = bootAP;

	/* Init tss */
	common_tss[cpu] = common_tss[0];
	common_tss[cpu].tss_rsp0 = 0;   /* not used until after switch */
	common_tss[cpu].tss_iobase = sizeof(struct amd64tss) +
	    IOPAGES * PAGE_SIZE;
	common_tss[cpu].tss_ist1 = (long)&doublefault_stack[PAGE_SIZE];

	/* The NMI stack runs on IST2. */
	np = ((struct nmi_pcpu *) &nmi_stack[PAGE_SIZE]) - 1;
	common_tss[cpu].tss_ist2 = (long) np;

	/* Prepare private GDT */
	gdt_segs[GPROC0_SEL].ssd_base = (long) &common_tss[cpu];
	for (x = 0; x < NGDT; x++) {
		if (x != GPROC0_SEL && x != (GPROC0_SEL + 1) &&
		    x != GUSERLDT_SEL && x != (GUSERLDT_SEL + 1))
			ssdtosd(&gdt_segs[x], &gdt[NGDT * cpu + x]);
	}
	ssdtosyssd(&gdt_segs[GPROC0_SEL],
	    (struct system_segment_descriptor *)&gdt[NGDT * cpu + GPROC0_SEL]);
	ap_gdt.rd_limit = NGDT * sizeof(gdt[0]) - 1;
	ap_gdt.rd_base =  (long) &gdt[NGDT * cpu];
	lgdt(&ap_gdt);			/* does magic intra-segment return */

	/* Get per-cpu data */
	pc = &__pcpu[cpu];

	/* prime data page for it to use */
	pcpu_init(pc, cpu, sizeof(struct pcpu));
	dpcpu_init(dpcpu, cpu);
	pc->pc_apic_id = cpu_apic_ids[cpu];
	pc->pc_prvspace = pc;
	pc->pc_curthread = 0;
	pc->pc_tssp = &common_tss[cpu];
	pc->pc_commontssp = &common_tss[cpu];
	pc->pc_rsp0 = 0;
	pc->pc_tss = (struct system_segment_descriptor *)&gdt[NGDT * cpu +
	    GPROC0_SEL];
	pc->pc_fs32p = &gdt[NGDT * cpu + GUFS32_SEL];
	pc->pc_gs32p = &gdt[NGDT * cpu + GUGS32_SEL];
	pc->pc_ldt = (struct system_segment_descriptor *)&gdt[NGDT * cpu +
	    GUSERLDT_SEL];

	/* Save the per-cpu pointer for use by the NMI handler. */
	np->np_pcpu = (register_t) pc;

	wrmsr(MSR_FSBASE, 0);		/* User value */
	wrmsr(MSR_GSBASE, (u_int64_t)pc);
	wrmsr(MSR_KGSBASE, (u_int64_t)pc);	/* XXX User value while we're in the kernel */

	lidt(&r_idt);

	gsel_tss = GSEL(GPROC0_SEL, SEL_KPL);
	ltr(gsel_tss);

	/*
	 * Set to a known state:
	 * Set by mpboot.s: CR0_PG, CR0_PE
	 * Set by cpu_setregs: CR0_NE, CR0_MP, CR0_TS, CR0_WP, CR0_AM
	 */
	cr0 = rcr0();
	cr0 &= ~(CR0_CD | CR0_NW | CR0_EM);
	load_cr0(cr0);

	/* Set up the fast syscall stuff */
	msr = rdmsr(MSR_EFER) | EFER_SCE;
	wrmsr(MSR_EFER, msr);
	wrmsr(MSR_LSTAR, (u_int64_t)IDTVEC(fast_syscall));
	wrmsr(MSR_CSTAR, (u_int64_t)IDTVEC(fast_syscall32));
	msr = ((u_int64_t)GSEL(GCODE_SEL, SEL_KPL) << 32) |
	      ((u_int64_t)GSEL(GUCODE32_SEL, SEL_UPL) << 48);
	wrmsr(MSR_STAR, msr);
	wrmsr(MSR_SF_MASK, PSL_NT|PSL_T|PSL_I|PSL_C|PSL_D);

	/* Disable local APIC just to be sure. */
	lapic_disable();

	/* signal our startup to the BSP. */
	mp_naps++;

	/* Spin until the BSP releases the AP's. */
	while (!aps_ready)
		ia32_pause();

	/* Initialize the PAT MSR. */
	pmap_init_pat();

	/* set up CPU registers and state */
	cpu_setregs();

	/* set up SSE/NX registers */
	initializecpu();

	/* set up FPU state on the AP */
	fpuinit();

	/* A quick check from sanity claus */
	if (PCPU_GET(apic_id) != lapic_id()) {
		printf("SMP: cpuid = %d\n", PCPU_GET(cpuid));
		printf("SMP: actual apic_id = %d\n", lapic_id());
		printf("SMP: correct apic_id = %d\n", PCPU_GET(apic_id));
		panic("cpuid mismatch! boom!!");
	}

	/* Initialize curthread. */
	KASSERT(PCPU_GET(idlethread) != NULL, ("no idle thread"));
	PCPU_SET(curthread, PCPU_GET(idlethread));

	mca_init();

	mtx_lock_spin(&ap_boot_mtx);

	/* Init local apic for irq's */
	lapic_setup(1);

	/* Set memory range attributes for this CPU to match the BSP */
	mem_range_AP_init();

	smp_cpus++;

	CTR1(KTR_SMP, "SMP: AP CPU #%d Launched", PCPU_GET(cpuid));
	printf("SMP: AP CPU #%d Launched!\n", PCPU_GET(cpuid));

	/* Determine if we are a logical CPU. */
	/* XXX Calculation depends on cpu_logical being a power of 2, e.g. 2 */
	if (cpu_logical > 1 && PCPU_GET(apic_id) % cpu_logical != 0)
		logical_cpus_mask |= PCPU_GET(cpumask);
	
	/* Determine if we are a hyperthread. */
	if (hyperthreading_cpus > 1 &&
	    PCPU_GET(apic_id) % hyperthreading_cpus != 0)
		hyperthreading_cpus_mask |= PCPU_GET(cpumask);

	/* Build our map of 'other' CPUs. */
	PCPU_SET(other_cpus, all_cpus & ~PCPU_GET(cpumask));

	if (bootverbose)
		lapic_dump("AP");

	if (smp_cpus == mp_ncpus) {
		/* enable IPI's, tlb shootdown, freezes etc */
		atomic_store_rel_int(&smp_started, 1);
		smp_active = 1;	 /* historic */
	}

	/*
	 * Enable global pages TLB extension
	 * This also implicitly flushes the TLB 
	 */

	load_cr4(rcr4() | CR4_PGE);
	load_ds(_udatasel);
	load_es(_udatasel);
	load_fs(_ufssel);
	mtx_unlock_spin(&ap_boot_mtx);

	/* Wait until all the AP's are up. */
	while (smp_started == 0)
		ia32_pause();

	/* Start per-CPU event timers. */
	cpu_initclocks_ap();

	sched_throw(NULL);

	panic("scheduler returned us to %s", __func__);
	/* NOTREACHED */
}

/*******************************************************************
 * local functions and data
 */

/*
 * We tell the I/O APIC code about all the CPUs we want to receive
 * interrupts.  If we don't want certain CPUs to receive IRQs we
 * can simply not tell the I/O APIC code about them in this function.
 * We also do not tell it about the BSP since it tells itself about
 * the BSP internally to work with UP kernels and on UP machines.
 */
static void
set_interrupt_apic_ids(void)
{
	u_int i, apic_id;

	for (i = 0; i < MAXCPU; i++) {
		apic_id = cpu_apic_ids[i];
		if (apic_id == -1)
			continue;
		if (cpu_info[apic_id].cpu_bsp)
			continue;
		if (cpu_info[apic_id].cpu_disabled)
			continue;

		/* Don't let hyperthreads service interrupts. */
		if (hyperthreading_cpus > 1 &&
		    apic_id % hyperthreading_cpus != 0)
			continue;

		intr_add_cpu(i);
	}
}

/*
 * Assign logical CPU IDs to local APICs.
 */
static void
assign_cpu_ids(void)
{
	u_int i;

	TUNABLE_INT_FETCH("machdep.hyperthreading_allowed",
	    &hyperthreading_allowed);

	/* Check for explicitly disabled CPUs. */
	for (i = 0; i <= MAX_APIC_ID; i++) {
		if (!cpu_info[i].cpu_present || cpu_info[i].cpu_bsp)
			continue;

		if (hyperthreading_cpus > 1 && i % hyperthreading_cpus != 0) {
			cpu_info[i].cpu_hyperthread = 1;
#if defined(SCHED_ULE)
			/*
			 * Don't use HT CPU if it has been disabled by a
			 * tunable.
			 */
			if (hyperthreading_allowed == 0) {
				cpu_info[i].cpu_disabled = 1;
				continue;
			}
#endif
		}

		/* Don't use this CPU if it has been disabled by a tunable. */
		if (resource_disabled("lapic", i)) {
			cpu_info[i].cpu_disabled = 1;
			continue;
		}
	}

	/*
	 * Assign CPU IDs to local APIC IDs and disable any CPUs
	 * beyond MAXCPU.  CPU 0 is always assigned to the BSP.
	 *
	 * To minimize confusion for userland, we attempt to number
	 * CPUs such that all threads and cores in a package are
	 * grouped together.  For now we assume that the BSP is always
	 * the first thread in a package and just start adding APs
	 * starting with the BSP's APIC ID.
	 */
	mp_ncpus = 1;
	cpu_apic_ids[0] = boot_cpu_id;
	apic_cpuids[boot_cpu_id] = 0;
	for (i = boot_cpu_id + 1; i != boot_cpu_id;
	     i == MAX_APIC_ID ? i = 0 : i++) {
		if (!cpu_info[i].cpu_present || cpu_info[i].cpu_bsp ||
		    cpu_info[i].cpu_disabled)
			continue;

		if (mp_ncpus < MAXCPU) {
			cpu_apic_ids[mp_ncpus] = i;
			apic_cpuids[i] = mp_ncpus;
			mp_ncpus++;
		} else
			cpu_info[i].cpu_disabled = 1;
	}
	KASSERT(mp_maxid >= mp_ncpus - 1,
	    ("%s: counters out of sync: max %d, count %d", __func__, mp_maxid,
	    mp_ncpus));		
}

/*
 * start each AP in our list
 */
static int
start_all_aps(void)
{
	vm_offset_t va = boot_address + KERNBASE;
	u_int64_t *pt4, *pt3, *pt2;
	u_int32_t mpbioswarmvec;
	int apic_id, cpu, i;
	u_char mpbiosreason;

	mtx_init(&ap_boot_mtx, "ap boot", NULL, MTX_SPIN);

	/* install the AP 1st level boot code */
	pmap_kenter(va, boot_address);
	pmap_invalidate_page(kernel_pmap, va);
	bcopy(mptramp_start, (void *)va, bootMP_size);

	/* Locate the page tables, they'll be below the trampoline */
	pt4 = (u_int64_t *)(uintptr_t)(mptramp_pagetables + KERNBASE);
	pt3 = pt4 + (PAGE_SIZE) / sizeof(u_int64_t);
	pt2 = pt3 + (PAGE_SIZE) / sizeof(u_int64_t);

	/* Create the initial 1GB replicated page tables */
	for (i = 0; i < 512; i++) {
		/* Each slot of the level 4 pages points to the same level 3 page */
		pt4[i] = (u_int64_t)(uintptr_t)(mptramp_pagetables + PAGE_SIZE);
		pt4[i] |= PG_V | PG_RW | PG_U;

		/* Each slot of the level 3 pages points to the same level 2 page */
		pt3[i] = (u_int64_t)(uintptr_t)(mptramp_pagetables + (2 * PAGE_SIZE));
		pt3[i] |= PG_V | PG_RW | PG_U;

		/* The level 2 page slots are mapped with 2MB pages for 1GB. */
		pt2[i] = i * (2 * 1024 * 1024);
		pt2[i] |= PG_V | PG_RW | PG_PS | PG_U;
	}

	/* save the current value of the warm-start vector */
	mpbioswarmvec = *((u_int32_t *) WARMBOOT_OFF);
	outb(CMOS_REG, BIOS_RESET);
	mpbiosreason = inb(CMOS_DATA);

	/* setup a vector to our boot code */
	*((volatile u_short *) WARMBOOT_OFF) = WARMBOOT_TARGET;
	*((volatile u_short *) WARMBOOT_SEG) = (boot_address >> 4);
	outb(CMOS_REG, BIOS_RESET);
	outb(CMOS_DATA, BIOS_WARM);	/* 'warm-start' */

	/* start each AP */
	for (cpu = 1; cpu < mp_ncpus; cpu++) {
		apic_id = cpu_apic_ids[cpu];

		/* allocate and set up an idle stack data page */
		bootstacks[cpu] = (void *)kmem_alloc(kernel_map, KSTACK_PAGES * PAGE_SIZE);
		doublefault_stack = (char *)kmem_alloc(kernel_map, PAGE_SIZE);
		nmi_stack = (char *)kmem_alloc(kernel_map, PAGE_SIZE);
		dpcpu = (void *)kmem_alloc(kernel_map, DPCPU_SIZE);

		bootSTK = (char *)bootstacks[cpu] + KSTACK_PAGES * PAGE_SIZE - 8;
		bootAP = cpu;

		/* attempt to start the Application Processor */
		if (!start_ap(apic_id)) {
			/* restore the warmstart vector */
			*(u_int32_t *) WARMBOOT_OFF = mpbioswarmvec;
			panic("AP #%d (PHY# %d) failed!", cpu, apic_id);
		}

		all_cpus |= (1 << cpu);		/* record AP in CPU map */
	}

	/* build our map of 'other' CPUs */
	PCPU_SET(other_cpus, all_cpus & ~PCPU_GET(cpumask));

	/* restore the warmstart vector */
	*(u_int32_t *) WARMBOOT_OFF = mpbioswarmvec;

	outb(CMOS_REG, BIOS_RESET);
	outb(CMOS_DATA, mpbiosreason);

	/* number of APs actually started */
	return mp_naps;
}


/*
 * This function starts the AP (application processor) identified
 * by the APIC ID 'physicalCpu'.  It does quite a "song and dance"
 * to accomplish this.  This is necessary because of the nuances
 * of the different hardware we might encounter.  It isn't pretty,
 * but it seems to work.
 */
static int
start_ap(int apic_id)
{
	int vector, ms;
	int cpus;

	/* calculate the vector */
	vector = (boot_address >> 12) & 0xff;

	/* used as a watchpoint to signal AP startup */
	cpus = mp_naps;

	/*
	 * first we do an INIT/RESET IPI this INIT IPI might be run, reseting
	 * and running the target CPU. OR this INIT IPI might be latched (P5
	 * bug), CPU waiting for STARTUP IPI. OR this INIT IPI might be
	 * ignored.
	 */

	/* do an INIT IPI: assert RESET */
	lapic_ipi_raw(APIC_DEST_DESTFLD | APIC_TRIGMOD_EDGE |
	    APIC_LEVEL_ASSERT | APIC_DESTMODE_PHY | APIC_DELMODE_INIT, apic_id);

	/* wait for pending status end */
	lapic_ipi_wait(-1);

	/* do an INIT IPI: deassert RESET */
	lapic_ipi_raw(APIC_DEST_ALLESELF | APIC_TRIGMOD_LEVEL |
	    APIC_LEVEL_DEASSERT | APIC_DESTMODE_PHY | APIC_DELMODE_INIT, 0);

	/* wait for pending status end */
	DELAY(10000);		/* wait ~10mS */
	lapic_ipi_wait(-1);

	/*
	 * next we do a STARTUP IPI: the previous INIT IPI might still be
	 * latched, (P5 bug) this 1st STARTUP would then terminate
	 * immediately, and the previously started INIT IPI would continue. OR
	 * the previous INIT IPI has already run. and this STARTUP IPI will
	 * run. OR the previous INIT IPI was ignored. and this STARTUP IPI
	 * will run.
	 */

	/* do a STARTUP IPI */
	lapic_ipi_raw(APIC_DEST_DESTFLD | APIC_TRIGMOD_EDGE |
	    APIC_LEVEL_DEASSERT | APIC_DESTMODE_PHY | APIC_DELMODE_STARTUP |
	    vector, apic_id);
	lapic_ipi_wait(-1);
	DELAY(200);		/* wait ~200uS */

	/*
	 * finally we do a 2nd STARTUP IPI: this 2nd STARTUP IPI should run IF
	 * the previous STARTUP IPI was cancelled by a latched INIT IPI. OR
	 * this STARTUP IPI will be ignored, as only ONE STARTUP IPI is
	 * recognized after hardware RESET or INIT IPI.
	 */

	lapic_ipi_raw(APIC_DEST_DESTFLD | APIC_TRIGMOD_EDGE |
	    APIC_LEVEL_DEASSERT | APIC_DESTMODE_PHY | APIC_DELMODE_STARTUP |
	    vector, apic_id);
	lapic_ipi_wait(-1);
	DELAY(200);		/* wait ~200uS */

	/* Wait up to 5 seconds for it to start. */
	for (ms = 0; ms < 5000; ms++) {
		if (mp_naps > cpus)
			return 1;	/* return SUCCESS */
		DELAY(1000);
	}
	return 0;		/* return FAILURE */
}

#ifdef COUNT_XINVLTLB_HITS
u_int xhits_gbl[MAXCPU];
u_int xhits_pg[MAXCPU];
u_int xhits_rng[MAXCPU];
SYSCTL_NODE(_debug, OID_AUTO, xhits, CTLFLAG_RW, 0, "");
SYSCTL_OPAQUE(_debug_xhits, OID_AUTO, global, CTLFLAG_RW, &xhits_gbl,
    sizeof(xhits_gbl), "IU", "");
SYSCTL_OPAQUE(_debug_xhits, OID_AUTO, page, CTLFLAG_RW, &xhits_pg,
    sizeof(xhits_pg), "IU", "");
SYSCTL_OPAQUE(_debug_xhits, OID_AUTO, range, CTLFLAG_RW, &xhits_rng,
    sizeof(xhits_rng), "IU", "");

u_int ipi_global;
u_int ipi_page;
u_int ipi_range;
u_int ipi_range_size;
SYSCTL_UINT(_debug_xhits, OID_AUTO, ipi_global, CTLFLAG_RW, &ipi_global, 0, "");
SYSCTL_UINT(_debug_xhits, OID_AUTO, ipi_page, CTLFLAG_RW, &ipi_page, 0, "");
SYSCTL_UINT(_debug_xhits, OID_AUTO, ipi_range, CTLFLAG_RW, &ipi_range, 0, "");
SYSCTL_UINT(_debug_xhits, OID_AUTO, ipi_range_size, CTLFLAG_RW,
    &ipi_range_size, 0, "");

u_int ipi_masked_global;
u_int ipi_masked_page;
u_int ipi_masked_range;
u_int ipi_masked_range_size;
SYSCTL_UINT(_debug_xhits, OID_AUTO, ipi_masked_global, CTLFLAG_RW,
    &ipi_masked_global, 0, "");
SYSCTL_UINT(_debug_xhits, OID_AUTO, ipi_masked_page, CTLFLAG_RW,
    &ipi_masked_page, 0, "");
SYSCTL_UINT(_debug_xhits, OID_AUTO, ipi_masked_range, CTLFLAG_RW,
    &ipi_masked_range, 0, "");
SYSCTL_UINT(_debug_xhits, OID_AUTO, ipi_masked_range_size, CTLFLAG_RW,
    &ipi_masked_range_size, 0, "");
#endif /* COUNT_XINVLTLB_HITS */

/*
 * Flush the TLB on all other CPU's
 */
static void
smp_tlb_shootdown(u_int vector, vm_offset_t addr1, vm_offset_t addr2)
{
	u_int ncpu;

	ncpu = mp_ncpus - 1;	/* does not shootdown self */
	if (ncpu < 1)
		return;		/* no other cpus */
	if (!(read_rflags() & PSL_I))
		panic("%s: interrupts disabled", __func__);
	mtx_lock_spin(&smp_ipi_mtx);
	smp_tlb_addr1 = addr1;
	smp_tlb_addr2 = addr2;
	atomic_store_rel_int(&smp_tlb_wait, 0);
	ipi_all_but_self(vector);
	while (smp_tlb_wait < ncpu)
		ia32_pause();
	mtx_unlock_spin(&smp_ipi_mtx);
}

static void
smp_targeted_tlb_shootdown(cpumask_t mask, u_int vector, vm_offset_t addr1, vm_offset_t addr2)
{
	int ncpu, othercpus;

	othercpus = mp_ncpus - 1;
	if (mask == (cpumask_t)-1) {
		ncpu = othercpus;
		if (ncpu < 1)
			return;
	} else {
		mask &= ~PCPU_GET(cpumask);
		if (mask == 0)
			return;
		ncpu = bitcount32(mask);
		if (ncpu > othercpus) {
			/* XXX this should be a panic offence */
			printf("SMP: tlb shootdown to %d other cpus (only have %d)\n",
			    ncpu, othercpus);
			ncpu = othercpus;
		}
		/* XXX should be a panic, implied by mask == 0 above */
		if (ncpu < 1)
			return;
	}
	if (!(read_rflags() & PSL_I))
		panic("%s: interrupts disabled", __func__);
	mtx_lock_spin(&smp_ipi_mtx);
	smp_tlb_addr1 = addr1;
	smp_tlb_addr2 = addr2;
	atomic_store_rel_int(&smp_tlb_wait, 0);
	if (mask == (cpumask_t)-1)
		ipi_all_but_self(vector);
	else
		ipi_selected(mask, vector);
	while (smp_tlb_wait < ncpu)
		ia32_pause();
	mtx_unlock_spin(&smp_ipi_mtx);
}

/*
 * Send an IPI to specified CPU handling the bitmap logic.
 */
static void
ipi_send_cpu(int cpu, u_int ipi)
{
	u_int bitmap, old_pending, new_pending;

	KASSERT(cpu_apic_ids[cpu] != -1, ("IPI to non-existent CPU %d", cpu));

	if (IPI_IS_BITMAPED(ipi)) {
		bitmap = 1 << ipi;
		ipi = IPI_BITMAP_VECTOR;
		do {
			old_pending = cpu_ipi_pending[cpu];
			new_pending = old_pending | bitmap;
		} while  (!atomic_cmpset_int(&cpu_ipi_pending[cpu],
		    old_pending, new_pending)); 
		if (old_pending)
			return;
	}
	lapic_ipi_vectored(ipi, cpu_apic_ids[cpu]);
}

void
smp_cache_flush(void)
{

	if (smp_started)
		smp_tlb_shootdown(IPI_INVLCACHE, 0, 0);
}

void
smp_invltlb(void)
{

	if (smp_started) {
		smp_tlb_shootdown(IPI_INVLTLB, 0, 0);
#ifdef COUNT_XINVLTLB_HITS
		ipi_global++;
#endif
	}
}

void
smp_invlpg(vm_offset_t addr)
{

	if (smp_started) {
		smp_tlb_shootdown(IPI_INVLPG, addr, 0);
#ifdef COUNT_XINVLTLB_HITS
		ipi_page++;
#endif
	}
}

void
smp_invlpg_range(vm_offset_t addr1, vm_offset_t addr2)
{

	if (smp_started) {
		smp_tlb_shootdown(IPI_INVLRNG, addr1, addr2);
#ifdef COUNT_XINVLTLB_HITS
		ipi_range++;
		ipi_range_size += (addr2 - addr1) / PAGE_SIZE;
#endif
	}
}

void
smp_masked_invltlb(cpumask_t mask)
{

	if (smp_started) {
		smp_targeted_tlb_shootdown(mask, IPI_INVLTLB, 0, 0);
#ifdef COUNT_XINVLTLB_HITS
		ipi_masked_global++;
#endif
	}
}

void
smp_masked_invlpg(cpumask_t mask, vm_offset_t addr)
{

	if (smp_started) {
		smp_targeted_tlb_shootdown(mask, IPI_INVLPG, addr, 0);
#ifdef COUNT_XINVLTLB_HITS
		ipi_masked_page++;
#endif
	}
}

void
smp_masked_invlpg_range(cpumask_t mask, vm_offset_t addr1, vm_offset_t addr2)
{

	if (smp_started) {
		smp_targeted_tlb_shootdown(mask, IPI_INVLRNG, addr1, addr2);
#ifdef COUNT_XINVLTLB_HITS
		ipi_masked_range++;
		ipi_masked_range_size += (addr2 - addr1) / PAGE_SIZE;
#endif
	}
}

void
ipi_bitmap_handler(struct trapframe frame)
{
	struct trapframe *oldframe;
	struct thread *td;
	int cpu = PCPU_GET(cpuid);
	u_int ipi_bitmap;

	critical_enter();
	td = curthread;
	td->td_intr_nesting_level++;
	oldframe = td->td_intr_frame;
	td->td_intr_frame = &frame;
	ipi_bitmap = atomic_readandclear_int(&cpu_ipi_pending[cpu]);
	if (ipi_bitmap & (1 << IPI_PREEMPT)) {
#ifdef COUNT_IPIS
		(*ipi_preempt_counts[cpu])++;
#endif
		sched_preempt(td);
	}
	if (ipi_bitmap & (1 << IPI_AST)) {
#ifdef COUNT_IPIS
		(*ipi_ast_counts[cpu])++;
#endif
		/* Nothing to do for AST */
	}
	if (ipi_bitmap & (1 << IPI_HARDCLOCK)) {
#ifdef COUNT_IPIS
		(*ipi_hardclock_counts[cpu])++;
#endif
		hardclockintr();
	}
	td->td_intr_frame = oldframe;
	td->td_intr_nesting_level--;
	critical_exit();
}

/*
 * send an IPI to a set of cpus.
 */
void
ipi_selected(cpumask_t cpus, u_int ipi)
{
	int cpu;

	/*
	 * IPI_STOP_HARD maps to a NMI and the trap handler needs a bit
	 * of help in order to understand what is the source.
	 * Set the mask of receiving CPUs for this purpose.
	 */
	if (ipi == IPI_STOP_HARD)
		atomic_set_int(&ipi_nmi_pending, cpus);

<<<<<<< HEAD
=======
	/*
	 * IPI_STOP_HARD maps to a NMI and the trap handler needs a bit
	 * of help in order to understand what is the source.
	 * Set the mask of receiving CPUs for this purpose.
	 */
	if (ipi == IPI_STOP_HARD)
		atomic_set_int(&ipi_nmi_pending, cpus);

>>>>>>> d45b7f14
	CTR3(KTR_SMP, "%s: cpus: %x ipi: %x", __func__, cpus, ipi);
	while ((cpu = ffs(cpus)) != 0) {
		cpu--;
		cpus &= ~(1 << cpu);
		ipi_send_cpu(cpu, ipi);
	}
}

/*
 * send an IPI to a specific CPU.
 */
void
ipi_cpu(int cpu, u_int ipi)
{

	/*
	 * IPI_STOP_HARD maps to a NMI and the trap handler needs a bit
	 * of help in order to understand what is the source.
	 * Set the mask of receiving CPUs for this purpose.
	 */
	if (ipi == IPI_STOP_HARD)
		atomic_set_int(&ipi_nmi_pending, 1 << cpu);

	CTR3(KTR_SMP, "%s: cpu: %d ipi: %x", __func__, cpu, ipi);
	ipi_send_cpu(cpu, ipi);
}

/*
 * send an IPI to all CPUs EXCEPT myself
 */
void
ipi_all_but_self(u_int ipi)
{

	if (IPI_IS_BITMAPED(ipi)) {
		ipi_selected(PCPU_GET(other_cpus), ipi);
		return;
	}

	/*
	 * IPI_STOP_HARD maps to a NMI and the trap handler needs a bit
	 * of help in order to understand what is the source.
	 * Set the mask of receiving CPUs for this purpose.
	 */
	if (ipi == IPI_STOP_HARD)
		atomic_set_int(&ipi_nmi_pending, PCPU_GET(other_cpus));

	CTR2(KTR_SMP, "%s: ipi: %x", __func__, ipi);
	lapic_ipi_vectored(ipi, APIC_IPI_DEST_OTHERS);
}

int
ipi_nmi_handler()
{
	cpumask_t cpumask;

	/*
	 * As long as there is not a simple way to know about a NMI's
	 * source, if the bitmask for the current CPU is present in
	 * the global pending bitword an IPI_STOP_HARD has been issued
	 * and should be handled.
	 */
	cpumask = PCPU_GET(cpumask);
	if ((ipi_nmi_pending & cpumask) == 0)
		return (1);

	atomic_clear_int(&ipi_nmi_pending, cpumask);
	cpustop_handler();
	return (0);
}
     
/*
 * Handle an IPI_STOP by saving our current context and spinning until we
 * are resumed.
 */
void
cpustop_handler(void)
{
	cpumask_t cpumask;
	u_int cpu;

	cpu = PCPU_GET(cpuid);
	cpumask = PCPU_GET(cpumask);

	savectx(&stoppcbs[cpu]);

	/* Indicate that we are stopped */
	atomic_set_int(&stopped_cpus, cpumask);

	/* Wait for restart */
	while (!(started_cpus & cpumask))
	    ia32_pause();

	atomic_clear_int(&started_cpus, cpumask);
	atomic_clear_int(&stopped_cpus, cpumask);

	if (cpu == 0 && cpustop_restartfunc != NULL) {
		cpustop_restartfunc();
		cpustop_restartfunc = NULL;
	}
}

/*
 * Handle an IPI_SUSPEND by saving our current context and spinning until we
 * are resumed.
 */
void
cpususpend_handler(void)
{
	cpumask_t cpumask;
	register_t cr3, rf;
	u_int cpu;

	cpu = PCPU_GET(cpuid);
	cpumask = PCPU_GET(cpumask);

	rf = intr_disable();
	cr3 = rcr3();

	if (savectx(susppcbs[cpu])) {
		wbinvd();
		atomic_set_int(&stopped_cpus, cpumask);
	} else {
		pmap_init_pat();
		PCPU_SET(switchtime, 0);
		PCPU_SET(switchticks, ticks);
	}

	/* Wait for resume */
	while (!(started_cpus & cpumask))
		ia32_pause();

	atomic_clear_int(&started_cpus, cpumask);
	atomic_clear_int(&stopped_cpus, cpumask);

	/* Restore CR3 and enable interrupts */
	load_cr3(cr3);
	mca_resume();
	lapic_setup(0);
	intr_restore(rf);
}

/*
 * This is called once the rest of the system is up and running and we're
 * ready to let the AP's out of the pen.
 */
static void
release_aps(void *dummy __unused)
{

	if (mp_ncpus == 1) 
		return;
	atomic_store_rel_int(&aps_ready, 1);
	while (smp_started == 0)
		ia32_pause();
}
SYSINIT(start_aps, SI_SUB_SMP, SI_ORDER_FIRST, release_aps, NULL);

static int
sysctl_hlt_cpus(SYSCTL_HANDLER_ARGS)
{
	cpumask_t mask;
	int error;

	mask = hlt_cpus_mask;
	error = sysctl_handle_int(oidp, &mask, 0, req);
	if (error || !req->newptr)
		return (error);

	if (logical_cpus_mask != 0 &&
	    (mask & logical_cpus_mask) == logical_cpus_mask)
		hlt_logical_cpus = 1;
	else
		hlt_logical_cpus = 0;

	if (! hyperthreading_allowed)
		mask |= hyperthreading_cpus_mask;

	if ((mask & all_cpus) == all_cpus)
		mask &= ~(1<<0);
	hlt_cpus_mask = mask;
	return (error);
}
SYSCTL_PROC(_machdep, OID_AUTO, hlt_cpus, CTLTYPE_INT|CTLFLAG_RW,
    0, 0, sysctl_hlt_cpus, "IU",
    "Bitmap of CPUs to halt.  101 (binary) will halt CPUs 0 and 2.");

static int
sysctl_hlt_logical_cpus(SYSCTL_HANDLER_ARGS)
{
	int disable, error;

	disable = hlt_logical_cpus;
	error = sysctl_handle_int(oidp, &disable, 0, req);
	if (error || !req->newptr)
		return (error);

	if (disable)
		hlt_cpus_mask |= logical_cpus_mask;
	else
		hlt_cpus_mask &= ~logical_cpus_mask;

	if (! hyperthreading_allowed)
		hlt_cpus_mask |= hyperthreading_cpus_mask;

	if ((hlt_cpus_mask & all_cpus) == all_cpus)
		hlt_cpus_mask &= ~(1<<0);

	hlt_logical_cpus = disable;
	return (error);
}

static int
sysctl_hyperthreading_allowed(SYSCTL_HANDLER_ARGS)
{
	int allowed, error;

	allowed = hyperthreading_allowed;
	error = sysctl_handle_int(oidp, &allowed, 0, req);
	if (error || !req->newptr)
		return (error);

#ifdef SCHED_ULE
	/*
	 * SCHED_ULE doesn't allow enabling/disabling HT cores at
	 * run-time.
	 */
	if (allowed != hyperthreading_allowed)
		return (ENOTSUP);
	return (error);
#endif

	if (allowed)
		hlt_cpus_mask &= ~hyperthreading_cpus_mask;
	else
		hlt_cpus_mask |= hyperthreading_cpus_mask;

	if (logical_cpus_mask != 0 &&
	    (hlt_cpus_mask & logical_cpus_mask) == logical_cpus_mask)
		hlt_logical_cpus = 1;
	else
		hlt_logical_cpus = 0;

	if ((hlt_cpus_mask & all_cpus) == all_cpus)
		hlt_cpus_mask &= ~(1<<0);

	hyperthreading_allowed = allowed;
	return (error);
}

static void
cpu_hlt_setup(void *dummy __unused)
{

	if (logical_cpus_mask != 0) {
		TUNABLE_INT_FETCH("machdep.hlt_logical_cpus",
		    &hlt_logical_cpus);
		sysctl_ctx_init(&logical_cpu_clist);
		SYSCTL_ADD_PROC(&logical_cpu_clist,
		    SYSCTL_STATIC_CHILDREN(_machdep), OID_AUTO,
		    "hlt_logical_cpus", CTLTYPE_INT|CTLFLAG_RW, 0, 0,
		    sysctl_hlt_logical_cpus, "IU", "");
		SYSCTL_ADD_UINT(&logical_cpu_clist,
		    SYSCTL_STATIC_CHILDREN(_machdep), OID_AUTO,
		    "logical_cpus_mask", CTLTYPE_INT|CTLFLAG_RD,
		    &logical_cpus_mask, 0, "");

		if (hlt_logical_cpus)
			hlt_cpus_mask |= logical_cpus_mask;

		/*
		 * If necessary for security purposes, force
		 * hyperthreading off, regardless of the value
		 * of hlt_logical_cpus.
		 */
		if (hyperthreading_cpus_mask) {
			SYSCTL_ADD_PROC(&logical_cpu_clist,
			    SYSCTL_STATIC_CHILDREN(_machdep), OID_AUTO,
			    "hyperthreading_allowed", CTLTYPE_INT|CTLFLAG_RW,
			    0, 0, sysctl_hyperthreading_allowed, "IU", "");
			if (! hyperthreading_allowed)
				hlt_cpus_mask |= hyperthreading_cpus_mask;
		}
	}
}
SYSINIT(cpu_hlt, SI_SUB_SMP, SI_ORDER_ANY, cpu_hlt_setup, NULL);

int
mp_grab_cpu_hlt(void)
{
	cpumask_t mask;
#ifdef MP_WATCHDOG
	u_int cpuid;
#endif
	int retval;

	mask = PCPU_GET(cpumask);
#ifdef MP_WATCHDOG
	cpuid = PCPU_GET(cpuid);
	ap_watchdog(cpuid);
#endif

	retval = 0;
	while (mask & hlt_cpus_mask) {
		retval = 1;
		__asm __volatile("sti; hlt" : : : "memory");
	}
	return (retval);
}

#ifdef COUNT_IPIS
/*
 * Setup interrupt counters for IPI handlers.
 */
static void
mp_ipi_intrcnt(void *dummy)
{
	char buf[64];
	int i;

	CPU_FOREACH(i) {
		snprintf(buf, sizeof(buf), "cpu%d:invltlb", i);
		intrcnt_add(buf, &ipi_invltlb_counts[i]);
		snprintf(buf, sizeof(buf), "cpu%d:invlrng", i);
		intrcnt_add(buf, &ipi_invlrng_counts[i]);
		snprintf(buf, sizeof(buf), "cpu%d:invlpg", i);
		intrcnt_add(buf, &ipi_invlpg_counts[i]);
		snprintf(buf, sizeof(buf), "cpu%d:preempt", i);
		intrcnt_add(buf, &ipi_preempt_counts[i]);
		snprintf(buf, sizeof(buf), "cpu%d:ast", i);
		intrcnt_add(buf, &ipi_ast_counts[i]);
		snprintf(buf, sizeof(buf), "cpu%d:rendezvous", i);
		intrcnt_add(buf, &ipi_rendezvous_counts[i]);
		snprintf(buf, sizeof(buf), "cpu%d:hardclock", i);
		intrcnt_add(buf, &ipi_hardclock_counts[i]);
	}
}
SYSINIT(mp_ipi_intrcnt, SI_SUB_INTR, SI_ORDER_MIDDLE, mp_ipi_intrcnt, NULL);
#endif
<|MERGE_RESOLUTION|>--- conflicted
+++ resolved
@@ -107,7 +107,6 @@
 vm_offset_t smp_tlb_addr2;
 volatile int smp_tlb_wait;
 
-<<<<<<< HEAD
 #ifdef COUNT_IPIS
 /* Interrupt counts. */
 static u_long *ipi_preempt_counts[MAXCPU];
@@ -120,18 +119,12 @@
 static u_long *ipi_hardclock_counts[MAXCPU];
 #endif
 
-=======
->>>>>>> d45b7f14
 extern inthand_t IDTVEC(fast_syscall), IDTVEC(fast_syscall32);
 
 /*
  * Local data and functions.
  */
 
-<<<<<<< HEAD
-=======
-static u_int logical_cpus;
->>>>>>> d45b7f14
 static volatile cpumask_t ipi_nmi_pending;
 
 /* used to hold the AP's until we are ready to release them */
@@ -152,6 +145,26 @@
 } static cpu_info[MAX_APIC_ID + 1];
 int cpu_apic_ids[MAXCPU];
 int apic_cpuids[MAX_APIC_ID + 1];
+
+/*
+ * Trampoline for hypervisor direct 64-bit jump.
+ *
+ *   0  -	signature for guest->host verification
+ *   8  -	virtual address of this page
+ *  16  -	instruction virtual address
+ *  24  -	stack pointer virtual address
+ *  32  -	CR3, physical address of kernel page table
+ *  40  -	24-byte area for null/code/data GDT entries
+ */
+#define MP_V64T_SIG	0xcafebabecafebabeULL
+struct mp_v64tramp {
+	uint64_t	mt_sig;
+	uint64_t	mt_virt;
+	uint64_t	mt_eip;
+	uint64_t	mt_rsp;
+	uint64_t	mt_cr3;
+	uint64_t	mt_gdtr[3];
+};
 
 /* Holds pending bitmap based IPIs per CPU */
 static volatile u_int cpu_ipi_pending[MAXCPU];
@@ -955,6 +968,29 @@
 		bootSTK = (char *)bootstacks[cpu] + KSTACK_PAGES * PAGE_SIZE - 8;
 		bootAP = cpu;
 
+		/*
+		 * If running in a VM that doesn't support the unrestricted
+		 * guest 16-bit mode, forget most of the above and create
+		 * the data block that allows the hypervisor to direct-jump
+		 * into 64-bit mode. Copy this over the top of the 16-bit
+		 * bootstrap. The startup-IPI informs the hypervisor which
+		 * physical page this data block lies in. The hypervisor
+		 * will then use the block to initialise register state of
+		 * the AP in an almost identical fashion to how it builds
+		 * the BSP initial register state.
+		 */
+		if (testenv("hw.use_bvm_mptramp")) {
+			struct mp_v64tramp mv;
+
+			bzero(&mv, sizeof(mv));
+			mv.mt_sig = MP_V64T_SIG;
+			mv.mt_virt = (uint64_t) va;
+			mv.mt_eip = (uint64_t) init_secondary;
+			mv.mt_rsp = (uint64_t) bootSTK;
+			mv.mt_cr3 = KPML4phys;
+			bcopy(&mv, (void *) va, sizeof(mv));
+		}
+
 		/* attempt to start the Application Processor */
 		if (!start_ap(apic_id)) {
 			/* restore the warmstart vector */
@@ -1316,17 +1352,6 @@
 	if (ipi == IPI_STOP_HARD)
 		atomic_set_int(&ipi_nmi_pending, cpus);
 
-<<<<<<< HEAD
-=======
-	/*
-	 * IPI_STOP_HARD maps to a NMI and the trap handler needs a bit
-	 * of help in order to understand what is the source.
-	 * Set the mask of receiving CPUs for this purpose.
-	 */
-	if (ipi == IPI_STOP_HARD)
-		atomic_set_int(&ipi_nmi_pending, cpus);
-
->>>>>>> d45b7f14
 	CTR3(KTR_SMP, "%s: cpus: %x ipi: %x", __func__, cpus, ipi);
 	while ((cpu = ffs(cpus)) != 0) {
 		cpu--;
