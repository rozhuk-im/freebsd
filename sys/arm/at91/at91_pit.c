/*-
 * Copyright (c) 2009 Gallon Sylvestre.  All rights reserved.
 * Copyright (c) 2010 Greg Ansley.  All rights reserved.
 *
 * Redistribution and use in source and binary forms, with or without
 * modification, are permitted provided that the following conditions
 * are met:
 * 1. Redistributions of source code must retain the above copyright
 *    notice, this list of conditions and the following disclaimer.
 * 2. Redistributions in binary form must reproduce the above copyright
 *    notice, this list of conditions and the following disclaimer in the
 *    documentation and/or other materials provided with the distribution.
 *
 * THIS SOFTWARE IS PROVIDED BY AUTHOR AND CONTRIBUTORS ``AS IS'' AND
 * ANY EXPRESS OR IMPLIED WARRANTIES, INCLUDING, BUT NOT LIMITED TO, THE
 * IMPLIED WARRANTIES OF MERCHANTABILITY AND FITNESS FOR A PARTICULAR PURPOSE
 * ARE DISCLAIMED.  IN NO EVENT SHALL AUTHOR OR CONTRIBUTORS BE LIABLE
 * FOR ANY DIRECT, INDIRECT, INCIDENTAL, SPECIAL, EXEMPLARY, OR CONSEQUENTIAL
 * DAMAGES (INCLUDING, BUT NOT LIMITED TO, PROCUREMENT OF SUBSTITUTE GOODS
 * OR SERVICES; LOSS OF USE, DATA, OR PROFITS; OR BUSINESS INTERRUPTION)
 * HOWEVER CAUSED AND ON ANY THEORY OF LIABILITY, WHETHER IN CONTRACT, STRICT
 * LIABILITY, OR TORT (INCLUDING NEGLIGENCE OR OTHERWISE) ARISING IN ANY WAY
 * OUT OF THE USE OF THIS SOFTWARE, EVEN IF ADVISED OF THE POSSIBILITY OF
 * SUCH DAMAGE.
 */

#include <sys/cdefs.h>
__FBSDID("$FreeBSD$");

#include <sys/param.h>
#include <sys/bus.h>
#include <sys/kernel.h>
#include <sys/module.h>
#include <sys/resource.h>
#include <sys/systm.h>
#include <sys/rman.h>
#include <sys/time.h>
#include <sys/timetc.h>
#include <sys/watchdog.h>

#include <machine/bus.h>
#include <machine/cpu.h>
#include <machine/cpufunc.h>
#include <machine/frame.h>
#include <machine/intr.h>
#include <machine/resource.h>

#include <arm/at91/at91var.h>
#include <arm/at91/at91_pitreg.h>

static struct pit_softc {
	struct resource	*mem_res;	/* Memory resource */
	void		*intrhand;	/* Interrupt handle */
	device_t	sc_dev;
} *sc;

static uint32_t timecount = 0;
<<<<<<< HEAD
=======
static unsigned at91_pit_get_timecount(struct timecounter *tc);
static int pit_intr(void *arg);
>>>>>>> 85823a3b

static inline uint32_t
RD4(struct pit_softc *sc, bus_size_t off)
{

	return (bus_read_4(sc->mem_res, off));
}

static inline void
WR4(struct pit_softc *sc, bus_size_t off, uint32_t val)
{

	bus_write_4(sc->mem_res, off, val);
}

<<<<<<< HEAD
static unsigned at91pit_get_timecount(struct timecounter *tc);
static int pit_intr(void *arg);
=======
void
at91_pit_delay(int us)
{
	int32_t cnt, last, piv;
	uint64_t pit_freq;
	const uint64_t mhz  = 1E6;

	last = PIT_PIV(RD4(sc, PIT_PIIR));

	/* Max delay ~= 260s. @ 133Mhz */
	pit_freq = at91_master_clock / PIT_PRESCALE;
	cnt  = ((pit_freq * us) + (mhz -1)) / mhz;
	cnt  = (cnt <= 0) ? 1 : cnt;
>>>>>>> 85823a3b

#ifndef PIT_PRESCALE
#define PIT_PRESCALE (16)
#endif

static struct timecounter at91_pit_timecounter = {
	at91_pit_get_timecount, /* get_timecount */
	NULL, /* no poll_pps */
	0xffffffff, /* counter mask */
	0 / PIT_PRESCALE, /* frequency */
	"AT91SAM9 timer", /* name */
	1000 /* quality */
};

static int
at91_pit_probe(device_t dev)
{

	if (at91_is_sam9() || at91_is_sam9xe()) {
		device_set_desc(dev, "AT91SAM9 PIT");
		return (0);
	}
	return (ENXIO);
}

static int
at91_pit_attach(device_t dev)
{
	void *ih;
	int rid, err = 0;
	struct at91_softc *at91_sc;
	struct resource *irq;

	at91_sc = device_get_softc(device_get_parent(dev));
	sc = device_get_softc(dev);
	sc->sc_dev = dev;

	rid = 0;
	sc->mem_res = bus_alloc_resource_any(dev, SYS_RES_MEMORY, &rid,
	    RF_ACTIVE);

	if (sc->mem_res == NULL)
		panic("couldn't allocate register resources");

	rid = 0;
	irq = bus_alloc_resource(dev, SYS_RES_IRQ, &rid, 1, 1, 1,
	    RF_ACTIVE | RF_SHAREABLE);
	if (!irq) {
		device_printf(dev, "could not allocate interrupt resources.\n");
		err = ENOMEM;
		goto out;
	}

	/* Activate the interrupt. */
	err = bus_setup_intr(dev, irq, INTR_TYPE_CLK, pit_intr, NULL, NULL,
	    &ih);

	at91_pit_timecounter.tc_frequency =  at91_master_clock / PIT_PRESCALE;
	tc_init(&at91_pit_timecounter);

	/* Enable the PIT here. */
	WR4(sc, PIT_MR, PIT_PIV(at91_master_clock / PIT_PRESCALE / hz) |
	    PIT_EN | PIT_IEN);
out:
	return (err);
}

static device_method_t at91_pit_methods[] = {
	DEVMETHOD(device_probe, at91_pit_probe),
	DEVMETHOD(device_attach, at91_pit_attach),
	DEVMETHOD_END
};

static driver_t at91_pit_driver = {
	"at91_pit",
	at91_pit_methods,
	sizeof(struct pit_softc),
};

static devclass_t at91_pit_devclass;

DRIVER_MODULE(at91_pit, atmelarm, at91_pit_driver, at91_pit_devclass, NULL,
    NULL);

static int
pit_intr(void *arg)
{
	struct trapframe *fp = arg;
	uint32_t icnt;

	if (RD4(sc, PIT_SR) & PIT_PITS_DONE) {
		icnt = RD4(sc, PIT_PIVR) >> 20;

		/* Just add in the overflows we just read */
		timecount +=  PIT_PIV(RD4(sc, PIT_MR)) * icnt;

		hardclock(TRAPF_USERMODE(fp), TRAPF_PC(fp));
		return (FILTER_HANDLED);
	}
	return (FILTER_STRAY);
}

static unsigned
at91_pit_get_timecount(struct timecounter *tc)
{
	uint32_t piir, icnt;

	piir = RD4(sc, PIT_PIIR); /* Current  count | over flows */
	icnt = piir >> 20;	/* Overflows */
	return (timecount + PIT_PIV(piir) + PIT_PIV(RD4(sc, PIT_MR)) * icnt);
}

void
DELAY(int us)
{
	int32_t cnt, last, piv;
	uint64_t pit_freq;
	const uint64_t mhz  = 1E6;

	last = PIT_PIV(RD4(sc, PIT_PIIR));

	/* Max delay ~= 260s. @ 133Mhz */
	pit_freq = at91_master_clock / PIT_PRESCALE;
	cnt  = ((pit_freq * us) + (mhz -1)) / mhz;
	cnt  = (cnt <= 0) ? 1 : cnt;

	while (cnt > 0) {
		piv = PIT_PIV(RD4(sc, PIT_PIIR));
			cnt  -= piv - last ;
		if (piv < last)
			cnt -= PIT_PIV(~0u) - last;
		last = piv;
	}
}

/*
 * The 3 next functions must be implement with the future PLL code.
 */
void
cpu_startprofclock(void)
{

}

void
cpu_stopprofclock(void)
{

}

void
cpu_initclocks(void)
{

}<|MERGE_RESOLUTION|>--- conflicted
+++ resolved
@@ -48,6 +48,10 @@
 #include <arm/at91/at91var.h>
 #include <arm/at91/at91_pitreg.h>
 
+#ifndef PIT_PRESCALE
+#define PIT_PRESCALE (16)
+#endif
+
 static struct pit_softc {
 	struct resource	*mem_res;	/* Memory resource */
 	void		*intrhand;	/* Interrupt handle */
@@ -55,11 +59,8 @@
 } *sc;
 
 static uint32_t timecount = 0;
-<<<<<<< HEAD
-=======
 static unsigned at91_pit_get_timecount(struct timecounter *tc);
 static int pit_intr(void *arg);
->>>>>>> 85823a3b
 
 static inline uint32_t
 RD4(struct pit_softc *sc, bus_size_t off)
@@ -75,10 +76,6 @@
 	bus_write_4(sc->mem_res, off, val);
 }
 
-<<<<<<< HEAD
-static unsigned at91pit_get_timecount(struct timecounter *tc);
-static int pit_intr(void *arg);
-=======
 void
 at91_pit_delay(int us)
 {
@@ -92,11 +89,15 @@
 	pit_freq = at91_master_clock / PIT_PRESCALE;
 	cnt  = ((pit_freq * us) + (mhz -1)) / mhz;
 	cnt  = (cnt <= 0) ? 1 : cnt;
->>>>>>> 85823a3b
-
-#ifndef PIT_PRESCALE
-#define PIT_PRESCALE (16)
-#endif
+
+	while (cnt > 0) {
+		piv = PIT_PIV(RD4(sc, PIT_PIIR));
+			cnt  -= piv - last ;
+		if (piv < last)
+			cnt -= PIT_PIV(~0u) - last;
+		last = piv;
+	}
+}
 
 static struct timecounter at91_pit_timecounter = {
 	at91_pit_get_timecount, /* get_timecount */
@@ -111,11 +112,8 @@
 at91_pit_probe(device_t dev)
 {
 
-	if (at91_is_sam9() || at91_is_sam9xe()) {
-		device_set_desc(dev, "AT91SAM9 PIT");
-		return (0);
-	}
-	return (ENXIO);
+	device_set_desc(dev, "AT91SAM9 PIT");
+        return (0);
 }
 
 static int
@@ -203,48 +201,4 @@
 	piir = RD4(sc, PIT_PIIR); /* Current  count | over flows */
 	icnt = piir >> 20;	/* Overflows */
 	return (timecount + PIT_PIV(piir) + PIT_PIV(RD4(sc, PIT_MR)) * icnt);
-}
-
-void
-DELAY(int us)
-{
-	int32_t cnt, last, piv;
-	uint64_t pit_freq;
-	const uint64_t mhz  = 1E6;
-
-	last = PIT_PIV(RD4(sc, PIT_PIIR));
-
-	/* Max delay ~= 260s. @ 133Mhz */
-	pit_freq = at91_master_clock / PIT_PRESCALE;
-	cnt  = ((pit_freq * us) + (mhz -1)) / mhz;
-	cnt  = (cnt <= 0) ? 1 : cnt;
-
-	while (cnt > 0) {
-		piv = PIT_PIV(RD4(sc, PIT_PIIR));
-			cnt  -= piv - last ;
-		if (piv < last)
-			cnt -= PIT_PIV(~0u) - last;
-		last = piv;
-	}
-}
-
-/*
- * The 3 next functions must be implement with the future PLL code.
- */
-void
-cpu_startprofclock(void)
-{
-
-}
-
-void
-cpu_stopprofclock(void)
-{
-
-}
-
-void
-cpu_initclocks(void)
-{
-
 }