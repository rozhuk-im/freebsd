# $FreeBSD$

<<<<<<< HEAD
.include <bsd.own.mk>
MK_COVERAGE=	no
=======
.include "../Makefile.inc"
>>>>>>> be49509e

.PATH:		${.CURDIR}/../boot2 ${.CURDIR}/../gptboot \
		${.CURDIR}/../zfsboot ${.CURDIR}/../common \
		${.CURDIR}/../../../crypto/skein ${SASRC}

FILES=		gptzfsboot
MAN=		gptzfsboot.8

NM?=		nm

BOOT_COMCONSOLE_PORT?= 0x3f8
BOOT_COMCONSOLE_SPEED?= 9600
B2SIOFMT?=	0x3

REL1=	0x700
ORG1=	0x7c00
ORG2=	0x0

CFLAGS+=-DBOOTPROG=\"gptzfsboot\" \
	-O1 \
	-DGPT -DZFS -DBOOT2 \
	-DSIOPRT=${BOOT_COMCONSOLE_PORT} \
	-DSIOFMT=${B2SIOFMT} \
	-DSIOSPD=${BOOT_COMCONSOLE_SPEED} \
	-I${.CURDIR}/../../common \
	-I${.CURDIR}/../common \
	-I${.CURDIR}/../../zfs \
	-I${.CURDIR}/../../../cddl/boot/zfs \
	-I${.CURDIR}/../../../crypto/skein \
	-I${.CURDIR}/../btx/lib -I. \
	-I${.CURDIR}/../boot2 \
	-I${.CURDIR}/../../.. \
	-Wall -Waggregate-return -Wbad-function-cast \
	-Wmissing-declarations -Wmissing-prototypes -Wnested-externs \
	-Wpointer-arith -Wshadow -Wstrict-prototypes -Wwrite-strings \
	-Winline -Wno-pointer-sign

NO_WCAST_ALIGN=

.if ${COMPILER_TYPE} == "clang" || \
    (${COMPILER_TYPE} == "gcc" && ${COMPILER_VERSION} > 40201)
CFLAGS+=	-Wno-tentative-definition-incomplete-type
.endif

# Do not unroll skein loops, reduce code size
CFLAGS+=	-DSKEIN_LOOP=111

.if !defined(LOADER_NO_GELI_SUPPORT)
CFLAGS+=	-DLOADER_GELI_SUPPORT
CFLAGS+=	-I${.CURDIR}/../../geli
LIBGELIBOOT=	${.OBJDIR}/../../geli/libgeliboot.a
.PATH:		${.CURDIR}/../../../opencrypto
OPENCRYPTO_XTS=	xform_aes_xts.o
.endif

CFLAGS.gcc+=	--param max-inline-insns-single=100

LD_FLAGS=${LD_FLAGS_BIN}

# Pick up ../Makefile.inc early.
.include <bsd.init.mk>

CLEANFILES=	gptzfsboot

gptzfsboot: gptldr.bin gptzfsboot.bin ${BTXKERN}
	btxld -v -E ${ORG2} -f bin -b ${BTXKERN} -l gptldr.bin \
	    -o ${.TARGET} gptzfsboot.bin

CLEANFILES+=	gptldr.bin gptldr.out gptldr.o

gptldr.bin: gptldr.out
	${OBJCOPY} -S -O binary gptldr.out ${.TARGET}

gptldr.out: gptldr.o
	${LD} ${LD_FLAGS} -e start -Ttext ${ORG1} -o ${.TARGET} gptldr.o

CLEANFILES+=	gptzfsboot.bin gptzfsboot.out zfsboot.o sio.o cons.o \
		drv.o gpt.o util.o skein.o skein_block.o ${OPENCRYPTO_XTS}

gptzfsboot.bin: gptzfsboot.out
	${OBJCOPY} -S -O binary gptzfsboot.out ${.TARGET}

gptzfsboot.out: ${BTXCRT} zfsboot.o sio.o gpt.o drv.o cons.o util.o \
	skein.o skein_block.o ${OPENCRYPTO_XTS}
	${LD} ${LD_FLAGS} -Ttext ${ORG2} -o ${.TARGET} ${.ALLSRC} ${LIBGELIBOOT} ${LIBSA32}

zfsboot.o: ${.CURDIR}/../../zfs/zfsimpl.c

.if ${MACHINE_CPUARCH} == "amd64"
beforedepend zfsboot.o: machine
CLEANFILES+=	machine
machine: .NOMETA
	ln -sf ${.CURDIR}/../../../i386/include machine
.endif

.include <bsd.prog.mk>

# XXX: clang integrated-as doesn't grok .codeNN directives yet
CFLAGS.gptldr.S=	${CLANG_NO_IAS}<|MERGE_RESOLUTION|>--- conflicted
+++ resolved
@@ -1,11 +1,6 @@
 # $FreeBSD$
 
-<<<<<<< HEAD
-.include <bsd.own.mk>
-MK_COVERAGE=	no
-=======
 .include "../Makefile.inc"
->>>>>>> be49509e
 
 .PATH:		${.CURDIR}/../boot2 ${.CURDIR}/../gptboot \
 		${.CURDIR}/../zfsboot ${.CURDIR}/../common \
