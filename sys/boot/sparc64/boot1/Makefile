--- conflicted
+++ resolved
@@ -1,11 +1,6 @@
 # $FreeBSD$
 
-<<<<<<< HEAD
-.include <src.opts.mk>
-MK_COVERAGE=	no
-=======
 .include "../Makefile.inc"
->>>>>>> be49509e
 
 PROG=	boot1.elf
 INTERNALPROG=
