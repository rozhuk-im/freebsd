--- conflicted
+++ resolved
@@ -299,11 +299,7 @@
 		return (false);
 	}
 
-<<<<<<< HEAD
-	WR4(sc, TPM_CRB_CTRL_CANCEL, TPM_CRB_CTRL_CANCEL_CLEAR;
-=======
 	WR4(sc, TPM_CRB_CTRL_CANCEL, TPM_CRB_CTRL_CANCEL_CLEAR);
->>>>>>> 672a6335
 	return (true);
 }
 
@@ -335,11 +331,7 @@
 		return (EIO);
 	}
 	/* Clear cancellation bit */
-<<<<<<< HEAD
-	WR4(sc, TPM_CRB_CTRL_CANCEL, TPM_CRB_CTRL_CANCEL_CLEAR;
-=======
 	WR4(sc, TPM_CRB_CTRL_CANCEL, TPM_CRB_CTRL_CANCEL_CLEAR);
->>>>>>> 672a6335
 
 	/* Switch device to idle state if necessary */
 	if (!(RD4(sc, TPM_CRB_CTRL_STS) & TPM_CRB_CTRL_STS_IDLE_BIT)) {
