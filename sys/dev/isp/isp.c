/*-
 *  Copyright (c) 1997-2009 by Matthew Jacob
 *  All rights reserved.
 *
 *  Redistribution and use in source and binary forms, with or without
 *  modification, are permitted provided that the following conditions
 *  are met:
 *
 *  1. Redistributions of source code must retain the above copyright
 *     notice, this list of conditions and the following disclaimer.
 *  2. Redistributions in binary form must reproduce the above copyright
 *     notice, this list of conditions and the following disclaimer in the
 *     documentation and/or other materials provided with the distribution.
 *
 *  THIS SOFTWARE IS PROVIDED BY AUTHOR AND CONTRIBUTORS ``AS IS'' AND
 *  ANY EXPRESS OR IMPLIED WARRANTIES, INCLUDING, BUT NOT LIMITED TO, THE
 *  IMPLIED WARRANTIES OF MERCHANTABILITY AND FITNESS FOR A PARTICULAR PURPOSE
 *  ARE DISCLAIMED.  IN NO EVENT SHALL AUTHOR OR CONTRIBUTORS BE LIABLE
 *  FOR ANY DIRECT, INDIRECT, INCIDENTAL, SPECIAL, EXEMPLARY, OR CONSEQUENTIAL
 *  DAMAGES (INCLUDING, BUT NOT LIMITED TO, PROCUREMENT OF SUBSTITUTE GOODS
 *  OR SERVICES; LOSS OF USE, DATA, OR PROFITS; OR BUSINESS INTERRUPTION)
 *  HOWEVER CAUSED AND ON ANY THEORY OF LIABILITY, WHETHER IN CONTRACT, STRICT
 *  LIABILITY, OR TORT (INCLUDING NEGLIGENCE OR OTHERWISE) ARISING IN ANY WAY
 *  OUT OF THE USE OF THIS SOFTWARE, EVEN IF ADVISED OF THE POSSIBILITY OF
 *  SUCH DAMAGE.
 *
 */

/*
 * Machine and OS Independent (well, as best as possible)
 * code for the Qlogic ISP SCSI and FC-SCSI adapters.
 */

/*
 * Inspiration and ideas about this driver are from Erik Moe's Linux driver
 * (qlogicisp.c) and Dave Miller's SBus version of same (qlogicisp.c). Some
 * ideas dredged from the Solaris driver.
 */

/*
 * Include header file appropriate for platform we're building on.
 */
#ifdef	__NetBSD__
#include <sys/cdefs.h>
__KERNEL_RCSID(0, "$NetBSD$");
#include <dev/ic/isp_netbsd.h>
#endif
#ifdef	__FreeBSD__
#include <sys/cdefs.h>
__FBSDID("$FreeBSD$");
#include <dev/isp/isp_freebsd.h>
#endif
#ifdef	__OpenBSD__
#include <dev/ic/isp_openbsd.h>
#endif
#ifdef	__linux__
#include "isp_linux.h"
#endif
#ifdef	__svr4__
#include "isp_solaris.h"
#endif

/*
 * General defines
 */
#define	MBOX_DELAY_COUNT	1000000 / 100
#define	ISP_MARK_PORTDB(a, b, c)				\
    isp_prt(isp, ISP_LOG_SANCFG, 				\
	"Chan %d ISP_MARK_PORTDB@LINE %d", b, __LINE__);	\
    isp_mark_portdb(a, b, c)

/*
 * Local static data
 */
static const char fconf[] = "Chan %d PortDB[%d] changed:\n current =(0x%x@0x%06x 0x%08x%08x 0x%08x%08x)\n database=(0x%x@0x%06x 0x%08x%08x 0x%08x%08x)";
static const char notresp[] = "Not RESPONSE in RESPONSE Queue (type 0x%x) @ idx %d (next %d) nlooked %d";
static const char topology[] = "Chan %d WWPN 0x%08x%08x PortID 0x%06x N-Port Handle %d, Connection '%s'";
static const char sc4[] = "NVRAM";
static const char bun[] = "bad underrun (count %d, resid %d, status %s)";
static const char lipd[] = "Chan %d LIP destroyed %d active commands";
static const char sacq[] = "unable to acquire scratch area";

static const uint8_t alpa_map[] = {
	0xef, 0xe8, 0xe4, 0xe2, 0xe1, 0xe0, 0xdc, 0xda,
	0xd9, 0xd6, 0xd5, 0xd4, 0xd3, 0xd2, 0xd1, 0xce,
	0xcd, 0xcc, 0xcb, 0xca, 0xc9, 0xc7, 0xc6, 0xc5,
	0xc3, 0xbc, 0xba, 0xb9, 0xb6, 0xb5, 0xb4, 0xb3,
	0xb2, 0xb1, 0xae, 0xad, 0xac, 0xab, 0xaa, 0xa9,
	0xa7, 0xa6, 0xa5, 0xa3, 0x9f, 0x9e, 0x9d, 0x9b,
	0x98, 0x97, 0x90, 0x8f, 0x88, 0x84, 0x82, 0x81,
	0x80, 0x7c, 0x7a, 0x79, 0x76, 0x75, 0x74, 0x73,
	0x72, 0x71, 0x6e, 0x6d, 0x6c, 0x6b, 0x6a, 0x69,
	0x67, 0x66, 0x65, 0x63, 0x5c, 0x5a, 0x59, 0x56,
	0x55, 0x54, 0x53, 0x52, 0x51, 0x4e, 0x4d, 0x4c,
	0x4b, 0x4a, 0x49, 0x47, 0x46, 0x45, 0x43, 0x3c,
	0x3a, 0x39, 0x36, 0x35, 0x34, 0x33, 0x32, 0x31,
	0x2e, 0x2d, 0x2c, 0x2b, 0x2a, 0x29, 0x27, 0x26,
	0x25, 0x23, 0x1f, 0x1e, 0x1d, 0x1b, 0x18, 0x17,
	0x10, 0x0f, 0x08, 0x04, 0x02, 0x01, 0x00
};

/*
 * Local function prototypes.
 */
static int isp_parse_async(ispsoftc_t *, uint16_t);
static int isp_parse_async_fc(ispsoftc_t *, uint16_t);
static int isp_handle_other_response(ispsoftc_t *, int, isphdr_t *, uint32_t *);
static void isp_parse_status(ispsoftc_t *, ispstatusreq_t *, XS_T *, long *); static void
isp_parse_status_24xx(ispsoftc_t *, isp24xx_statusreq_t *, XS_T *, long *);
static void isp_fastpost_complete(ispsoftc_t *, uint32_t);
static int isp_mbox_continue(ispsoftc_t *);
static void isp_scsi_init(ispsoftc_t *);
static void isp_scsi_channel_init(ispsoftc_t *, int);
static void isp_fibre_init(ispsoftc_t *);
static void isp_fibre_init_2400(ispsoftc_t *);
static void isp_mark_portdb(ispsoftc_t *, int, int);
static int isp_plogx(ispsoftc_t *, int, uint16_t, uint32_t, int, int);
static int isp_port_login(ispsoftc_t *, uint16_t, uint32_t);
static int isp_port_logout(ispsoftc_t *, uint16_t, uint32_t);
static int isp_getpdb(ispsoftc_t *, int, uint16_t, isp_pdb_t *, int);
static void isp_dump_chip_portdb(ispsoftc_t *, int, int);
static uint64_t isp_get_wwn(ispsoftc_t *, int, int, int);
static int isp_fclink_test(ispsoftc_t *, int, int);
static int isp_pdb_sync(ispsoftc_t *, int);
static int isp_scan_loop(ispsoftc_t *, int);
static int isp_gid_ft_sns(ispsoftc_t *, int);
static int isp_gid_ft_ct_passthru(ispsoftc_t *, int);
static int isp_scan_fabric(ispsoftc_t *, int);
static int isp_login_device(ispsoftc_t *, int, uint32_t, isp_pdb_t *, uint16_t *);
static int isp_register_fc4_type(ispsoftc_t *, int);
static int isp_register_fc4_type_24xx(ispsoftc_t *, int);
static uint16_t isp_nxt_handle(ispsoftc_t *, int, uint16_t);
static void isp_fw_state(ispsoftc_t *, int);
static void isp_mboxcmd_qnw(ispsoftc_t *, mbreg_t *, int);
static void isp_mboxcmd(ispsoftc_t *, mbreg_t *);

static void isp_spi_update(ispsoftc_t *, int);
static void isp_setdfltsdparm(ispsoftc_t *);
static void isp_setdfltfcparm(ispsoftc_t *, int);
static int isp_read_nvram(ispsoftc_t *, int);
static int isp_read_nvram_2400(ispsoftc_t *, uint8_t *);
static void isp_rdnvram_word(ispsoftc_t *, int, uint16_t *);
static void isp_rd_2400_nvram(ispsoftc_t *, uint32_t, uint32_t *);
static void isp_parse_nvram_1020(ispsoftc_t *, uint8_t *);
static void isp_parse_nvram_1080(ispsoftc_t *, int, uint8_t *);
static void isp_parse_nvram_12160(ispsoftc_t *, int, uint8_t *);
static void isp_parse_nvram_2100(ispsoftc_t *, uint8_t *);
static void isp_parse_nvram_2400(ispsoftc_t *, uint8_t *);

/*
 * Reset Hardware.
 *
 * Hit the chip over the head, download new f/w if available and set it running.
 *
 * Locking done elsewhere.
 */

void
isp_reset(ispsoftc_t *isp, int do_load_defaults)
{
	mbreg_t mbs;
	uint32_t code_org, val;
	int loops, i, dodnld = 1;
	const char *btype = "????";
	static const char dcrc[] = "Downloaded RISC Code Checksum Failure";

	isp->isp_state = ISP_NILSTATE;
	if (isp->isp_dead) {
		isp_shutdown(isp);
		ISP_DISABLE_INTS(isp);
		return;
	}

	/*
	 * Basic types (SCSI, FibreChannel and PCI or SBus)
	 * have been set in the MD code. We figure out more
	 * here. Possibly more refined types based upon PCI
	 * identification. Chip revision has been gathered.
	 *
	 * After we've fired this chip up, zero out the conf1 register
	 * for SCSI adapters and do other settings for the 2100.
	 */

	ISP_DISABLE_INTS(isp);

	/*
	 * Pick an initial maxcmds value which will be used
	 * to allocate xflist pointer space. It may be changed
	 * later by the firmware.
	 */
	if (IS_24XX(isp)) {
		isp->isp_maxcmds = 4096;
	} else if (IS_2322(isp)) {
		isp->isp_maxcmds = 2048;
	} else if (IS_23XX(isp) || IS_2200(isp)) {
		isp->isp_maxcmds = 1024;
 	} else {
		isp->isp_maxcmds = 512;
	}

	/*
	 * Set up DMA for the request and response queues.
	 *
	 * We do this now so we can use the request queue
	 * for dma to load firmware from.
	 */
	if (ISP_MBOXDMASETUP(isp) != 0) {
		isp_prt(isp, ISP_LOGERR, "Cannot setup DMA");
		return;
	}

	/*
	 * Set up default request/response queue in-pointer/out-pointer
	 * register indices.
	 */
	if (IS_24XX(isp)) {
		isp->isp_rqstinrp = BIU2400_REQINP;
		isp->isp_rqstoutrp = BIU2400_REQOUTP;
		isp->isp_respinrp = BIU2400_RSPINP;
		isp->isp_respoutrp = BIU2400_RSPOUTP;
	} else if (IS_23XX(isp)) {
		isp->isp_rqstinrp = BIU_REQINP;
		isp->isp_rqstoutrp = BIU_REQOUTP;
		isp->isp_respinrp = BIU_RSPINP;
		isp->isp_respoutrp = BIU_RSPOUTP;
	} else {
		isp->isp_rqstinrp = INMAILBOX4;
		isp->isp_rqstoutrp = OUTMAILBOX4;
		isp->isp_respinrp = OUTMAILBOX5;
		isp->isp_respoutrp = INMAILBOX5;
	}

	/*
	 * Put the board into PAUSE mode (so we can read the SXP registers
	 * or write FPM/FBM registers).
	 */
	if (IS_24XX(isp)) {
		ISP_WRITE(isp, BIU2400_HCCR, HCCR_2400_CMD_CLEAR_HOST_INT);
		ISP_WRITE(isp, BIU2400_HCCR, HCCR_2400_CMD_CLEAR_RISC_INT);
		ISP_WRITE(isp, BIU2400_HCCR, HCCR_2400_CMD_PAUSE);
	} else {
		ISP_WRITE(isp, HCCR, HCCR_CMD_PAUSE);
	}

	if (IS_FC(isp)) {
		switch (isp->isp_type) {
		case ISP_HA_FC_2100:
			btype = "2100";
			break;
		case ISP_HA_FC_2200:
			btype = "2200";
			break;
		case ISP_HA_FC_2300:
			btype = "2300";
			break;
		case ISP_HA_FC_2312:
			btype = "2312";
			break;
		case ISP_HA_FC_2322:
			btype = "2322";
			break;
		case ISP_HA_FC_2400:
			btype = "2422";
			break;
		case ISP_HA_FC_2500:
			btype = "2532";
			break;
		default:
			break;
		}

		if (!IS_24XX(isp)) {
			/*
			 * While we're paused, reset the FPM module and FBM
			 * fifos.
			 */
			ISP_WRITE(isp, BIU2100_CSR, BIU2100_FPM0_REGS);
			ISP_WRITE(isp, FPM_DIAG_CONFIG, FPM_SOFT_RESET);
			ISP_WRITE(isp, BIU2100_CSR, BIU2100_FB_REGS);
			ISP_WRITE(isp, FBM_CMD, FBMCMD_FIFO_RESET_ALL);
			ISP_WRITE(isp, BIU2100_CSR, BIU2100_RISC_REGS);
		}
	} else if (IS_1240(isp)) {
		sdparam *sdp;

		btype = "1240";
		isp->isp_clock = 60;
		sdp = SDPARAM(isp, 0);
		sdp->isp_ultramode = 1;
		sdp = SDPARAM(isp, 1);
		sdp->isp_ultramode = 1;
		/*
		 * XXX: Should probably do some bus sensing.
		 */
	} else if (IS_ULTRA3(isp)) {
		sdparam *sdp = isp->isp_param;

		isp->isp_clock = 100;

		if (IS_10160(isp))
			btype = "10160";
		else if (IS_12160(isp))
			btype = "12160";
		else
			btype = "<UNKLVD>";
		sdp->isp_lvdmode = 1;

		if (IS_DUALBUS(isp)) {
			sdp++;
			sdp->isp_lvdmode = 1;
		}
	} else if (IS_ULTRA2(isp)) {
		static const char m[] = "bus %d is in %s Mode";
		uint16_t l;
		sdparam *sdp = SDPARAM(isp, 0);

		isp->isp_clock = 100;

		if (IS_1280(isp))
			btype = "1280";
		else if (IS_1080(isp))
			btype = "1080";
		else
			btype = "<UNKLVD>";

		l = ISP_READ(isp, SXP_PINS_DIFF) & ISP1080_MODE_MASK;
		switch (l) {
		case ISP1080_LVD_MODE:
			sdp->isp_lvdmode = 1;
			isp_prt(isp, ISP_LOGCONFIG, m, 0, "LVD");
			break;
		case ISP1080_HVD_MODE:
			sdp->isp_diffmode = 1;
			isp_prt(isp, ISP_LOGCONFIG, m, 0, "Differential");
			break;
		case ISP1080_SE_MODE:
			sdp->isp_ultramode = 1;
			isp_prt(isp, ISP_LOGCONFIG, m, 0, "Single-Ended");
			break;
		default:
			isp_prt(isp, ISP_LOGERR,
			    "unknown mode on bus %d (0x%x)", 0, l);
			break;
		}

		if (IS_DUALBUS(isp)) {
			sdp = SDPARAM(isp, 1);
			l = ISP_READ(isp, SXP_PINS_DIFF|SXP_BANK1_SELECT);
			l &= ISP1080_MODE_MASK;
			switch (l) {
			case ISP1080_LVD_MODE:
				sdp->isp_lvdmode = 1;
				isp_prt(isp, ISP_LOGCONFIG, m, 1, "LVD");
				break;
			case ISP1080_HVD_MODE:
				sdp->isp_diffmode = 1;
				isp_prt(isp, ISP_LOGCONFIG,
				    m, 1, "Differential");
				break;
			case ISP1080_SE_MODE:
				sdp->isp_ultramode = 1;
				isp_prt(isp, ISP_LOGCONFIG,
				    m, 1, "Single-Ended");
				break;
			default:
				isp_prt(isp, ISP_LOGERR,
				    "unknown mode on bus %d (0x%x)", 1, l);
				break;
			}
		}
	} else {
		sdparam *sdp = SDPARAM(isp, 0);
		i = ISP_READ(isp, BIU_CONF0) & BIU_CONF0_HW_MASK;
		switch (i) {
		default:
			isp_prt(isp, ISP_LOGALL, "Unknown Chip Type 0x%x", i);
			/* FALLTHROUGH */
		case 1:
			btype = "1020";
			isp->isp_type = ISP_HA_SCSI_1020;
			isp->isp_clock = 40;
			break;
		case 2:
			/*
			 * Some 1020A chips are Ultra Capable, but don't
			 * run the clock rate up for that unless told to
			 * do so by the Ultra Capable bits being set.
			 */
			btype = "1020A";
			isp->isp_type = ISP_HA_SCSI_1020A;
			isp->isp_clock = 40;
			break;
		case 3:
			btype = "1040";
			isp->isp_type = ISP_HA_SCSI_1040;
			isp->isp_clock = 60;
			break;
		case 4:
			btype = "1040A";
			isp->isp_type = ISP_HA_SCSI_1040A;
			isp->isp_clock = 60;
			break;
		case 5:
			btype = "1040B";
			isp->isp_type = ISP_HA_SCSI_1040B;
			isp->isp_clock = 60;
			break;
		case 6:
			btype = "1040C";
			isp->isp_type = ISP_HA_SCSI_1040C;
			isp->isp_clock = 60;
                        break;
		}
		/*
		 * Now, while we're at it, gather info about ultra
		 * and/or differential mode.
		 */
		if (ISP_READ(isp, SXP_PINS_DIFF) & SXP_PINS_DIFF_MODE) {
			isp_prt(isp, ISP_LOGCONFIG, "Differential Mode");
			sdp->isp_diffmode = 1;
		} else {
			sdp->isp_diffmode = 0;
		}
		i = ISP_READ(isp, RISC_PSR);
		if (isp->isp_bustype == ISP_BT_SBUS) {
			i &= RISC_PSR_SBUS_ULTRA;
		} else {
			i &= RISC_PSR_PCI_ULTRA;
		}
		if (i != 0) {
			isp_prt(isp, ISP_LOGCONFIG, "Ultra Mode Capable");
			sdp->isp_ultramode = 1;
			/*
			 * If we're in Ultra Mode, we have to be 60MHz clock-
			 * even for the SBus version.
			 */
			isp->isp_clock = 60;
		} else {
			sdp->isp_ultramode = 0;
			/*
			 * Clock is known. Gronk.
			 */
		}

		/*
		 * Machine dependent clock (if set) overrides
		 * our generic determinations.
		 */
		if (isp->isp_mdvec->dv_clock) {
			if (isp->isp_mdvec->dv_clock < isp->isp_clock) {
				isp->isp_clock = isp->isp_mdvec->dv_clock;
			}
		}

	}

	/*
	 * Clear instrumentation
	 */
	isp->isp_intcnt = isp->isp_intbogus = 0;

	/*
	 * Do MD specific pre initialization
	 */
	ISP_RESET0(isp);

	/*
	 * Hit the chip over the head with hammer,
	 * and give it a chance to recover.
	 */

	if (IS_SCSI(isp)) {
		ISP_WRITE(isp, BIU_ICR, BIU_ICR_SOFT_RESET);
		/*
		 * A slight delay...
		 */
		ISP_DELAY(100);

		/*
		 * Clear data && control DMA engines.
		 */
		ISP_WRITE(isp, CDMA_CONTROL, DMA_CNTRL_CLEAR_CHAN | DMA_CNTRL_RESET_INT);
		ISP_WRITE(isp, DDMA_CONTROL, DMA_CNTRL_CLEAR_CHAN | DMA_CNTRL_RESET_INT);


	} else if (IS_24XX(isp)) {
		/*
		 * Stop DMA and wait for it to stop.
		 */
		ISP_WRITE(isp, BIU2400_CSR, BIU2400_DMA_STOP|(3 << 4));
		for (val = loops = 0; loops < 30000; loops++) {
			ISP_DELAY(10);
			val = ISP_READ(isp, BIU2400_CSR);
			if ((val & BIU2400_DMA_ACTIVE) == 0) {
				break;
			}
		}
		if (val & BIU2400_DMA_ACTIVE) {
			ISP_RESET0(isp);
			isp_prt(isp, ISP_LOGERR, "DMA Failed to Stop on Reset");
			return;
		}
		/*
		 * Hold it in SOFT_RESET and STOP state for 100us.
		 */
		ISP_WRITE(isp, BIU2400_CSR, BIU2400_SOFT_RESET|BIU2400_DMA_STOP|(3 << 4));
		ISP_DELAY(100);
		for (loops = 0; loops < 10000; loops++) {
			ISP_DELAY(5);
			val = ISP_READ(isp, OUTMAILBOX0);
		}
		for (val = loops = 0; loops < 500000; loops ++) {
			val = ISP_READ(isp, BIU2400_CSR);
			if ((val & BIU2400_SOFT_RESET) == 0) {
				break;
			}
		}
		if (val & BIU2400_SOFT_RESET) {
			ISP_RESET0(isp);
			isp_prt(isp, ISP_LOGERR, "Failed to come out of reset");
			return;
		}
	} else {
		ISP_WRITE(isp, BIU2100_CSR, BIU2100_SOFT_RESET);
		/*
		 * A slight delay...
		 */
		ISP_DELAY(100);

		/*
		 * Clear data && control DMA engines.
		 */
		ISP_WRITE(isp, CDMA2100_CONTROL, DMA_CNTRL2100_CLEAR_CHAN | DMA_CNTRL2100_RESET_INT);
		ISP_WRITE(isp, TDMA2100_CONTROL, DMA_CNTRL2100_CLEAR_CHAN | DMA_CNTRL2100_RESET_INT);
		ISP_WRITE(isp, RDMA2100_CONTROL, DMA_CNTRL2100_CLEAR_CHAN | DMA_CNTRL2100_RESET_INT);
	}

	/*
	 * Wait for ISP to be ready to go...
	 */
	loops = MBOX_DELAY_COUNT;
	for (;;) {
		if (IS_SCSI(isp)) {
			if (!(ISP_READ(isp, BIU_ICR) & BIU_ICR_SOFT_RESET)) {
				break;
			}
		} else if (IS_24XX(isp)) {
			if (ISP_READ(isp, OUTMAILBOX0) == 0) {
				break;
			}
		} else {
			if (!(ISP_READ(isp, BIU2100_CSR) & BIU2100_SOFT_RESET))
				break;
		}
		ISP_DELAY(100);
		if (--loops < 0) {
			ISP_DUMPREGS(isp, "chip reset timed out");
			ISP_RESET0(isp);
			return;
		}
	}

	/*
	 * After we've fired this chip up, zero out the conf1 register
	 * for SCSI adapters and other settings for the 2100.
	 */

	if (IS_SCSI(isp)) {
		ISP_WRITE(isp, BIU_CONF1, 0);
	} else if (!IS_24XX(isp)) {
		ISP_WRITE(isp, BIU2100_CSR, 0);
	}

	/*
	 * Reset RISC Processor
	 */
	if (IS_24XX(isp)) {
		ISP_WRITE(isp, BIU2400_HCCR, HCCR_2400_CMD_RESET);
		ISP_WRITE(isp, BIU2400_HCCR, HCCR_2400_CMD_RELEASE);
		ISP_WRITE(isp, BIU2400_HCCR, HCCR_2400_CMD_CLEAR_RESET);
	} else {
		ISP_WRITE(isp, HCCR, HCCR_CMD_RESET);
		ISP_DELAY(100);
		ISP_WRITE(isp, BIU_SEMA, 0);
	}

	/*
	 * Post-RISC Reset stuff.
	 */
	if (IS_24XX(isp)) {
		for (val = loops = 0; loops < 5000000; loops++) {
			ISP_DELAY(5);
			val = ISP_READ(isp, OUTMAILBOX0);
			if (val == 0) {
				break;
			}
		}
		if (val != 0) {
			ISP_RESET0(isp);
			isp_prt(isp, ISP_LOGERR, "reset didn't clear");
			return;
		}
	} else if (IS_SCSI(isp)) {
		uint16_t tmp = isp->isp_mdvec->dv_conf1;
		/*
		 * Busted FIFO. Turn off all but burst enables.
		 */
		if (isp->isp_type == ISP_HA_SCSI_1040A) {
			tmp &= BIU_BURST_ENABLE;
		}
		ISP_SETBITS(isp, BIU_CONF1, tmp);
		if (tmp & BIU_BURST_ENABLE) {
			ISP_SETBITS(isp, CDMA_CONF, DMA_ENABLE_BURST);
			ISP_SETBITS(isp, DDMA_CONF, DMA_ENABLE_BURST);
		}
		if (SDPARAM(isp, 0)->isp_ptisp) {
			if (SDPARAM(isp, 0)->isp_ultramode) {
				while (ISP_READ(isp, RISC_MTR) != 0x1313) {
					ISP_WRITE(isp, RISC_MTR, 0x1313);
					ISP_WRITE(isp, HCCR, HCCR_CMD_STEP);
				}
			} else {
				ISP_WRITE(isp, RISC_MTR, 0x1212);
			}
			/*
			 * PTI specific register
			 */
			ISP_WRITE(isp, RISC_EMB, DUAL_BANK);
		} else {
			ISP_WRITE(isp, RISC_MTR, 0x1212);
		}
		ISP_WRITE(isp, HCCR, HCCR_CMD_RELEASE);
	} else {
		ISP_WRITE(isp, RISC_MTR2100, 0x1212);
		if (IS_2200(isp) || IS_23XX(isp)) {
			ISP_WRITE(isp, HCCR, HCCR_2X00_DISABLE_PARITY_PAUSE);
		}
		ISP_WRITE(isp, HCCR, HCCR_CMD_RELEASE);
	}

	ISP_WRITE(isp, isp->isp_rqstinrp, 0);
	ISP_WRITE(isp, isp->isp_rqstoutrp, 0);
	ISP_WRITE(isp, isp->isp_respinrp, 0);
	ISP_WRITE(isp, isp->isp_respoutrp, 0);
	if (IS_24XX(isp)) {
		ISP_WRITE(isp, BIU2400_PRI_REQINP, 0);
		ISP_WRITE(isp, BIU2400_PRI_REQOUTP, 0);
		ISP_WRITE(isp, BIU2400_ATIO_RSPINP, 0);
		ISP_WRITE(isp, BIU2400_ATIO_RSPOUTP, 0);
	}

	/*
	 * Do MD specific post initialization
	 */
	ISP_RESET1(isp);

	/*
	 * Wait for everything to finish firing up.
	 *
	 * Avoid doing this on early 2312s because you can generate a PCI
	 * parity error (chip breakage).
	 */
	if (IS_2312(isp) && isp->isp_revision < 2) {
		ISP_DELAY(100);
	} else {
		loops = MBOX_DELAY_COUNT;
		while (ISP_READ(isp, OUTMAILBOX0) == MBOX_BUSY) {
			ISP_DELAY(100);
			if (--loops < 0) {
				ISP_RESET0(isp);
				isp_prt(isp, ISP_LOGERR, "MBOX_BUSY never cleared on reset");
				return;
			}
		}
	}

	/*
	 * Up until this point we've done everything by just reading or
	 * setting registers. From this point on we rely on at least *some*
	 * kind of firmware running in the card.
	 */

	/*
	 * Do some sanity checking by running a NOP command.
	 * If it succeeds, the ROM firmware is now running.
	 */
	ISP_MEMZERO(&mbs, sizeof (mbs));
	mbs.param[0] = MBOX_NO_OP;
	mbs.logval = MBLOGALL;
	isp_mboxcmd(isp, &mbs);
	if (mbs.param[0] != MBOX_COMMAND_COMPLETE) {
		isp_prt(isp, ISP_LOGERR, "NOP command failed (%x)", mbs.param[0]);
		ISP_RESET0(isp);
		return;
	}

	/*
	 * Do some operational tests
	 */

	if (IS_SCSI(isp) || IS_24XX(isp)) {
		ISP_MEMZERO(&mbs, sizeof (mbs));
		mbs.param[0] = MBOX_MAILBOX_REG_TEST;
		mbs.param[1] = 0xdead;
		mbs.param[2] = 0xbeef;
		mbs.param[3] = 0xffff;
		mbs.param[4] = 0x1111;
		mbs.param[5] = 0xa5a5;
		mbs.param[6] = 0x0000;
		mbs.param[7] = 0x0000;
		mbs.logval = MBLOGALL;
		isp_mboxcmd(isp, &mbs);
		if (mbs.param[0] != MBOX_COMMAND_COMPLETE) {
			ISP_RESET0(isp);
			return;
		}
		if (mbs.param[1] != 0xdead || mbs.param[2] != 0xbeef ||
		    mbs.param[3] != 0xffff || mbs.param[4] != 0x1111 ||
		    mbs.param[5] != 0xa5a5) {
			ISP_RESET0(isp);
			isp_prt(isp, ISP_LOGERR, "Register Test Failed (0x%x 0x%x 0x%x 0x%x 0x%x)", mbs.param[1], mbs.param[2], mbs.param[3], mbs.param[4], mbs.param[5]);
			return;
		}

	}

	/*
	 * Download new Firmware, unless requested not to do so.
	 * This is made slightly trickier in some cases where the
	 * firmware of the ROM revision is newer than the revision
	 * compiled into the driver. So, where we used to compare
	 * versions of our f/w and the ROM f/w, now we just see
	 * whether we have f/w at all and whether a config flag
	 * has disabled our download.
	 */
	if ((isp->isp_mdvec->dv_ispfw == NULL) || (isp->isp_confopts & ISP_CFG_NORELOAD)) {
		dodnld = 0;
	}

	if (IS_24XX(isp)) {
		code_org = ISP_CODE_ORG_2400;
	} else if (IS_23XX(isp)) {
		code_org = ISP_CODE_ORG_2300;
	} else {
		code_org = ISP_CODE_ORG;
	}

	if (dodnld && IS_24XX(isp)) {
		const uint32_t *ptr = isp->isp_mdvec->dv_ispfw;
		int wordload;

		/*
		 * Keep loading until we run out of f/w.
		 */
		code_org = ptr[2];	/* 1st load address is our start addr */
		wordload = 0;

		for (;;) {
			uint32_t la, wi, wl;

			isp_prt(isp, ISP_LOGDEBUG0, "load 0x%x words of code at load address 0x%x", ptr[3], ptr[2]);

			wi = 0;
			la = ptr[2];
			wl = ptr[3];

			while (wi < ptr[3]) {
				uint32_t *cp;
				uint32_t nw;

				nw = ISP_QUEUE_SIZE(RQUEST_QUEUE_LEN(isp)) >> 2;
				if (nw > wl) {
					nw = wl;
				}
				cp = isp->isp_rquest;
				for (i = 0; i < nw; i++) {
					ISP_IOXPUT_32(isp,  ptr[wi++], &cp[i]);
					wl--;
				}
				MEMORYBARRIER(isp, SYNC_REQUEST, 0, ISP_QUEUE_SIZE(RQUEST_QUEUE_LEN(isp)), -1);
	again:
				ISP_MEMZERO(&mbs, sizeof (mbs));
				if (la < 0x10000 && nw < 0x10000) {
					mbs.param[0] = MBOX_LOAD_RISC_RAM_2100;
					mbs.param[1] = la;
					mbs.param[2] = DMA_WD1(isp->isp_rquest_dma);
					mbs.param[3] = DMA_WD0(isp->isp_rquest_dma);
					mbs.param[4] = nw;
					mbs.param[6] = DMA_WD3(isp->isp_rquest_dma);
					mbs.param[7] = DMA_WD2(isp->isp_rquest_dma);
					isp_prt(isp, ISP_LOGDEBUG0, "LOAD RISC RAM 2100 %u words at load address 0x%x", nw, la);
				} else if (wordload) {
					union {
						const uint32_t *cp;
						uint32_t *np;
					} ucd;
					ucd.cp = (const uint32_t *)cp;
					mbs.param[0] = MBOX_WRITE_RAM_WORD_EXTENDED;
					mbs.param[1] = la;
					mbs.param[2] = (*ucd.np);
					mbs.param[3] = (*ucd.np) >> 16;
					mbs.param[8] = la >> 16;
					isp->isp_mbxwrk0 = nw - 1;
					isp->isp_mbxworkp = ucd.np+1;
					isp->isp_mbxwrk1 = (la + 1);
					isp->isp_mbxwrk8 = (la + 1) >> 16;
					isp_prt(isp, ISP_LOGDEBUG0, "WRITE RAM WORD EXTENDED %u words at load address 0x%x", nw, la);
				} else {
					mbs.param[0] = MBOX_LOAD_RISC_RAM;
					mbs.param[1] = la;
					mbs.param[2] = DMA_WD1(isp->isp_rquest_dma);
					mbs.param[3] = DMA_WD0(isp->isp_rquest_dma);
					mbs.param[4] = nw >> 16;
					mbs.param[5] = nw;
					mbs.param[6] = DMA_WD3(isp->isp_rquest_dma);
					mbs.param[7] = DMA_WD2(isp->isp_rquest_dma);
					mbs.param[8] = la >> 16;
					isp_prt(isp, ISP_LOGDEBUG0, "LOAD RISC RAM %u words at load address 0x%x", nw, la);
				}
				mbs.logval = MBLOGALL;
				isp_mboxcmd(isp, &mbs);
				if (mbs.param[0] != MBOX_COMMAND_COMPLETE) {
					if (mbs.param[0] == MBOX_HOST_INTERFACE_ERROR) {
						isp_prt(isp, ISP_LOGERR, "switching to word load");
						wordload = 1;
						goto again;
					}
					isp_prt(isp, ISP_LOGERR, "F/W Risc Ram Load Failed");
					ISP_RESET0(isp);
					return;
				}
				la += nw;
			}

			if (ptr[1] == 0) {
				break;
			}
			ptr += ptr[3];
		}
		isp->isp_loaded_fw = 1;
	} else if (dodnld && IS_23XX(isp)) {
		const uint16_t *ptr = isp->isp_mdvec->dv_ispfw;
		uint16_t wi, wl, segno;
		uint32_t la;

		la = code_org;
		segno = 0;

		for (;;) {
			uint32_t nxtaddr;

			isp_prt(isp, ISP_LOGDEBUG0, "load 0x%x words of code at load address 0x%x", ptr[3], la);

			wi = 0;
			wl = ptr[3];

			while (wi < ptr[3]) {
				uint16_t *cp;
				uint16_t nw;

				nw = ISP_QUEUE_SIZE(RQUEST_QUEUE_LEN(isp)) >> 1;
				if (nw > wl) {
					nw = wl;
				}
				if (nw > (1 << 15)) {
					nw = 1 << 15;
				}
				cp = isp->isp_rquest;
				for (i = 0; i < nw; i++) {
					ISP_IOXPUT_16(isp,  ptr[wi++], &cp[i]);
					wl--;
				}
				MEMORYBARRIER(isp, SYNC_REQUEST, 0, ISP_QUEUE_SIZE(RQUEST_QUEUE_LEN(isp)), -1);
				ISP_MEMZERO(&mbs, sizeof (mbs));
				if (la < 0x10000) {
					mbs.param[0] = MBOX_LOAD_RISC_RAM_2100;
					mbs.param[1] = la;
					mbs.param[2] = DMA_WD1(isp->isp_rquest_dma);
					mbs.param[3] = DMA_WD0(isp->isp_rquest_dma);
					mbs.param[4] = nw;
					mbs.param[6] = DMA_WD3(isp->isp_rquest_dma);
					mbs.param[7] = DMA_WD2(isp->isp_rquest_dma);
					isp_prt(isp, ISP_LOGDEBUG1, "LOAD RISC RAM 2100 %u words at load address 0x%x\n", nw, la);
				} else {
					mbs.param[0] = MBOX_LOAD_RISC_RAM;
					mbs.param[1] = la;
					mbs.param[2] = DMA_WD1(isp->isp_rquest_dma);
					mbs.param[3] = DMA_WD0(isp->isp_rquest_dma);
					mbs.param[4] = nw;
					mbs.param[6] = DMA_WD3(isp->isp_rquest_dma);
					mbs.param[7] = DMA_WD2(isp->isp_rquest_dma);
					mbs.param[8] = la >> 16;
					isp_prt(isp, ISP_LOGDEBUG1, "LOAD RISC RAM %u words at load address 0x%x\n", nw, la);
				}
				mbs.logval = MBLOGALL;
				isp_mboxcmd(isp, &mbs);
				if (mbs.param[0] != MBOX_COMMAND_COMPLETE) {
					isp_prt(isp, ISP_LOGERR, "F/W Risc Ram Load Failed");
					ISP_RESET0(isp);
					return;
				}
				la += nw;
			}

			if (!IS_2322(isp)) {
				break;
			}

			if (++segno == 3) {
				break;
			}

			/*
			 * If we're a 2322, the firmware actually comes in
			 * three chunks. We loaded the first at the code_org
			 * address. The other two chunks, which follow right
			 * after each other in memory here, get loaded at
			 * addresses specfied at offset 0x9..0xB.
			 */

			nxtaddr = ptr[3];
			ptr = &ptr[nxtaddr];
			la = ptr[5] | ((ptr[4] & 0x3f) << 16);
		}
		isp->isp_loaded_fw = 1;
	} else if (dodnld) {
		union {
			const uint16_t *cp;
			uint16_t *np;
		} ucd;
		ucd.cp = isp->isp_mdvec->dv_ispfw;
		isp->isp_mbxworkp = &ucd.np[1];
		isp->isp_mbxwrk0 = ucd.np[3] - 1;
		isp->isp_mbxwrk1 = code_org + 1;
		ISP_MEMZERO(&mbs, sizeof (mbs));
		mbs.param[0] = MBOX_WRITE_RAM_WORD;
		mbs.param[1] = code_org;
		mbs.param[2] = ucd.np[0];
<<<<<<< HEAD
		mbs.logval = MBLOGNONE;
		isp_prt(isp, ISP_LOGDEBUG1, "WRITE RAM %u words at load address 0x%x\n", ucd.np[3], code_org);
=======
		isp_prt(isp, ISP_LOGDEBUG1, "WRITE RAM %u words at load address 0x%x", ucd.np[3], code_org);
>>>>>>> 85823a3b
		isp_mboxcmd(isp, &mbs);
		if (mbs.param[0] != MBOX_COMMAND_COMPLETE) {
			isp_prt(isp, ISP_LOGERR, "F/W download failed at word %d", isp->isp_mbxwrk1 - code_org);
			ISP_RESET0(isp);
			return;
		}
	} else {
		isp->isp_loaded_fw = 0;
		isp_prt(isp, ISP_LOGDEBUG2, "skipping f/w download");
	}

	/*
	 * If we loaded firmware, verify its checksum
	 */
	if (isp->isp_loaded_fw) {
		ISP_MEMZERO(&mbs, sizeof (mbs));
		mbs.param[0] = MBOX_VERIFY_CHECKSUM;
		if (IS_24XX(isp)) {
			mbs.param[1] = code_org >> 16;
			mbs.param[2] = code_org;
		} else {
			mbs.param[1] = code_org;
		}
		isp_mboxcmd(isp, &mbs);
		if (mbs.param[0] != MBOX_COMMAND_COMPLETE) {
			isp_prt(isp, ISP_LOGERR, dcrc);
			ISP_RESET0(isp);
			return;
		}
	}

	/*
	 * Now start it rolling.
	 *
	 * If we didn't actually download f/w,
	 * we still need to (re)start it.
	 */


	MBSINIT(&mbs, MBOX_EXEC_FIRMWARE, MBLOGALL, 1000000);
	if (IS_24XX(isp)) {
		mbs.param[1] = code_org >> 16;
		mbs.param[2] = code_org;
		if (isp->isp_loaded_fw) {
			mbs.param[3] = 0;
		} else {
			mbs.param[3] = 1;
		}
		if (IS_25XX(isp)) {
			mbs.ibits |= 0x10;
		}
	} else if (IS_2322(isp)) {
		mbs.param[1] = code_org;
		if (isp->isp_loaded_fw) {
			mbs.param[2] = 0;
		} else {
			mbs.param[2] = 1;
		}
	} else {
		mbs.param[1] = code_org;
	}
	isp_mboxcmd(isp, &mbs);
	if (IS_2322(isp) || IS_24XX(isp)) {
		if (mbs.param[0] != MBOX_COMMAND_COMPLETE) {
			ISP_RESET0(isp);
			return;
		}
	}

	/*
	 * Give it a chance to finish starting up.
	 * Give the 24XX more time.
	 */
	if (IS_24XX(isp)) {
		ISP_DELAY(500000);
		/*
		 * Check to see if the 24XX firmware really started.
		 */
		if (mbs.param[1] == 0xdead) {
			isp_prt(isp, ISP_LOGERR, "f/w didn't *really* start");
			ISP_RESET0(isp);
			return;
		}
	} else {
		ISP_DELAY(250000);
		if (IS_SCSI(isp)) {
			/*
			 * Set CLOCK RATE, but only if asked to.
			 */
			if (isp->isp_clock) {
				mbs.param[0] = MBOX_SET_CLOCK_RATE;
				mbs.param[1] = isp->isp_clock;
				mbs.logval = MBLOGNONE;
				isp_mboxcmd(isp, &mbs);
				/* we will try not to care if this fails */
			}
		}
	}

	/*
	 * Ask the chip for the current firmware version.
	 * This should prove that the new firmware is working.
	 */
	MBSINIT(&mbs, MBOX_ABOUT_FIRMWARE, MBLOGALL, 0);
	isp_mboxcmd(isp, &mbs);
	if (mbs.param[0] != MBOX_COMMAND_COMPLETE) {
		ISP_RESET0(isp);
		return;
	}

	/*
	 * The SBus firmware that we are using apparently does not return
	 * major, minor, micro revisions in the mailbox registers, which
	 * is really, really, annoying.
	 */
	if (ISP_SBUS_SUPPORTED && isp->isp_bustype == ISP_BT_SBUS) {
		if (dodnld) {
#ifdef	ISP_TARGET_MODE
			isp->isp_fwrev[0] = 7;
			isp->isp_fwrev[1] = 55;
#else
			isp->isp_fwrev[0] = 1;
			isp->isp_fwrev[1] = 37;
#endif
			isp->isp_fwrev[2] = 0;
		}
	} else {
		isp->isp_fwrev[0] = mbs.param[1];
		isp->isp_fwrev[1] = mbs.param[2];
		isp->isp_fwrev[2] = mbs.param[3];
	}

	isp_prt(isp, ISP_LOGCONFIG, "Board Type %s, Chip Revision 0x%x, %s F/W Revision %d.%d.%d",
	    btype, isp->isp_revision, dodnld? "loaded" : "resident", isp->isp_fwrev[0], isp->isp_fwrev[1], isp->isp_fwrev[2]);

	if (IS_FC(isp)) {
		/*
		 * We do not believe firmware attributes for 2100 code less
		 * than 1.17.0, unless it's the firmware we specifically
		 * are loading.
		 *
		 * Note that all 22XX and later f/w is greater than 1.X.0.
		 */
		if ((ISP_FW_OLDER_THAN(isp, 1, 17, 1))) {
#ifdef	USE_SMALLER_2100_FIRMWARE
			isp->isp_fwattr = ISP_FW_ATTR_SCCLUN;
#else
			isp->isp_fwattr = 0;
#endif
		} else {
			isp->isp_fwattr = mbs.param[6];
			isp_prt(isp, ISP_LOGDEBUG0, "Firmware Attributes = 0x%x", mbs.param[6]);
		}
	} else {
#ifndef	ISP_TARGET_MODE
		isp->isp_fwattr = ISP_FW_ATTR_TMODE;
#else
		isp->isp_fwattr = 0;
#endif
	}

	if (!IS_24XX(isp)) {
		MBSINIT(&mbs, MBOX_GET_FIRMWARE_STATUS, MBLOGALL, 0);
		isp_mboxcmd(isp, &mbs);
		if (mbs.param[0] != MBOX_COMMAND_COMPLETE) {
			ISP_RESET0(isp);
			return;
		}
		if (isp->isp_maxcmds >= mbs.param[2]) {
			isp->isp_maxcmds = mbs.param[2];
		}
	}
	isp_prt(isp, ISP_LOGCONFIG, "%d max I/O command limit set", isp->isp_maxcmds);

	/*
	 * If we don't have Multi-ID f/w loaded, we need to restrict channels to one.
	 * Only make this check for non-SCSI cards (I'm not sure firmware attributes
	 * work for them).
	 */
	if (IS_FC(isp) && ISP_CAP_MULTI_ID(isp) == 0 && isp->isp_nchan > 1) {
		isp_prt(isp, ISP_LOGWARN, "non-MULTIID f/w loaded, only can enable 1 of %d channels", isp->isp_nchan);
		isp->isp_nchan = 1;
	}

	for (i = 0; i < isp->isp_nchan; i++) {
		isp_fw_state(isp, i);
	}
	if (isp->isp_dead) {
		isp_shutdown(isp);
		ISP_DISABLE_INTS(isp);
		return;
	}

	isp->isp_state = ISP_RESETSTATE;

	/*
	 * Okay- now that we have new firmware running, we now (re)set our
	 * notion of how many luns we support. This is somewhat tricky because
	 * if we haven't loaded firmware, we sometimes do not have an easy way
	 * of knowing how many luns we support.
	 *
	 * Expanded lun firmware gives you 32 luns for SCSI cards and
	 * 16384 luns for Fibre Channel cards.
	 *
	 * It turns out that even for QLogic 2100s with ROM 1.10 and above
	 * we do get a firmware attributes word returned in mailbox register 6.
	 *
	 * Because the lun is in a different position in the Request Queue
	 * Entry structure for Fibre Channel with expanded lun firmware, we
	 * can only support one lun (lun zero) when we don't know what kind
	 * of firmware we're running.
	 */
	if (IS_SCSI(isp)) {
		if (dodnld) {
			if (IS_ULTRA2(isp) || IS_ULTRA3(isp)) {
				isp->isp_maxluns = 32;
			} else {
				isp->isp_maxluns = 8;
			}
		} else {
			isp->isp_maxluns = 8;
		}
	} else {
		if (ISP_CAP_SCCFW(isp)) {
			isp->isp_maxluns = 16384;
		} else {
			isp->isp_maxluns = 16;
		}
	}

	/*
	 * We get some default values established. As a side
	 * effect, NVRAM is read here (unless overriden by
	 * a configuration flag).
	 */
	if (do_load_defaults) {
		if (IS_SCSI(isp)) {
			isp_setdfltsdparm(isp);
		} else {
			for (i = 0; i < isp->isp_nchan; i++) {
				isp_setdfltfcparm(isp, i);
			}
		}
	}
}

/*
 * Initialize Parameters of Hardware to a known state.
 *
 * Locks are held before coming here.
 */

void
isp_init(ispsoftc_t *isp)
{
	if (IS_FC(isp)) {
		if (IS_24XX(isp)) {
			isp_fibre_init_2400(isp);
		} else {
			isp_fibre_init(isp);
		}
	} else {
		isp_scsi_init(isp);
	}
	GET_NANOTIME(&isp->isp_init_time);
}

static void
isp_scsi_init(ispsoftc_t *isp)
{
	sdparam *sdp_chan0, *sdp_chan1;
	mbreg_t mbs;

	sdp_chan0 = SDPARAM(isp, 0);
	sdp_chan1 = sdp_chan0;
	if (IS_DUALBUS(isp)) {
		sdp_chan1 = SDPARAM(isp, 1);
	}

	/* First do overall per-card settings. */

	/*
	 * If we have fast memory timing enabled, turn it on.
	 */
	if (sdp_chan0->isp_fast_mttr) {
		ISP_WRITE(isp, RISC_MTR, 0x1313);
	}

	/*
	 * Set Retry Delay and Count.
	 * You set both channels at the same time.
	 */
	MBSINIT(&mbs, MBOX_SET_RETRY_COUNT, MBLOGALL, 0);
	mbs.param[1] = sdp_chan0->isp_retry_count;
	mbs.param[2] = sdp_chan0->isp_retry_delay;
	mbs.param[6] = sdp_chan1->isp_retry_count;
	mbs.param[7] = sdp_chan1->isp_retry_delay;
	isp_mboxcmd(isp, &mbs);
	if (mbs.param[0] != MBOX_COMMAND_COMPLETE) {
		return;
	}

	/*
	 * Set ASYNC DATA SETUP time. This is very important.
	 */
	MBSINIT(&mbs, MBOX_SET_ASYNC_DATA_SETUP_TIME, MBLOGALL, 0);
	mbs.param[1] = sdp_chan0->isp_async_data_setup;
	mbs.param[2] = sdp_chan1->isp_async_data_setup;
	isp_mboxcmd(isp, &mbs);
	if (mbs.param[0] != MBOX_COMMAND_COMPLETE) {
		return;
	}

	/*
	 * Set ACTIVE Negation State.
	 */
	MBSINIT(&mbs, MBOX_SET_ACT_NEG_STATE, MBLOGNONE, 0);
	mbs.param[1] =
	    (sdp_chan0->isp_req_ack_active_neg << 4) |
	    (sdp_chan0->isp_data_line_active_neg << 5);
	mbs.param[2] =
	    (sdp_chan1->isp_req_ack_active_neg << 4) |
	    (sdp_chan1->isp_data_line_active_neg << 5);
	isp_mboxcmd(isp, &mbs);
	if (mbs.param[0] != MBOX_COMMAND_COMPLETE) {
		isp_prt(isp, ISP_LOGERR,
		    "failed to set active negation state (%d,%d), (%d,%d)",
		    sdp_chan0->isp_req_ack_active_neg,
		    sdp_chan0->isp_data_line_active_neg,
		    sdp_chan1->isp_req_ack_active_neg,
		    sdp_chan1->isp_data_line_active_neg);
		/*
		 * But don't return.
		 */
	}

	/*
	 * Set the Tag Aging limit
	 */
	MBSINIT(&mbs, MBOX_SET_TAG_AGE_LIMIT, MBLOGALL, 0);
	mbs.param[1] = sdp_chan0->isp_tag_aging;
	mbs.param[2] = sdp_chan1->isp_tag_aging;
	isp_mboxcmd(isp, &mbs);
	if (mbs.param[0] != MBOX_COMMAND_COMPLETE) {
		isp_prt(isp, ISP_LOGERR, "failed to set tag age limit (%d,%d)",
		    sdp_chan0->isp_tag_aging, sdp_chan1->isp_tag_aging);
		return;
	}

	/*
	 * Set selection timeout.
	 */
	MBSINIT(&mbs, MBOX_SET_SELECT_TIMEOUT, MBLOGALL, 0);
	mbs.param[1] = sdp_chan0->isp_selection_timeout;
	mbs.param[2] = sdp_chan1->isp_selection_timeout;
	isp_mboxcmd(isp, &mbs);
	if (mbs.param[0] != MBOX_COMMAND_COMPLETE) {
		return;
	}

	/* now do per-channel settings */
	isp_scsi_channel_init(isp, 0);
	if (IS_DUALBUS(isp))
		isp_scsi_channel_init(isp, 1);

	/*
	 * Now enable request/response queues
	 */

	if (IS_ULTRA2(isp) || IS_1240(isp)) {
		MBSINIT(&mbs, MBOX_INIT_RES_QUEUE_A64, MBLOGALL, 0);
		mbs.param[1] = RESULT_QUEUE_LEN(isp);
		mbs.param[2] = DMA_WD1(isp->isp_result_dma);
		mbs.param[3] = DMA_WD0(isp->isp_result_dma);
		mbs.param[4] = 0;
		mbs.param[6] = DMA_WD3(isp->isp_result_dma);
		mbs.param[7] = DMA_WD2(isp->isp_result_dma);
		isp_mboxcmd(isp, &mbs);
		if (mbs.param[0] != MBOX_COMMAND_COMPLETE) {
			return;
		}
		isp->isp_residx = mbs.param[5];

		MBSINIT(&mbs, MBOX_INIT_REQ_QUEUE_A64, MBLOGALL, 0);
		mbs.param[1] = RQUEST_QUEUE_LEN(isp);
		mbs.param[2] = DMA_WD1(isp->isp_rquest_dma);
		mbs.param[3] = DMA_WD0(isp->isp_rquest_dma);
		mbs.param[5] = 0;
		mbs.param[6] = DMA_WD3(isp->isp_result_dma);
		mbs.param[7] = DMA_WD2(isp->isp_result_dma);
		isp_mboxcmd(isp, &mbs);
		if (mbs.param[0] != MBOX_COMMAND_COMPLETE) {
			return;
		}
		isp->isp_reqidx = isp->isp_reqodx = mbs.param[4];
	} else {
		MBSINIT(&mbs, MBOX_INIT_RES_QUEUE, MBLOGALL, 0);
		mbs.param[1] = RESULT_QUEUE_LEN(isp);
		mbs.param[2] = DMA_WD1(isp->isp_result_dma);
		mbs.param[3] = DMA_WD0(isp->isp_result_dma);
		mbs.param[4] = 0;
		isp_mboxcmd(isp, &mbs);
		if (mbs.param[0] != MBOX_COMMAND_COMPLETE) {
			return;
		}
		isp->isp_residx = mbs.param[5];

		MBSINIT(&mbs, MBOX_INIT_REQ_QUEUE, MBLOGALL, 0);
		mbs.param[1] = RQUEST_QUEUE_LEN(isp);
		mbs.param[2] = DMA_WD1(isp->isp_rquest_dma);
		mbs.param[3] = DMA_WD0(isp->isp_rquest_dma);
		mbs.param[5] = 0;
		isp_mboxcmd(isp, &mbs);
		if (mbs.param[0] != MBOX_COMMAND_COMPLETE) {
			return;
		}
		isp->isp_reqidx = isp->isp_reqodx = mbs.param[4];
	}

	/*
	 * Turn on LVD transitions for ULTRA2 or better and other features
	 *
	 * Now that we have 32 bit handles, don't do any fast posting
	 * any more. For Ultra2/Ultra3 cards, we can turn on 32 bit RIO
	 * operation or use fast posting. To be conservative, we'll only
	 * do this for Ultra3 cards now because the other cards are so
	 * rare for this author to find and test with.
	 */

	MBSINIT(&mbs, MBOX_SET_FW_FEATURES, MBLOGALL, 0);
	if (IS_ULTRA2(isp))
		mbs.param[1] |= FW_FEATURE_LVD_NOTIFY;
#ifdef	ISP_NO_RIO
	if (IS_ULTRA3(isp))
		mbs.param[1] |= FW_FEATURE_FAST_POST;
#else
	if (IS_ULTRA3(isp))
		mbs.param[1] |= FW_FEATURE_RIO_32BIT;
#endif
	if (mbs.param[1] != 0) {
		uint16_t sfeat = mbs.param[1];
		isp_mboxcmd(isp, &mbs);
		if (mbs.param[0] == MBOX_COMMAND_COMPLETE) {
			isp_prt(isp, ISP_LOGINFO,
			    "Enabled FW features (0x%x)", sfeat);
		}
	}

	isp->isp_state = ISP_INITSTATE;
}

static void
isp_scsi_channel_init(ispsoftc_t *isp, int chan)
{
	sdparam *sdp;
	mbreg_t mbs;
	int tgt;

	sdp = SDPARAM(isp, chan);

	/*
	 * Set (possibly new) Initiator ID.
	 */
	MBSINIT(&mbs, MBOX_SET_INIT_SCSI_ID, MBLOGALL, 0);
	mbs.param[1] = (chan << 7) | sdp->isp_initiator_id;
	isp_mboxcmd(isp, &mbs);
	if (mbs.param[0] != MBOX_COMMAND_COMPLETE) {
		return;
	}
	isp_prt(isp, ISP_LOGINFO, "Chan %d Initiator ID is %d",
	    chan, sdp->isp_initiator_id);


	/*
	 * Set current per-target parameters to an initial safe minimum.
	 */
	for (tgt = 0; tgt < MAX_TARGETS; tgt++) {
		int lun;
		uint16_t sdf;

		if (sdp->isp_devparam[tgt].dev_enable == 0) {
			continue;
		}
#ifndef	ISP_TARGET_MODE
		sdf = sdp->isp_devparam[tgt].goal_flags;
		sdf &= DPARM_SAFE_DFLT;
		/*
		 * It is not quite clear when this changed over so that
		 * we could force narrow and async for 1000/1020 cards,
		 * but assume that this is only the case for loaded
		 * firmware.
		 */
		if (isp->isp_loaded_fw) {
			sdf |= DPARM_NARROW | DPARM_ASYNC;
		}
#else
		/*
		 * The !$*!)$!$)* f/w uses the same index into some
		 * internal table to decide how to respond to negotiations,
		 * so if we've said "let's be safe" for ID X, and ID X
		 * selects *us*, the negotiations will back to 'safe'
		 * (as in narrow/async). What the f/w *should* do is
		 * use the initiator id settings to decide how to respond.
		 */
		sdp->isp_devparam[tgt].goal_flags = sdf = DPARM_DEFAULT;
#endif
		MBSINIT(&mbs, MBOX_SET_TARGET_PARAMS, MBLOGNONE, 0);
		mbs.param[1] = (chan << 15) | (tgt << 8);
		mbs.param[2] = sdf;
		if ((sdf & DPARM_SYNC) == 0) {
			mbs.param[3] = 0;
		} else {
			mbs.param[3] =
			    (sdp->isp_devparam[tgt].goal_offset << 8) |
			    (sdp->isp_devparam[tgt].goal_period);
		}
		isp_prt(isp, ISP_LOGDEBUG0, "Initial Settings bus%d tgt%d flags 0x%x off 0x%x per 0x%x",
		    chan, tgt, mbs.param[2], mbs.param[3] >> 8, mbs.param[3] & 0xff);
		isp_mboxcmd(isp, &mbs);
		if (mbs.param[0] != MBOX_COMMAND_COMPLETE) {
			sdf = DPARM_SAFE_DFLT;
			MBSINIT(&mbs, MBOX_SET_TARGET_PARAMS, MBLOGALL, 0);
			mbs.param[1] = (tgt << 8) | (chan << 15);
			mbs.param[2] = sdf;
			mbs.param[3] = 0;
			isp_mboxcmd(isp, &mbs);
			if (mbs.param[0] != MBOX_COMMAND_COMPLETE) {
				continue;
			}
		}

		/*
		 * We don't update any information directly from the f/w
		 * because we need to run at least one command to cause a
		 * new state to be latched up. So, we just assume that we
		 * converge to the values we just had set.
		 *
		 * Ensure that we don't believe tagged queuing is enabled yet.
		 * It turns out that sometimes the ISP just ignores our
		 * attempts to set parameters for devices that it hasn't
		 * seen yet.
		 */
		sdp->isp_devparam[tgt].actv_flags = sdf & ~DPARM_TQING;
		for (lun = 0; lun < (int) isp->isp_maxluns; lun++) {
			MBSINIT(&mbs, MBOX_SET_DEV_QUEUE_PARAMS, MBLOGALL, 0);
			mbs.param[1] = (chan << 15) | (tgt << 8) | lun;
			mbs.param[2] = sdp->isp_max_queue_depth;
			mbs.param[3] = sdp->isp_devparam[tgt].exc_throttle;
			isp_mboxcmd(isp, &mbs);
			if (mbs.param[0] != MBOX_COMMAND_COMPLETE) {
				break;
			}
		}
	}
	for (tgt = 0; tgt < MAX_TARGETS; tgt++) {
		if (sdp->isp_devparam[tgt].dev_refresh) {
			sdp->sendmarker = 1;
			sdp->update = 1;
			break;
		}
	}
}

/*
 * Fibre Channel specific initialization.
 */
static void
isp_fibre_init(ispsoftc_t *isp)
{
	fcparam *fcp;
	isp_icb_t local, *icbp = &local;
	mbreg_t mbs;
	int ownloopid;

	/*
	 * We only support one channel on non-24XX cards
	 */
	fcp = FCPARAM(isp, 0);
	if (fcp->role == ISP_ROLE_NONE) {
		isp->isp_state = ISP_INITSTATE;
		return;
	}

	ISP_MEMZERO(icbp, sizeof (*icbp));
	icbp->icb_version = ICB_VERSION1;
	icbp->icb_fwoptions = fcp->isp_fwoptions;

	/*
	 * Firmware Options are either retrieved from NVRAM or
	 * are patched elsewhere. We check them for sanity here
	 * and make changes based on board revision, but otherwise
	 * let others decide policy.
	 */

	/*
	 * If this is a 2100 < revision 5, we have to turn off FAIRNESS.
	 */
	if (IS_2100(isp) && isp->isp_revision < 5) {
		icbp->icb_fwoptions &= ~ICBOPT_FAIRNESS;
	}

	/*
	 * We have to use FULL LOGIN even though it resets the loop too much
	 * because otherwise port database entries don't get updated after
	 * a LIP- this is a known f/w bug for 2100 f/w less than 1.17.0.
	 */
	if (!ISP_FW_NEWER_THAN(isp, 1, 17, 0)) {
		icbp->icb_fwoptions |= ICBOPT_FULL_LOGIN;
	}

	/*
	 * Insist on Port Database Update Async notifications
	 */
	icbp->icb_fwoptions |= ICBOPT_PDBCHANGE_AE;

	/*
	 * Make sure that target role reflects into fwoptions.
	 */
	if (fcp->role & ISP_ROLE_TARGET) {
		icbp->icb_fwoptions |= ICBOPT_TGT_ENABLE;
	} else {
		icbp->icb_fwoptions &= ~ICBOPT_TGT_ENABLE;
	}

	if (fcp->role & ISP_ROLE_INITIATOR) {
		icbp->icb_fwoptions &= ~ICBOPT_INI_DISABLE;
	} else {
		icbp->icb_fwoptions |= ICBOPT_INI_DISABLE;
	}

	icbp->icb_maxfrmlen = DEFAULT_FRAMESIZE(isp);
	if (icbp->icb_maxfrmlen < ICB_MIN_FRMLEN || icbp->icb_maxfrmlen > ICB_MAX_FRMLEN) {
		isp_prt(isp, ISP_LOGERR, "bad frame length (%d) from NVRAM- using %d", DEFAULT_FRAMESIZE(isp), ICB_DFLT_FRMLEN);
		icbp->icb_maxfrmlen = ICB_DFLT_FRMLEN;
	}
	icbp->icb_maxalloc = fcp->isp_maxalloc;
	if (icbp->icb_maxalloc < 1) {
		isp_prt(isp, ISP_LOGERR, "bad maximum allocation (%d)- using 16", fcp->isp_maxalloc);
		icbp->icb_maxalloc = 16;
	}
	icbp->icb_execthrottle = DEFAULT_EXEC_THROTTLE(isp);
	if (icbp->icb_execthrottle < 1) {
		isp_prt(isp, ISP_LOGERR, "bad execution throttle of %d- using %d", DEFAULT_EXEC_THROTTLE(isp), ICB_DFLT_THROTTLE);
		icbp->icb_execthrottle = ICB_DFLT_THROTTLE;
	}
	icbp->icb_retry_delay = fcp->isp_retry_delay;
	icbp->icb_retry_count = fcp->isp_retry_count;
	icbp->icb_hardaddr = fcp->isp_loopid;
	ownloopid = (isp->isp_confopts & ISP_CFG_OWNLOOPID) != 0;
	if (icbp->icb_hardaddr >= LOCAL_LOOP_LIM) {
		icbp->icb_hardaddr = 0;
		ownloopid = 0;
	}

	/*
	 * Our life seems so much better with 2200s and later with
	 * the latest f/w if we set Hard Address.
	 */
	if (ownloopid || ISP_FW_NEWER_THAN(isp, 2, 2, 5)) {
		icbp->icb_fwoptions |= ICBOPT_HARD_ADDRESS;
	}

	/*
	 * Right now we just set extended options to prefer point-to-point
	 * over loop based upon some soft config options.
	 *
	 * NB: for the 2300, ICBOPT_EXTENDED is required.
	 */
	if (IS_2200(isp) || IS_23XX(isp)) {
		icbp->icb_fwoptions |= ICBOPT_EXTENDED;
<<<<<<< HEAD
=======

		icbp->icb_xfwoptions = fcp->isp_xfwoptions;

		if (ISP_CAP_FCTAPE(isp)) {
			if (isp->isp_confopts & ISP_CFG_NOFCTAPE)
				icbp->icb_xfwoptions &= ~ICBXOPT_FCTAPE;

			if (isp->isp_confopts & ISP_CFG_FCTAPE)
				icbp->icb_xfwoptions |= ICBXOPT_FCTAPE;

			if (icbp->icb_xfwoptions & ICBXOPT_FCTAPE) {
				icbp->icb_fwoptions &= ~ICBOPT_FULL_LOGIN;	/* per documents */
				icbp->icb_xfwoptions |= ICBXOPT_FCTAPE_CCQ|ICBXOPT_FCTAPE_CONFIRM;
				FCPARAM(isp, 0)->fctape_enabled = 1;
			} else {
				FCPARAM(isp, 0)->fctape_enabled = 0;
			}
		} else {
			icbp->icb_xfwoptions &= ~ICBXOPT_FCTAPE;
			FCPARAM(isp, 0)->fctape_enabled = 0;
		}

>>>>>>> 85823a3b
		/*
		 * Prefer or force Point-To-Point instead Loop?
		 */
		switch (isp->isp_confopts & ISP_CFG_PORT_PREF) {
		case ISP_CFG_NPORT:
			icbp->icb_xfwoptions |= ICBXOPT_PTP_2_LOOP;
			break;
		case ISP_CFG_NPORT_ONLY:
			icbp->icb_xfwoptions |= ICBXOPT_PTP_ONLY;
			break;
		case ISP_CFG_LPORT_ONLY:
			icbp->icb_xfwoptions |= ICBXOPT_LOOP_ONLY;
			break;
		default:
			icbp->icb_xfwoptions |= ICBXOPT_LOOP_2_PTP;
			break;
		}
		if (IS_2200(isp)) {
			/*
			 * We can't have Fast Posting any more- we now
			 * have 32 bit handles.
			 *
			 * RIO seemed to have to much breakage.
			 *
			 * Just opt for safety.
			 */
			icbp->icb_xfwoptions &= ~ICBXOPT_RIO_16BIT;
			icbp->icb_fwoptions &= ~ICBOPT_FAST_POST;
		} else {
			/*
			 * QLogic recommends that FAST Posting be turned
			 * off for 23XX cards and instead allow the HBA
			 * to write response queue entries and interrupt
			 * after a delay (ZIO).
			 */
			icbp->icb_fwoptions &= ~ICBOPT_FAST_POST;
			if ((fcp->isp_xfwoptions & ICBXOPT_TIMER_MASK) == ICBXOPT_ZIO) {
				icbp->icb_xfwoptions |= ICBXOPT_ZIO;
				icbp->icb_idelaytimer = 10;
			}
			if (isp->isp_confopts & ISP_CFG_ONEGB) {
				icbp->icb_zfwoptions |= ICBZOPT_RATE_ONEGB;
			} else if (isp->isp_confopts & ISP_CFG_TWOGB) {
				icbp->icb_zfwoptions |= ICBZOPT_RATE_TWOGB;
			} else {
				icbp->icb_zfwoptions |= ICBZOPT_RATE_AUTO;
			}
			if (fcp->isp_zfwoptions & ICBZOPT_50_OHM) {
				icbp->icb_zfwoptions |= ICBZOPT_50_OHM;
			}
		}
	}


	/*
	 * For 22XX > 2.1.26 && 23XX, set some options.
	 */
	if (ISP_FW_NEWER_THAN(isp, 2, 26, 0)) {
		MBSINIT(&mbs, MBOX_SET_FIRMWARE_OPTIONS, MBLOGALL, 0);
		mbs.param[1] = IFCOPT1_DISF7SWTCH|IFCOPT1_LIPASYNC|IFCOPT1_LIPF8;
		mbs.param[2] = 0;
		mbs.param[3] = 0;
		if (ISP_FW_NEWER_THAN(isp, 3, 16, 0)) {
			mbs.param[1] |= IFCOPT1_EQFQASYNC|IFCOPT1_CTIO_RETRY;
			if (fcp->role & ISP_ROLE_TARGET) {
				if (ISP_FW_NEWER_THAN(isp, 3, 25, 0)) {
					mbs.param[1] |= IFCOPT1_ENAPURE;
				}
				mbs.param[3] = IFCOPT3_NOPRLI;
			}
		}
		isp_mboxcmd(isp, &mbs);
		if (mbs.param[0] != MBOX_COMMAND_COMPLETE) {
			return;
		}
	}
	icbp->icb_logintime = ICB_LOGIN_TOV;

#ifdef	ISP_TARGET_MODE
	if (ISP_FW_NEWER_THAN(isp, 3, 25, 0) && (icbp->icb_fwoptions & ICBOPT_TGT_ENABLE)) {
		icbp->icb_lunenables = 0xffff;
		icbp->icb_ccnt = DFLT_CMND_CNT;
		icbp->icb_icnt = DFLT_INOT_CNT;
		icbp->icb_lunetimeout = ICB_LUN_ENABLE_TOV;
	}
#endif
	if (fcp->isp_wwnn && fcp->isp_wwpn && (fcp->isp_wwnn >> 60) != 2) {
		icbp->icb_fwoptions |= ICBOPT_BOTH_WWNS;
		MAKE_NODE_NAME_FROM_WWN(icbp->icb_nodename, fcp->isp_wwnn);
		MAKE_NODE_NAME_FROM_WWN(icbp->icb_portname, fcp->isp_wwpn);
		isp_prt(isp, ISP_LOGDEBUG1,
		    "Setting ICB Node 0x%08x%08x Port 0x%08x%08x",
		    ((uint32_t) (fcp->isp_wwnn >> 32)),
		    ((uint32_t) (fcp->isp_wwnn)),
		    ((uint32_t) (fcp->isp_wwpn >> 32)),
		    ((uint32_t) (fcp->isp_wwpn)));
	} else if (fcp->isp_wwpn) {
		icbp->icb_fwoptions &= ~ICBOPT_BOTH_WWNS;
		MAKE_NODE_NAME_FROM_WWN(icbp->icb_portname, fcp->isp_wwpn);
		isp_prt(isp, ISP_LOGDEBUG1,
		    "Setting ICB Port 0x%08x%08x",
		    ((uint32_t) (fcp->isp_wwpn >> 32)),
		    ((uint32_t) (fcp->isp_wwpn)));
	} else {
		isp_prt(isp, ISP_LOGERR, "No valid WWNs to use");
		return;
	}
	icbp->icb_rqstqlen = RQUEST_QUEUE_LEN(isp);
	if (icbp->icb_rqstqlen < 1) {
		isp_prt(isp, ISP_LOGERR, "bad request queue length");
	}
	icbp->icb_rsltqlen = RESULT_QUEUE_LEN(isp);
	if (icbp->icb_rsltqlen < 1) {
		isp_prt(isp, ISP_LOGERR, "bad result queue length");
	}
	icbp->icb_rqstaddr[RQRSP_ADDR0015] = DMA_WD0(isp->isp_rquest_dma);
	icbp->icb_rqstaddr[RQRSP_ADDR1631] = DMA_WD1(isp->isp_rquest_dma);
	icbp->icb_rqstaddr[RQRSP_ADDR3247] = DMA_WD2(isp->isp_rquest_dma);
	icbp->icb_rqstaddr[RQRSP_ADDR4863] = DMA_WD3(isp->isp_rquest_dma);
	icbp->icb_respaddr[RQRSP_ADDR0015] = DMA_WD0(isp->isp_result_dma);
	icbp->icb_respaddr[RQRSP_ADDR1631] = DMA_WD1(isp->isp_result_dma);
	icbp->icb_respaddr[RQRSP_ADDR3247] = DMA_WD2(isp->isp_result_dma);
	icbp->icb_respaddr[RQRSP_ADDR4863] = DMA_WD3(isp->isp_result_dma);

	if (FC_SCRATCH_ACQUIRE(isp, 0)) {
		isp_prt(isp, ISP_LOGERR, sacq);
		return;
	}
	isp_prt(isp, ISP_LOGDEBUG0, "isp_fibre_init: fwopt 0x%x xfwopt 0x%x zfwopt 0x%x",
	    icbp->icb_fwoptions, icbp->icb_xfwoptions, icbp->icb_zfwoptions);

	isp_put_icb(isp, icbp, (isp_icb_t *)fcp->isp_scratch);

	/*
	 * Init the firmware
	 */
	MBSINIT(&mbs, MBOX_INIT_FIRMWARE, MBLOGALL, 30000000);
	mbs.param[2] = DMA_WD1(fcp->isp_scdma);
	mbs.param[3] = DMA_WD0(fcp->isp_scdma);
	mbs.param[6] = DMA_WD3(fcp->isp_scdma);
	mbs.param[7] = DMA_WD2(fcp->isp_scdma);
	mbs.logval = MBLOGALL;
	isp_prt(isp, ISP_LOGDEBUG0, "INIT F/W from %p (%08x%08x)",
	    fcp->isp_scratch, (uint32_t) ((uint64_t)fcp->isp_scdma >> 32),
	    (uint32_t) fcp->isp_scdma);
	MEMORYBARRIER(isp, SYNC_SFORDEV, 0, sizeof (*icbp), 0);
	isp_mboxcmd(isp, &mbs);
	FC_SCRATCH_RELEASE(isp, 0);
	if (mbs.param[0] != MBOX_COMMAND_COMPLETE) {
		isp_print_bytes(isp, "isp_fibre_init", sizeof (*icbp), icbp);
		return;
	}
	isp->isp_reqidx = 0;
	isp->isp_reqodx = 0;
	isp->isp_residx = 0;

	/*
	 * Whatever happens, we're now committed to being here.
	 */
	isp->isp_state = ISP_INITSTATE;
}

static void
isp_fibre_init_2400(ispsoftc_t *isp)
{
	fcparam *fcp;
	isp_icb_2400_t local, *icbp = &local;
	mbreg_t mbs;
	int chan;

	/*
	 * Check to see whether all channels have *some* kind of role
	 */
	for (chan = 0; chan < isp->isp_nchan; chan++) {
		fcp = FCPARAM(isp, chan);
		if (fcp->role != ISP_ROLE_NONE) {
			break;
		}
	}
	if (chan == isp->isp_nchan) {
		isp_prt(isp, ISP_LOG_WARN1, "all %d channels with role 'none'", chan);
		isp->isp_state = ISP_INITSTATE;
		return;
	}

	/*
	 * Start with channel 0.
	 */
	fcp = FCPARAM(isp, 0);

	/*
	 * Turn on LIP F8 async event (1)
	 */
	MBSINIT(&mbs, MBOX_SET_FIRMWARE_OPTIONS, MBLOGALL, 0);
	mbs.param[1] = 1;
	isp_mboxcmd(isp, &mbs);
	if (mbs.param[0] != MBOX_COMMAND_COMPLETE) {
		return;
	}

	ISP_MEMZERO(icbp, sizeof (*icbp));
	icbp->icb_fwoptions1 = fcp->isp_fwoptions;
	if (fcp->role & ISP_ROLE_TARGET) {
		icbp->icb_fwoptions1 |= ICB2400_OPT1_TGT_ENABLE;
	} else {
		icbp->icb_fwoptions1 &= ~ICB2400_OPT1_TGT_ENABLE;
	}

	if (fcp->role & ISP_ROLE_INITIATOR) {
		icbp->icb_fwoptions1 &= ~ICB2400_OPT1_INI_DISABLE;
	} else {
		icbp->icb_fwoptions1 |= ICB2400_OPT1_INI_DISABLE;
	}

	icbp->icb_version = ICB_VERSION1;
	icbp->icb_maxfrmlen = DEFAULT_FRAMESIZE(isp);
	if (icbp->icb_maxfrmlen < ICB_MIN_FRMLEN || icbp->icb_maxfrmlen > ICB_MAX_FRMLEN) {
		isp_prt(isp, ISP_LOGERR, "bad frame length (%d) from NVRAM- using %d", DEFAULT_FRAMESIZE(isp), ICB_DFLT_FRMLEN);
		icbp->icb_maxfrmlen = ICB_DFLT_FRMLEN;
	}

	icbp->icb_execthrottle = DEFAULT_EXEC_THROTTLE(isp);
	if (icbp->icb_execthrottle < 1) {
		isp_prt(isp, ISP_LOGERR, "bad execution throttle of %d- using %d", DEFAULT_EXEC_THROTTLE(isp), ICB_DFLT_THROTTLE);
		icbp->icb_execthrottle = ICB_DFLT_THROTTLE;
	}

	if (icbp->icb_fwoptions1 & ICB2400_OPT1_TGT_ENABLE) {
		/*
		 * Get current resource count
		 */
		MBSINIT(&mbs, MBOX_GET_RESOURCE_COUNT, MBLOGALL, 0);
		mbs.obits = 0x4cf;
		isp_mboxcmd(isp, &mbs);
		if (mbs.param[0] != MBOX_COMMAND_COMPLETE) {
			return;
		}
		icbp->icb_xchgcnt = mbs.param[3];
	}


	icbp->icb_hardaddr = fcp->isp_loopid;
	if (icbp->icb_hardaddr >= LOCAL_LOOP_LIM) {
		icbp->icb_hardaddr = 0;
	}

	/*
	 * Force this on.
	 */
	icbp->icb_fwoptions1 |= ICB2400_OPT1_HARD_ADDRESS;

	icbp->icb_fwoptions2 = fcp->isp_xfwoptions;
	if (isp->isp_confopts & ISP_CFG_NOFCTAPE) {
		icbp->icb_fwoptions2 &= ~ICB2400_OPT2_FCTAPE;
	}
	if (isp->isp_confopts & ISP_CFG_FCTAPE) {
		icbp->icb_fwoptions2 |= ICB2400_OPT2_FCTAPE;
	}

	if (icbp->icb_fwoptions2 & ICB2400_OPT2_FCTAPE) {
		FCPARAM(isp, chan)->fctape_enabled = 1;
	} else {
		FCPARAM(isp, chan)->fctape_enabled = 0;
	}

	switch (isp->isp_confopts & ISP_CFG_PORT_PREF) {
#if	0
	case ISP_CFG_NPORT:
		/*
		 * XXX: This causes the f/w to crash.
		 */
		icbp->icb_fwoptions2 &= ~ICB2400_OPT2_TOPO_MASK;
		icbp->icb_fwoptions2 |= ICB2400_OPT2_PTP_2_LOOP;
		break;
#endif
	case ISP_CFG_NPORT_ONLY:
		icbp->icb_fwoptions2 &= ~ICB2400_OPT2_TOPO_MASK;
		icbp->icb_fwoptions2 |= ICB2400_OPT2_PTP_ONLY;
		break;
	case ISP_CFG_LPORT_ONLY:
		icbp->icb_fwoptions2 &= ~ICB2400_OPT2_TOPO_MASK;
		icbp->icb_fwoptions2 |= ICB2400_OPT2_LOOP_ONLY;
		break;
	default:
		icbp->icb_fwoptions2 &= ~ICB2400_OPT2_TOPO_MASK;
		icbp->icb_fwoptions2 |= ICB2400_OPT2_LOOP_2_PTP;
		break;
	}

	/* force this on for now */
	icbp->icb_fwoptions2 |= ICB2400_OPT2_ZIO;

	switch (icbp->icb_fwoptions2 & ICB2400_OPT2_TIMER_MASK) {
	case ICB2400_OPT2_ZIO:
	case ICB2400_OPT2_ZIO1:
		icbp->icb_idelaytimer = 0;
		break;
	case 0:
		break;
	default:
		isp_prt(isp, ISP_LOGWARN, "bad value %x in fwopt2 timer field", icbp->icb_fwoptions2 & ICB2400_OPT2_TIMER_MASK);
		icbp->icb_fwoptions2 &= ~ICB2400_OPT2_TIMER_MASK;
		break;
	}

	/*
	 * We don't support FCTAPE, so clear it.
	 */
	icbp->icb_fwoptions2 &= ~ICB2400_OPT2_FCTAPE;

	icbp->icb_fwoptions3 = fcp->isp_zfwoptions;
	icbp->icb_fwoptions3 &= ~ICB2400_OPT3_RATE_AUTO;
	if (isp->isp_confopts & ISP_CFG_ONEGB) {
		icbp->icb_fwoptions3 |= ICB2400_OPT3_RATE_ONEGB;
	} else if (isp->isp_confopts & ISP_CFG_TWOGB) {
		icbp->icb_fwoptions3 |= ICB2400_OPT3_RATE_TWOGB;
	} else if (isp->isp_confopts & ISP_CFG_FOURGB) {
		icbp->icb_fwoptions3 |= ICB2400_OPT3_RATE_FOURGB;
	} else {
		icbp->icb_fwoptions3 |= ICB2400_OPT3_RATE_AUTO;
	}

	if ((isp->isp_confopts & ISP_CFG_OWNLOOPID) == 0) {
		icbp->icb_fwoptions3 |= ICB2400_OPT3_SOFTID;
	}
	icbp->icb_logintime = ICB_LOGIN_TOV;

	if (fcp->isp_wwnn && fcp->isp_wwpn && (fcp->isp_wwnn >> 60) != 2) {
		icbp->icb_fwoptions1 |= ICB2400_OPT1_BOTH_WWNS;
		MAKE_NODE_NAME_FROM_WWN(icbp->icb_portname, fcp->isp_wwpn);
		MAKE_NODE_NAME_FROM_WWN(icbp->icb_nodename, fcp->isp_wwnn);
		isp_prt(isp, ISP_LOGDEBUG1, "Setting ICB Node 0x%08x%08x Port 0x%08x%08x", ((uint32_t) (fcp->isp_wwnn >> 32)), ((uint32_t) (fcp->isp_wwnn)),
		    ((uint32_t) (fcp->isp_wwpn >> 32)), ((uint32_t) (fcp->isp_wwpn)));
	} else if (fcp->isp_wwpn) {
		icbp->icb_fwoptions1 &= ~ICB2400_OPT1_BOTH_WWNS;
		MAKE_NODE_NAME_FROM_WWN(icbp->icb_portname, fcp->isp_wwpn);
		isp_prt(isp, ISP_LOGDEBUG1, "Setting ICB Node to be same as Port 0x%08x%08x", ((uint32_t) (fcp->isp_wwpn >> 32)), ((uint32_t) (fcp->isp_wwpn)));
	} else {
		isp_prt(isp, ISP_LOGERR, "No valid WWNs to use");
		return;
	}
	icbp->icb_retry_count = fcp->isp_retry_count;

	icbp->icb_rqstqlen = RQUEST_QUEUE_LEN(isp);
	if (icbp->icb_rqstqlen < 8) {
		isp_prt(isp, ISP_LOGERR, "bad request queue length %d", icbp->icb_rqstqlen);
		return;
	}
	icbp->icb_rsltqlen = RESULT_QUEUE_LEN(isp);
	if (icbp->icb_rsltqlen < 8) {
		isp_prt(isp, ISP_LOGERR, "bad result queue length %d",
		    icbp->icb_rsltqlen);
		return;
	}
	icbp->icb_rqstaddr[RQRSP_ADDR0015] = DMA_WD0(isp->isp_rquest_dma);
	icbp->icb_rqstaddr[RQRSP_ADDR1631] = DMA_WD1(isp->isp_rquest_dma);
	icbp->icb_rqstaddr[RQRSP_ADDR3247] = DMA_WD2(isp->isp_rquest_dma);
	icbp->icb_rqstaddr[RQRSP_ADDR4863] = DMA_WD3(isp->isp_rquest_dma);

	icbp->icb_respaddr[RQRSP_ADDR0015] = DMA_WD0(isp->isp_result_dma);
	icbp->icb_respaddr[RQRSP_ADDR1631] = DMA_WD1(isp->isp_result_dma);
	icbp->icb_respaddr[RQRSP_ADDR3247] = DMA_WD2(isp->isp_result_dma);
	icbp->icb_respaddr[RQRSP_ADDR4863] = DMA_WD3(isp->isp_result_dma);

#ifdef	ISP_TARGET_MODE
	/* unconditionally set up the ATIO queue if we support target mode */
	icbp->icb_atioqlen = RESULT_QUEUE_LEN(isp);
	if (icbp->icb_atioqlen < 8) {
		isp_prt(isp, ISP_LOGERR, "bad ATIO queue length %d", icbp->icb_atioqlen);
		return;
	}
	icbp->icb_atioqaddr[RQRSP_ADDR0015] = DMA_WD0(isp->isp_atioq_dma);
	icbp->icb_atioqaddr[RQRSP_ADDR1631] = DMA_WD1(isp->isp_atioq_dma);
	icbp->icb_atioqaddr[RQRSP_ADDR3247] = DMA_WD2(isp->isp_atioq_dma);
	icbp->icb_atioqaddr[RQRSP_ADDR4863] = DMA_WD3(isp->isp_atioq_dma);
	isp_prt(isp, ISP_LOGDEBUG0, "isp_fibre_init_2400: atioq %04x%04x%04x%04x", DMA_WD3(isp->isp_atioq_dma), DMA_WD2(isp->isp_atioq_dma),
	    DMA_WD1(isp->isp_atioq_dma), DMA_WD0(isp->isp_atioq_dma));
#endif

	isp_prt(isp, ISP_LOGDEBUG0, "isp_fibre_init_2400: fwopt1 0x%x fwopt2 0x%x fwopt3 0x%x", icbp->icb_fwoptions1, icbp->icb_fwoptions2, icbp->icb_fwoptions3);

	isp_prt(isp, ISP_LOGDEBUG0, "isp_fibre_init_2400: rqst %04x%04x%04x%04x rsp %04x%04x%04x%04x", DMA_WD3(isp->isp_rquest_dma), DMA_WD2(isp->isp_rquest_dma),
	    DMA_WD1(isp->isp_rquest_dma), DMA_WD0(isp->isp_rquest_dma), DMA_WD3(isp->isp_result_dma), DMA_WD2(isp->isp_result_dma),
	    DMA_WD1(isp->isp_result_dma), DMA_WD0(isp->isp_result_dma));

	if (isp->isp_dblev & ISP_LOGDEBUG1) {
		isp_print_bytes(isp, "isp_fibre_init_2400", sizeof (*icbp), icbp);
	}

	if (FC_SCRATCH_ACQUIRE(isp, 0)) {
		isp_prt(isp, ISP_LOGERR, sacq);
		return;
	}
	ISP_MEMZERO(fcp->isp_scratch, ISP_FC_SCRLEN);
	isp_put_icb_2400(isp, icbp, fcp->isp_scratch);

	/*
	 * Now fill in information about any additional channels
	 */
	if (isp->isp_nchan > 1) {
		isp_icb_2400_vpinfo_t vpinfo, *vdst;
		vp_port_info_t pi, *pdst;
		size_t amt = 0;
		uint8_t *off;

		vpinfo.vp_count = isp->isp_nchan - 1;
		vpinfo.vp_global_options = 0;
		off = fcp->isp_scratch;
		off += ICB2400_VPINFO_OFF;
		vdst = (isp_icb_2400_vpinfo_t *) off;
		isp_put_icb_2400_vpinfo(isp, &vpinfo, vdst);
		amt = ICB2400_VPINFO_OFF + sizeof (isp_icb_2400_vpinfo_t);
		for (chan = 1; chan < isp->isp_nchan; chan++) {
			fcparam *fcp2;

			ISP_MEMZERO(&pi, sizeof (pi));
			fcp2 = FCPARAM(isp, chan);
			if (fcp2->role != ISP_ROLE_NONE) {
				pi.vp_port_options = ICB2400_VPOPT_ENABLED;
				if (fcp2->role & ISP_ROLE_INITIATOR) {
					pi.vp_port_options |= ICB2400_VPOPT_INI_ENABLE;
				}
				if ((fcp2->role & ISP_ROLE_TARGET) == 0) {
					pi.vp_port_options |= ICB2400_VPOPT_TGT_DISABLE;
				}
				MAKE_NODE_NAME_FROM_WWN(pi.vp_port_portname, fcp2->isp_wwpn);
				MAKE_NODE_NAME_FROM_WWN(pi.vp_port_nodename, fcp2->isp_wwnn);
			}
			off = fcp->isp_scratch;
			off += ICB2400_VPINFO_PORT_OFF(chan);
			pdst = (vp_port_info_t *) off;
			isp_put_vp_port_info(isp, &pi, pdst);
			amt += ICB2400_VPOPT_WRITE_SIZE;
		}
	}

	/*
	 * Init the firmware
	 */
	MBSINIT(&mbs, 0, MBLOGALL, 30000000);
	if (isp->isp_nchan > 1) {
		mbs.param[0] = MBOX_INIT_FIRMWARE_MULTI_ID;
	} else {
		mbs.param[0] = MBOX_INIT_FIRMWARE;
	}
	mbs.param[2] = DMA_WD1(fcp->isp_scdma);
	mbs.param[3] = DMA_WD0(fcp->isp_scdma);
	mbs.param[6] = DMA_WD3(fcp->isp_scdma);
	mbs.param[7] = DMA_WD2(fcp->isp_scdma);
	isp_prt(isp, ISP_LOGDEBUG0, "INIT F/W from %04x%04x%04x%04x", DMA_WD3(fcp->isp_scdma), DMA_WD2(fcp->isp_scdma), DMA_WD1(fcp->isp_scdma), DMA_WD0(fcp->isp_scdma));
	MEMORYBARRIER(isp, SYNC_SFORDEV, 0, sizeof (*icbp), 0);
	isp_mboxcmd(isp, &mbs);
	FC_SCRATCH_RELEASE(isp, 0);

	if (mbs.param[0] != MBOX_COMMAND_COMPLETE) {
		return;
	}
	isp->isp_reqidx = 0;
	isp->isp_reqodx = 0;
	isp->isp_residx = 0;

	/*
	 * Whatever happens, we're now committed to being here.
	 */
	isp->isp_state = ISP_INITSTATE;
}

static void
isp_mark_portdb(ispsoftc_t *isp, int chan, int disposition)
{
	fcparam *fcp = FCPARAM(isp, chan);
	int i;

	if (chan < 0 || chan >= isp->isp_nchan) {
		isp_prt(isp, ISP_LOGWARN, "isp_mark_portdb: bad channel %d", chan);
		return;
	}
	for (i = 0; i < MAX_FC_TARG; i++) {
		if (fcp->portdb[i].target_mode) {
			if (disposition < 0) {
				isp_prt(isp, ISP_LOGTINFO, "isp_mark_portdb: Chan %d zeroing handle 0x" "%04x port 0x%06x", chan,
				    fcp->portdb[i].handle, fcp->portdb[i].portid);
				ISP_MEMZERO(&fcp->portdb[i], sizeof (fcportdb_t));
			}
			continue;
		}
		if (disposition == 0) {
			ISP_MEMZERO(&fcp->portdb[i], sizeof (fcportdb_t));
		} else {
			switch (fcp->portdb[i].state) {
			case FC_PORTDB_STATE_CHANGED:
			case FC_PORTDB_STATE_PENDING_VALID:
			case FC_PORTDB_STATE_VALID:
			case FC_PORTDB_STATE_PROBATIONAL:
				fcp->portdb[i].state = FC_PORTDB_STATE_PROBATIONAL;
				break;
			case FC_PORTDB_STATE_ZOMBIE:
				break;
			case FC_PORTDB_STATE_NIL:
			default:
				ISP_MEMZERO(&fcp->portdb[i], sizeof (fcportdb_t));
				fcp->portdb[i].state = FC_PORTDB_STATE_NIL;
				break;
			}
		}
	}
}

/*
 * Perform an IOCB PLOGI or LOGO via EXECUTE IOCB A64 for 24XX cards
 * or via FABRIC LOGIN/FABRIC LOGOUT for other cards.
 */
static int
isp_plogx(ispsoftc_t *isp, int chan, uint16_t handle, uint32_t portid, int flags, int gs)
{
	mbreg_t mbs;
	uint8_t q[QENTRY_LEN];
	isp_plogx_t *plp;
	fcparam *fcp;
	uint8_t *scp;
	uint32_t sst, parm1;
	int rval, lev;
	const char *msg;
	char buf[64];

	if (!IS_24XX(isp)) {
		int action = flags & PLOGX_FLG_CMD_MASK;
		if (action == PLOGX_FLG_CMD_PLOGI) {
			return (isp_port_login(isp, handle, portid));
		} else if (action == PLOGX_FLG_CMD_LOGO) {
			return (isp_port_logout(isp, handle, portid));
		} else {
			return (MBOX_INVALID_COMMAND);
		}
	}

	ISP_MEMZERO(q, QENTRY_LEN);
	plp = (isp_plogx_t *) q;
	plp->plogx_header.rqs_entry_count = 1;
	plp->plogx_header.rqs_entry_type = RQSTYPE_LOGIN;
	plp->plogx_handle = 0xffffffff;
	plp->plogx_nphdl = handle;
	plp->plogx_vphdl = chan;
	plp->plogx_portlo = portid;
	plp->plogx_rspsz_porthi = (portid >> 16) & 0xff;
	plp->plogx_flags = flags;

	if (isp->isp_dblev & ISP_LOGDEBUG1) {
		isp_print_bytes(isp, "IOCB LOGX", QENTRY_LEN, plp);
	}

	if (gs == 0) {
		if (FC_SCRATCH_ACQUIRE(isp, chan)) {
			isp_prt(isp, ISP_LOGERR, sacq);
			return (-1);
		}
	}
	fcp = FCPARAM(isp, chan);
	scp = fcp->isp_scratch;
	isp_put_plogx(isp, plp, (isp_plogx_t *) scp);

	MBSINIT(&mbs, MBOX_EXEC_COMMAND_IOCB_A64, MBLOGALL, 500000);
	mbs.param[1] = QENTRY_LEN;
	mbs.param[2] = DMA_WD1(fcp->isp_scdma);
	mbs.param[3] = DMA_WD0(fcp->isp_scdma);
	mbs.param[6] = DMA_WD3(fcp->isp_scdma);
	mbs.param[7] = DMA_WD2(fcp->isp_scdma);
	MEMORYBARRIER(isp, SYNC_SFORDEV, 0, QENTRY_LEN, chan);
	isp_mboxcmd(isp, &mbs);
	if (mbs.param[0] != MBOX_COMMAND_COMPLETE) {
		rval = mbs.param[0];
		goto out;
	}
	MEMORYBARRIER(isp, SYNC_SFORCPU, QENTRY_LEN, QENTRY_LEN, chan);
	scp += QENTRY_LEN;
	isp_get_plogx(isp, (isp_plogx_t *) scp, plp);
	if (isp->isp_dblev & ISP_LOGDEBUG1) {
		isp_print_bytes(isp, "IOCB LOGX response", QENTRY_LEN, plp);
	}

	if (plp->plogx_status == PLOGX_STATUS_OK) {
		rval = 0;
		goto out;
	} else if (plp->plogx_status != PLOGX_STATUS_IOCBERR) {
		isp_prt(isp, ISP_LOGWARN,
		    "status 0x%x on port login IOCB channel %d",
		    plp->plogx_status, chan);
		rval = -1;
		goto out;
	}

	sst = plp->plogx_ioparm[0].lo16 | (plp->plogx_ioparm[0].hi16 << 16);
	parm1 = plp->plogx_ioparm[1].lo16 | (plp->plogx_ioparm[1].hi16 << 16);

	rval = -1;
	lev = ISP_LOGERR;
	msg = NULL;

	switch (sst) {
	case PLOGX_IOCBERR_NOLINK:
		msg = "no link";
		break;
	case PLOGX_IOCBERR_NOIOCB:
		msg = "no IOCB buffer";
		break;
	case PLOGX_IOCBERR_NOXGHG:
		msg = "no Exchange Control Block";
		break;
	case PLOGX_IOCBERR_FAILED:
		ISP_SNPRINTF(buf, sizeof (buf), "reason 0x%x (last LOGIN state 0x%x)", parm1 & 0xff, (parm1 >> 8) & 0xff);
		msg = buf;
		break;
	case PLOGX_IOCBERR_NOFABRIC:
		msg = "no fabric";
		break;
	case PLOGX_IOCBERR_NOTREADY:
		msg = "firmware not ready";
		break;
	case PLOGX_IOCBERR_NOLOGIN:
		ISP_SNPRINTF(buf, sizeof (buf), "not logged in (last state 0x%x)", parm1);
		msg = buf;
		rval = MBOX_NOT_LOGGED_IN;
		break;
	case PLOGX_IOCBERR_REJECT:
		ISP_SNPRINTF(buf, sizeof (buf), "LS_RJT = 0x%x", parm1);
		msg = buf;
		break;
	case PLOGX_IOCBERR_NOPCB:
		msg = "no PCB allocated";
		break;
	case PLOGX_IOCBERR_EINVAL:
		ISP_SNPRINTF(buf, sizeof (buf), "invalid parameter at offset 0x%x", parm1);
		msg = buf;
		break;
	case PLOGX_IOCBERR_PORTUSED:
		lev = ISP_LOG_SANCFG|ISP_LOG_WARN1;
		ISP_SNPRINTF(buf, sizeof (buf), "already logged in with N-Port handle 0x%x", parm1);
		msg = buf;
		rval = MBOX_PORT_ID_USED | (parm1 << 16);
		break;
	case PLOGX_IOCBERR_HNDLUSED:
		lev = ISP_LOG_SANCFG|ISP_LOG_WARN1;
		ISP_SNPRINTF(buf, sizeof (buf), "handle already used for PortID 0x%06x", parm1);
		msg = buf;
		rval = MBOX_LOOP_ID_USED;
		break;
	case PLOGX_IOCBERR_NOHANDLE:
		msg = "no handle allocated";
		break;
	case PLOGX_IOCBERR_NOFLOGI:
		msg = "no FLOGI_ACC";
		break;
	default:
		ISP_SNPRINTF(buf, sizeof (buf), "status %x from %x", plp->plogx_status, flags);
		msg = buf;
		break;
	}
	if (msg) {
		isp_prt(isp, ISP_LOGERR, "Chan %d PLOGX PortID 0x%06x to N-Port handle 0x%x: %s", chan, portid, handle, msg);
	}
out:
	if (gs == 0) {
		FC_SCRATCH_RELEASE(isp, chan);
	}
	return (rval);
}

static int
isp_port_login(ispsoftc_t *isp, uint16_t handle, uint32_t portid)
{
	mbreg_t mbs;

	MBSINIT(&mbs, MBOX_FABRIC_LOGIN, MBLOGNONE, 500000);
	if (ISP_CAP_2KLOGIN(isp)) {
		mbs.param[1] = handle;
		mbs.ibits = (1 << 10);
	} else {
		mbs.param[1] = handle << 8;
	}
	mbs.param[2] = portid >> 16;
	mbs.param[3] = portid;
	mbs.logval = MBLOGNONE;
	mbs.timeout = 500000;
	isp_mboxcmd(isp, &mbs);

	switch (mbs.param[0]) {
	case MBOX_PORT_ID_USED:
		isp_prt(isp, ISP_LOG_SANCFG|ISP_LOG_WARN1, "isp_port_login: portid 0x%06x already logged in as %u", portid, mbs.param[1]);
		return (MBOX_PORT_ID_USED | (mbs.param[1] << 16));

	case MBOX_LOOP_ID_USED:
		isp_prt(isp, ISP_LOG_SANCFG|ISP_LOG_WARN1, "isp_port_login: handle 0x%04x in use for port id 0x%02xXXXX", handle, mbs.param[1] & 0xff);
		return (MBOX_LOOP_ID_USED);

	case MBOX_COMMAND_COMPLETE:
		return (0);

	case MBOX_COMMAND_ERROR:
		isp_prt(isp, ISP_LOG_SANCFG|ISP_LOG_WARN1, "isp_port_login: error 0x%x in PLOGI to port 0x%06x", mbs.param[1], portid);
		return (MBOX_COMMAND_ERROR);

	case MBOX_ALL_IDS_USED:
		isp_prt(isp, ISP_LOG_SANCFG|ISP_LOG_WARN1, "isp_port_login: all IDs used for fabric login");
		return (MBOX_ALL_IDS_USED);

	default:
		isp_prt(isp, ISP_LOG_SANCFG, "isp_port_login: error 0x%x on port login of 0x%06x@0x%0x", mbs.param[0], portid, handle);
		return (mbs.param[0]);
	}
}

static int
isp_port_logout(ispsoftc_t *isp, uint16_t handle, uint32_t portid)
{
	mbreg_t mbs;

	MBSINIT(&mbs, MBOX_FABRIC_LOGOUT, MBLOGNONE, 500000);
	if (ISP_CAP_2KLOGIN(isp)) {
		mbs.param[1] = handle;
		mbs.ibits = (1 << 10);
	} else {
		mbs.param[1] = handle << 8;
	}
	isp_mboxcmd(isp, &mbs);
	return (mbs.param[0] == MBOX_COMMAND_COMPLETE? 0 : mbs.param[0]);
}

static int
isp_getpdb(ispsoftc_t *isp, int chan, uint16_t id, isp_pdb_t *pdb, int dolock)
{
	fcparam *fcp = FCPARAM(isp, chan);
	mbreg_t mbs;
	union {
		isp_pdb_21xx_t fred;
		isp_pdb_24xx_t bill;
	} un;

	MBSINIT(&mbs, MBOX_GET_PORT_DB, MBLOGALL & ~MBOX_COMMAND_PARAM_ERROR, 250000);
	if (IS_24XX(isp)) {
		mbs.ibits = (1 << 9)|(1 << 10);
		mbs.param[1] = id;
		mbs.param[9] = chan;
	} else if (ISP_CAP_2KLOGIN(isp)) {
		mbs.param[1] = id;
	} else {
		mbs.param[1] = id << 8;
	}
	mbs.param[2] = DMA_WD1(fcp->isp_scdma);
	mbs.param[3] = DMA_WD0(fcp->isp_scdma);
	mbs.param[6] = DMA_WD3(fcp->isp_scdma);
	mbs.param[7] = DMA_WD2(fcp->isp_scdma);
	if (dolock) {
		if (FC_SCRATCH_ACQUIRE(isp, chan)) {
			isp_prt(isp, ISP_LOGERR, sacq);
			return (-1);
		}
	}
	MEMORYBARRIER(isp, SYNC_SFORDEV, 0, sizeof (un), chan);
	isp_mboxcmd(isp, &mbs);
	if (mbs.param[0] != MBOX_COMMAND_COMPLETE) {
		if (dolock) {
			FC_SCRATCH_RELEASE(isp, chan);
		}
		return (mbs.param[0]);
	}
	if (IS_24XX(isp)) {
		isp_get_pdb_24xx(isp, fcp->isp_scratch, &un.bill);
		pdb->handle = un.bill.pdb_handle;
		pdb->prli_word3 = un.bill.pdb_prli_svc3;
		pdb->portid = BITS2WORD_24XX(un.bill.pdb_portid_bits);
		ISP_MEMCPY(pdb->portname, un.bill.pdb_portname, 8);
		ISP_MEMCPY(pdb->nodename, un.bill.pdb_nodename, 8);
		isp_prt(isp, ISP_LOG_SANCFG, "Chan %d Port 0x%06x flags 0x%x curstate %x", chan, pdb->portid, un.bill.pdb_flags, un.bill.pdb_curstate);
		if (un.bill.pdb_curstate < PDB2400_STATE_PLOGI_DONE || un.bill.pdb_curstate > PDB2400_STATE_LOGGED_IN) {
			mbs.param[0] = MBOX_NOT_LOGGED_IN;
			if (dolock) {
				FC_SCRATCH_RELEASE(isp, chan);
			}
			return (mbs.param[0]);
		}
	} else {
		isp_get_pdb_21xx(isp, fcp->isp_scratch, &un.fred);
		pdb->handle = un.fred.pdb_loopid;
		pdb->prli_word3 = un.fred.pdb_prli_svc3;
		pdb->portid = BITS2WORD(un.fred.pdb_portid_bits);
		ISP_MEMCPY(pdb->portname, un.fred.pdb_portname, 8);
		ISP_MEMCPY(pdb->nodename, un.fred.pdb_nodename, 8);
	}
	if (dolock) {
		FC_SCRATCH_RELEASE(isp, chan);
	}
	return (0);
}

static void
isp_dump_chip_portdb(ispsoftc_t *isp, int chan, int dolock)
{
	isp_pdb_t pdb;
	int lim, loopid;

	if (ISP_CAP_2KLOGIN(isp)) {
		lim = NPH_MAX_2K;
	} else {
		lim = NPH_MAX;
	}
	for (loopid = 0; loopid != lim; loopid++) {
		if (isp_getpdb(isp, chan, loopid, &pdb, dolock)) {
			continue;
		}
		isp_prt(isp, ISP_LOG_SANCFG|ISP_LOGINFO, "Chan %d Loopid 0x%04x "
		    "PortID 0x%06x WWPN 0x%02x%02x%02x%02x%02x%02x%02x%02x",
		    chan, loopid, pdb.portid, pdb.portname[0], pdb.portname[1],
		    pdb.portname[2], pdb.portname[3], pdb.portname[4],
		    pdb.portname[5], pdb.portname[6], pdb.portname[7]);
	}
}

static uint64_t
isp_get_wwn(ispsoftc_t *isp, int chan, int loopid, int nodename)
{
	uint64_t wwn = INI_NONE;
	fcparam *fcp = FCPARAM(isp, chan);
	mbreg_t mbs;

	if (fcp->isp_fwstate < FW_READY ||
	    fcp->isp_loopstate < LOOP_PDB_RCVD) {
		return (wwn);
	}
	MBSINIT(&mbs, MBOX_GET_PORT_NAME, MBLOGALL & ~MBOX_COMMAND_PARAM_ERROR, 500000);
	if (ISP_CAP_2KLOGIN(isp)) {
		mbs.param[1] = loopid;
		mbs.ibits = (1 << 10);
		if (nodename) {
			mbs.param[10] = 1;
		}
		if (ISP_CAP_MULTI_ID(isp)) {
			mbs.ibits |= (1 << 9);
			mbs.param[9] = chan;
		}
	} else {
		mbs.param[1] = loopid << 8;
		if (nodename) {
			mbs.param[1] |= 1;
		}
	}
	isp_mboxcmd(isp, &mbs);
	if (mbs.param[0] != MBOX_COMMAND_COMPLETE) {
		return (wwn);
	}
	if (IS_24XX(isp)) {
		wwn =
		    (((uint64_t)(mbs.param[2] >> 8))	<< 56) |
		    (((uint64_t)(mbs.param[2] & 0xff))	<< 48) |
		    (((uint64_t)(mbs.param[3] >> 8))	<< 40) |
		    (((uint64_t)(mbs.param[3] & 0xff))	<< 32) |
		    (((uint64_t)(mbs.param[6] >> 8))	<< 24) |
		    (((uint64_t)(mbs.param[6] & 0xff))	<< 16) |
		    (((uint64_t)(mbs.param[7] >> 8))	<<  8) |
		    (((uint64_t)(mbs.param[7] & 0xff)));
	} else {
		wwn =
		    (((uint64_t)(mbs.param[2] & 0xff))  << 56) |
		    (((uint64_t)(mbs.param[2] >> 8))	<< 48) |
		    (((uint64_t)(mbs.param[3] & 0xff))	<< 40) |
		    (((uint64_t)(mbs.param[3] >> 8))	<< 32) |
		    (((uint64_t)(mbs.param[6] & 0xff))	<< 24) |
		    (((uint64_t)(mbs.param[6] >> 8))	<< 16) |
		    (((uint64_t)(mbs.param[7] & 0xff))	<<  8) |
		    (((uint64_t)(mbs.param[7] >> 8)));
	}
	return (wwn);
}

/*
 * Make sure we have good FC link.
 */

static int
isp_fclink_test(ispsoftc_t *isp, int chan, int usdelay)
{
	mbreg_t mbs;
	int count, check_for_fabric, r;
	uint8_t lwfs;
	int loopid;
	fcparam *fcp;
	fcportdb_t *lp;
	isp_pdb_t pdb;

	fcp = FCPARAM(isp, chan);

	isp_prt(isp, ISP_LOG_SANCFG, "Chan %d FC Link Test Entry", chan);
	ISP_MARK_PORTDB(isp, chan, 1);

	/*
	 * Wait up to N microseconds for F/W to go to a ready state.
	 */
	lwfs = FW_CONFIG_WAIT;
	count = 0;
	while (count < usdelay) {
		uint64_t enano;
		uint32_t wrk;
		NANOTIME_T hra, hrb;

		GET_NANOTIME(&hra);
		isp_fw_state(isp, chan);
		if (lwfs != fcp->isp_fwstate) {
			isp_prt(isp, ISP_LOGCONFIG|ISP_LOG_SANCFG, "Chan %d Firmware State <%s->%s>", chan, isp_fc_fw_statename((int)lwfs), isp_fc_fw_statename((int)fcp->isp_fwstate));
			lwfs = fcp->isp_fwstate;
		}
		if (fcp->isp_fwstate == FW_READY) {
			break;
		}
		GET_NANOTIME(&hrb);

		/*
		 * Get the elapsed time in nanoseconds.
		 * Always guaranteed to be non-zero.
		 */
		enano = NANOTIME_SUB(&hrb, &hra);

		isp_prt(isp, ISP_LOGDEBUG1, "usec%d: 0x%lx->0x%lx enano 0x%x%08x", count, (long) GET_NANOSEC(&hra), (long) GET_NANOSEC(&hrb), (uint32_t)(enano >> 32), (uint32_t)(enano));

		/*
		 * If the elapsed time is less than 1 millisecond,
		 * delay a period of time up to that millisecond of
		 * waiting.
		 *
		 * This peculiar code is an attempt to try and avoid
		 * invoking uint64_t math support functions for some
		 * platforms where linkage is a problem.
		 */
		if (enano < (1000 * 1000)) {
			count += 1000;
			enano = (1000 * 1000) - enano;
			while (enano > (uint64_t) 4000000000U) {
				ISP_SLEEP(isp, 4000000);
				enano -= (uint64_t) 4000000000U;
			}
			wrk = enano;
			wrk /= 1000;
			ISP_SLEEP(isp, wrk);
		} else {
			while (enano > (uint64_t) 4000000000U) {
				count += 4000000;
				enano -= (uint64_t) 4000000000U;
			}
			wrk = enano;
			count += (wrk / 1000);
		}
	}



	/*
	 * If we haven't gone to 'ready' state, return.
	 */
	if (fcp->isp_fwstate != FW_READY) {
		isp_prt(isp, ISP_LOG_SANCFG, "%s: chan %d not at FW_READY state", __func__, chan);
		return (-1);
	}

	/*
	 * Get our Loop ID and Port ID.
	 */
	MBSINIT(&mbs, MBOX_GET_LOOP_ID, MBLOGALL, 0);
	if (ISP_CAP_MULTI_ID(isp)) {
		mbs.param[9] = chan;
		mbs.ibits = (1 << 9);
		mbs.obits = (1 << 7);
	}
	isp_mboxcmd(isp, &mbs);
	if (mbs.param[0] != MBOX_COMMAND_COMPLETE) {
		return (-1);
	}

	if (ISP_CAP_2KLOGIN(isp)) {
		fcp->isp_loopid = mbs.param[1];
	} else {
		fcp->isp_loopid = mbs.param[1] & 0xff;
	}

	if (IS_2100(isp)) {
		fcp->isp_topo = TOPO_NL_PORT;
	} else {
		int topo = (int) mbs.param[6];
		if (topo < TOPO_NL_PORT || topo > TOPO_PTP_STUB) {
			topo = TOPO_PTP_STUB;
		}
		fcp->isp_topo = topo;
	}
	fcp->isp_portid = mbs.param[2] | (mbs.param[3] << 16);

	if (IS_2100(isp)) {
		/*
		 * Don't bother with fabric if we are using really old
		 * 2100 firmware. It's just not worth it.
		 */
		if (ISP_FW_NEWER_THAN(isp, 1, 15, 37)) {
			check_for_fabric = 1;
		} else {
			check_for_fabric = 0;
		}
	} else if (fcp->isp_topo == TOPO_FL_PORT || fcp->isp_topo == TOPO_F_PORT) {
		check_for_fabric = 1;
	} else {
		check_for_fabric = 0;
	}

	/*
	 * Check to make sure we got a valid loopid
	 * The 24XX seems to mess this up for multiple channels.
	 */
	if (fcp->isp_topo == TOPO_FL_PORT || fcp->isp_topo == TOPO_NL_PORT) {
		uint8_t alpa = fcp->isp_portid;

		if (alpa == 0) {
			/* "Cannot Happen" */
			isp_prt(isp, ISP_LOGWARN, "Zero AL_PA for Loop Topology?");
		} else {
			int i;
			for (i = 0; alpa_map[i]; i++) {
				if (alpa_map[i] == alpa) {
					break;
				}
			}
			if (alpa_map[i] && fcp->isp_loopid != i) {
				isp_prt(isp, ISP_LOG_SANCFG,
				    "Chan %d deriving loopid %d from AL_PA map (AL_PA 0x%x) and ignoring returned value %d (AL_PA 0x%x)",
				    chan, i, alpa_map[i], fcp->isp_loopid, alpa);
				fcp->isp_loopid = i;
			}
		}
	}


	if (IS_24XX(isp)) { /* XXX SHOULDN'T THIS BE FOR 2K F/W? XXX */
		loopid = NPH_FL_ID;
	} else {
		loopid = FL_ID;
	}
	if (check_for_fabric) {
		r = isp_getpdb(isp, chan, loopid, &pdb, 1);
		if (r && (fcp->isp_topo == TOPO_F_PORT || fcp->isp_topo == TOPO_FL_PORT)) {
			isp_prt(isp, ISP_LOGWARN, "fabric topology but cannot get info about fabric controller (0x%x)", r);
			fcp->isp_topo = TOPO_PTP_STUB;
		}
	} else {
		r = -1;
	}
	if (r == 0) {
		if (IS_2100(isp)) {
			fcp->isp_topo = TOPO_FL_PORT;
		}
		if (pdb.portid == 0) {
			/*
			 * Crock.
			 */
			fcp->isp_topo = TOPO_NL_PORT;
			goto not_on_fabric;
		}

		/*
		 * Save the Fabric controller's port database entry.
		 */
		lp = &fcp->portdb[FL_ID];
		lp->state = FC_PORTDB_STATE_PENDING_VALID;
		MAKE_WWN_FROM_NODE_NAME(lp->node_wwn, pdb.nodename);
		MAKE_WWN_FROM_NODE_NAME(lp->port_wwn, pdb.portname);
		lp->prli_word3 = pdb.prli_word3;
		lp->portid = pdb.portid;
		lp->handle = pdb.handle;
		lp->new_portid = lp->portid;
		lp->new_prli_word3 = lp->prli_word3;
		if (IS_24XX(isp)) {
<<<<<<< HEAD
			fcp->inorder = (mbs.param[7] & ISP24XX_INORDER) != 0;
			if (ISP_FW_NEWER_THAN(isp, 4, 0, 27)) {
				fcp->npiv_fabric = (mbs.param[7] & ISP24XX_NPIV_SAN) != 0;
				if (fcp->npiv_fabric) {
					isp_prt(isp, ISP_LOGCONFIG, "fabric supports NP-IV");
				}
=======
			if (check_for_fabric) {
				/*
				 * The mbs is still hanging out from the MBOX_GET_LOOP_ID above.
				 */
				fcp->isp_fabric_params = mbs.param[7];
			} else {
				fcp->isp_fabric_params = 0;
>>>>>>> 85823a3b
			}
			if (chan) {
				fcp->isp_sns_hdl = NPH_SNS_HDLBASE + chan;
				r = isp_plogx(isp, chan, fcp->isp_sns_hdl, SNS_PORT_ID, PLOGX_FLG_CMD_PLOGI | PLOGX_FLG_COND_PLOGI | PLOGX_FLG_SKIP_PRLI, 0);
				if (r) {
					isp_prt(isp, ISP_LOGWARN, "%s: Chan %d cannot log into SNS", __func__, chan);
					return (-1);
				}
			} else {
				fcp->isp_sns_hdl = NPH_SNS_ID;
			}
			r = isp_register_fc4_type_24xx(isp, chan);
		} else {
			fcp->isp_sns_hdl = SNS_ID;
			r = isp_register_fc4_type(isp, chan);
		}
		if (r) {
			isp_prt(isp, ISP_LOGWARN|ISP_LOG_SANCFG, "%s: register fc4 type failed", __func__);
			return (-1);
		}
	} else {
not_on_fabric:
		fcp->portdb[FL_ID].state = FC_PORTDB_STATE_NIL;
	}

	fcp->isp_gbspeed = 1;
	if (IS_23XX(isp) || IS_24XX(isp)) {
		MBSINIT(&mbs, MBOX_GET_SET_DATA_RATE, MBLOGALL, 3000000);
		mbs.param[1] = MBGSD_GET_RATE;
		/* mbs.param[2] undefined if we're just getting rate */
		isp_mboxcmd(isp, &mbs);
		if (mbs.param[0] == MBOX_COMMAND_COMPLETE) {
			if (mbs.param[1] == MBGSD_EIGHTGB) {
				isp_prt(isp, ISP_LOGINFO, "Chan %d 8Gb link speed", chan);
				fcp->isp_gbspeed = 8;
			} else if (mbs.param[1] == MBGSD_FOURGB) {
				isp_prt(isp, ISP_LOGINFO, "Chan %d 4Gb link speed", chan);
				fcp->isp_gbspeed = 4;
			} else if (mbs.param[1] == MBGSD_TWOGB) {
				isp_prt(isp, ISP_LOGINFO, "Chan %d 2Gb link speed", chan);
				fcp->isp_gbspeed = 2;
			} else if (mbs.param[1] == MBGSD_ONEGB) {
				isp_prt(isp, ISP_LOGINFO, "Chan %d 1Gb link speed", chan);
				fcp->isp_gbspeed = 1;
			}
		}
	}

	/*
	 * Announce ourselves, too.
	 */
	isp_prt(isp, ISP_LOG_SANCFG|ISP_LOGCONFIG, topology, chan, (uint32_t) (fcp->isp_wwpn >> 32), (uint32_t) fcp->isp_wwpn, fcp->isp_portid, fcp->isp_loopid, isp_fc_toponame(fcp));
	isp_prt(isp, ISP_LOG_SANCFG, "Chan %d FC Link Test Complete", chan);
	return (0);
}

/*
 * Complete the synchronization of our Port Database.
 *
 * At this point, we've scanned the local loop (if any) and the fabric
 * and performed fabric logins on all new devices.
 *
 * Our task here is to go through our port database and remove any entities
 * that are still marked probational (issuing PLOGO for ones which we had
 * PLOGI'd into) or are dead.
 *
 * Our task here is to also check policy to decide whether devices which
 * have *changed* in some way should still be kept active. For example,
 * if a device has just changed PortID, we can either elect to treat it
 * as an old device or as a newly arrived device (and notify the outer
 * layer appropriately).
 *
 * We also do initiator map target id assignment here for new initiator
 * devices and refresh old ones ot make sure that they point to the corret
 * entities.
 */
static int
isp_pdb_sync(ispsoftc_t *isp, int chan)
{
	fcparam *fcp = FCPARAM(isp, chan);
	fcportdb_t *lp;
	uint16_t dbidx;

	if (fcp->isp_loopstate == LOOP_READY) {
		return (0);
	}

	/*
	 * Make sure we're okay for doing this right now.
	 */
	if (fcp->isp_loopstate != LOOP_PDB_RCVD &&
	    fcp->isp_loopstate != LOOP_FSCAN_DONE &&
	    fcp->isp_loopstate != LOOP_LSCAN_DONE) {
		isp_prt(isp, ISP_LOGWARN, "isp_pdb_sync: bad loopstate %d",
		    fcp->isp_loopstate);
		return (-1);
	}

	if (fcp->isp_topo == TOPO_FL_PORT ||
	    fcp->isp_topo == TOPO_NL_PORT ||
	    fcp->isp_topo == TOPO_N_PORT) {
		if (fcp->isp_loopstate < LOOP_LSCAN_DONE) {
			if (isp_scan_loop(isp, chan) != 0) {
				isp_prt(isp, ISP_LOGWARN,
				    "isp_pdb_sync: isp_scan_loop failed");
				return (-1);
			}
		}
	}

	if (fcp->isp_topo == TOPO_F_PORT || fcp->isp_topo == TOPO_FL_PORT) {
		if (fcp->isp_loopstate < LOOP_FSCAN_DONE) {
			if (isp_scan_fabric(isp, chan) != 0) {
				isp_prt(isp, ISP_LOGWARN,
				    "isp_pdb_sync: isp_scan_fabric failed");
				return (-1);
			}
		}
	}

	isp_prt(isp, ISP_LOG_SANCFG, "Chan %d Synchronizing PDBs", chan);

	fcp->isp_loopstate = LOOP_SYNCING_PDB;

	for (dbidx = 0; dbidx < MAX_FC_TARG; dbidx++) {
		lp = &fcp->portdb[dbidx];

		if (lp->state == FC_PORTDB_STATE_NIL || lp->target_mode) {
			continue;
		}

		if (lp->state == FC_PORTDB_STATE_VALID) {
			if (dbidx != FL_ID) {
				isp_prt(isp,
				    ISP_LOGERR, "portdb idx %d already valid",
			    	    dbidx);
			}
			continue;
		}

		switch (lp->state) {
		case FC_PORTDB_STATE_PROBATIONAL:
		case FC_PORTDB_STATE_DEAD:
			/*
			 * It's up to the outer layers to clear isp_dev_map.
			 */
			lp->state = FC_PORTDB_STATE_NIL;
			isp_async(isp, ISPASYNC_DEV_GONE, chan, lp);
			if (lp->autologin == 0) {
				(void) isp_plogx(isp, chan, lp->handle,
				    lp->portid,
				    PLOGX_FLG_CMD_LOGO |
				    PLOGX_FLG_IMPLICIT |
				    PLOGX_FLG_FREE_NPHDL, 0);
			} else {
				lp->autologin = 0;
			}
			lp->new_prli_word3 = 0;
			lp->new_portid = 0;
			/*
			 * Note that we might come out of this with our state
			 * set to FC_PORTDB_STATE_ZOMBIE.
			 */
			break;
		case FC_PORTDB_STATE_NEW:
			/*
			 * It's up to the outer layers to assign a virtual
			 * target id in isp_dev_map (if any).
			 */
			lp->portid = lp->new_portid;
			lp->prli_word3 = lp->new_prli_word3;
			lp->state = FC_PORTDB_STATE_VALID;
			isp_async(isp, ISPASYNC_DEV_ARRIVED, chan, lp);
			lp->new_prli_word3 = 0;
			lp->new_portid = 0;
			lp->announced = 0;
			break;
		case FC_PORTDB_STATE_CHANGED:
/*
 * XXXX FIX THIS
 */
			lp->state = FC_PORTDB_STATE_VALID;
			isp_async(isp, ISPASYNC_DEV_CHANGED, chan, lp);
			lp->new_prli_word3 = 0;
			lp->new_portid = 0;
			lp->announced = 0;
			break;
		case FC_PORTDB_STATE_PENDING_VALID:
			lp->portid = lp->new_portid;
			lp->prli_word3 = lp->new_prli_word3;
			if (lp->dev_map_idx) {
				int t = lp->dev_map_idx - 1;
				fcp->isp_dev_map[t] = dbidx + 1;
			}
			lp->state = FC_PORTDB_STATE_VALID;
			isp_async(isp, ISPASYNC_DEV_STAYED, chan, lp);
			if (dbidx != FL_ID) {
				lp->new_prli_word3 = 0;
				lp->new_portid = 0;
			}
			lp->announced = 0;
			break;
		case FC_PORTDB_STATE_ZOMBIE:
			break;
		default:
			isp_prt(isp, ISP_LOGWARN,
			    "isp_scan_loop: state %d for idx %d",
			    lp->state, dbidx);
			isp_dump_portdb(isp, chan);
		}
	}

	/*
	 * If we get here, we've for sure seen not only a valid loop
	 * but know what is or isn't on it, so mark this for usage
	 * in isp_start.
	 */
	fcp->loop_seen_once = 1;
	fcp->isp_loopstate = LOOP_READY;
	return (0);
}

/*
 * Scan local loop for devices.
 */
static int
isp_scan_loop(ispsoftc_t *isp, int chan)
{
	fcportdb_t *lp, tmp;
	fcparam *fcp = FCPARAM(isp, chan);
	int i;
	isp_pdb_t pdb;
	uint16_t handle, lim = 0;

	if (fcp->isp_fwstate < FW_READY ||
	    fcp->isp_loopstate < LOOP_PDB_RCVD) {
		return (-1);
	}

	if (fcp->isp_loopstate > LOOP_SCANNING_LOOP) {
		return (0);
	}

	/*
	 * Check our connection topology.
	 *
	 * If we're a public or private loop, we scan 0..125 as handle values.
	 * The firmware has (typically) peformed a PLOGI for us. We skip this
	 * step if we're a ISP_24XX in NP-IV mode.
	 *
	 * If we're a N-port connection, we treat this is a short loop (0..1).
	 */
	switch (fcp->isp_topo) {
	case TOPO_NL_PORT:
		lim = LOCAL_LOOP_LIM;
		break;
	case TOPO_FL_PORT:
		if (IS_24XX(isp) && isp->isp_nchan > 1) {
			isp_prt(isp, ISP_LOG_SANCFG, "Chan %d Skipping Local Loop Scan", chan);
			fcp->isp_loopstate = LOOP_LSCAN_DONE;
			return (0);
		}
		lim = LOCAL_LOOP_LIM;
		break;
	case TOPO_N_PORT:
		lim = 2;
		break;
	default:
		isp_prt(isp, ISP_LOG_SANCFG, "Chan %d no loop topology to scan", chan);
		fcp->isp_loopstate = LOOP_LSCAN_DONE;
		return (0);
	}

	fcp->isp_loopstate = LOOP_SCANNING_LOOP;

	isp_prt(isp, ISP_LOG_SANCFG, "Chan %d FC scan loop 0..%d", chan, lim-1);


	/*
	 * Run through the list and get the port database info for each one.
	 */
	for (handle = 0; handle < lim; handle++) {
		int r;
		/*
		 * Don't scan "special" ids.
		 */
		if (handle >= FL_ID && handle <= SNS_ID) {
			continue;
		}
		if (ISP_CAP_2KLOGIN(isp)) {
			if (handle >= NPH_RESERVED && handle <= NPH_FL_ID) {
				continue;
			}
		}
		/*
		 * In older cards with older f/w GET_PORT_DATABASE has been
		 * known to hang. This trick gets around that problem.
		 */
		if (IS_2100(isp) || IS_2200(isp)) {
			uint64_t node_wwn = isp_get_wwn(isp, chan, handle, 1);
			if (fcp->isp_loopstate < LOOP_SCANNING_LOOP) {
				isp_prt(isp, ISP_LOG_SANCFG, "Chan %d FC scan loop DONE (bad)", chan);
				return (-1);
			}
			if (node_wwn == INI_NONE) {
				continue;
			}
		}

		/*
		 * Get the port database entity for this index.
		 */
		r = isp_getpdb(isp, chan, handle, &pdb, 1);
		if (r != 0) {
			isp_prt(isp, ISP_LOGDEBUG1,
			    "Chan %d FC scan loop handle %d returned %x",
			    chan, handle, r);
			if (fcp->isp_loopstate < LOOP_SCANNING_LOOP) {
				ISP_MARK_PORTDB(isp, chan, 1);
				isp_prt(isp, ISP_LOG_SANCFG, "Chan %d FC scan loop DONE (bad)", chan);
				return (-1);
			}
			continue;
		}

		if (fcp->isp_loopstate < LOOP_SCANNING_LOOP) {
			ISP_MARK_PORTDB(isp, chan, 1);
			isp_prt(isp, ISP_LOG_SANCFG, "Chan %d FC scan loop DONE (bad)", chan);
			return (-1);
		}

		/*
		 * On *very* old 2100 firmware we would end up sometimes
		 * with the firmware returning the port database entry
		 * for something else. We used to restart this, but
		 * now we just punt.
		 */
		if (IS_2100(isp) && pdb.handle != handle) {
			isp_prt(isp, ISP_LOGWARN,
			    "Chan %d cannot synchronize port database", chan);
			ISP_MARK_PORTDB(isp, chan, 1);
			isp_prt(isp, ISP_LOG_SANCFG, "Chan %d FC scan loop DONE (bad)", chan);
			return (-1);
		}

		/*
		 * Save the pertinent info locally.
		 */
		MAKE_WWN_FROM_NODE_NAME(tmp.node_wwn, pdb.nodename);
		MAKE_WWN_FROM_NODE_NAME(tmp.port_wwn, pdb.portname);
		tmp.prli_word3 = pdb.prli_word3;
		tmp.portid = pdb.portid;
		tmp.handle = pdb.handle;

		/*
		 * Check to make sure it's still a valid entry. The 24XX seems
		 * to return a portid but not a WWPN/WWNN or role for devices
		 * which shift on a loop.
		 */
		if (tmp.node_wwn == 0 || tmp.port_wwn == 0 || tmp.portid == 0) {
			int a, b, c;
			a = (tmp.node_wwn == 0);
			b = (tmp.port_wwn == 0);
			c = (tmp.portid == 0);
			if (a == 0 && b == 0) {
				tmp.node_wwn =
				    isp_get_wwn(isp, chan, handle, 1);
				tmp.port_wwn =
				    isp_get_wwn(isp, chan, handle, 0);
				if (tmp.node_wwn && tmp.port_wwn) {
					isp_prt(isp, ISP_LOGINFO, "DODGED!");
					goto cont;
				}
			}
			isp_prt(isp, ISP_LOGWARN,
			    "Chan %d bad pdb (%1d%1d%1d) @ handle 0x%x", chan,
			    a, b, c, handle);
			isp_dump_portdb(isp, chan);
			continue;
		}
  cont:

		/*
		 * Now search the entire port database
		 * for the same Port and Node WWN.
		 */
		for (i = 0; i < MAX_FC_TARG; i++) {
			lp = &fcp->portdb[i];

			if (lp->state == FC_PORTDB_STATE_NIL || lp->target_mode) {
				continue;
			}
			if (lp->node_wwn != tmp.node_wwn) {
				continue;
			}
			if (lp->port_wwn != tmp.port_wwn) {
				continue;
			}

			/*
			 * Okay- we've found a non-nil entry that matches.
			 * Check to make sure it's probational or a zombie.
			 */
			if (lp->state != FC_PORTDB_STATE_PROBATIONAL &&
			    lp->state != FC_PORTDB_STATE_ZOMBIE) {
				isp_prt(isp, ISP_LOGERR,
				    "Chan %d [%d] not probational/zombie (0x%x)",
				    chan, i, lp->state);
				isp_dump_portdb(isp, chan);
				ISP_MARK_PORTDB(isp, chan, 1);
				isp_prt(isp, ISP_LOG_SANCFG, "Chan %d FC scan loop DONE (bad)", chan);
				return (-1);
			}

			/*
			 * Mark the device as something the f/w logs into
			 * automatically.
			 */
			lp->autologin = 1;

			/*
			 * Check to make see if really still the same
			 * device. If it is, we mark it pending valid.
			 */
			if (lp->portid == tmp.portid && lp->handle == tmp.handle && lp->prli_word3 == tmp.prli_word3) {
				lp->new_portid = tmp.portid;
				lp->new_prli_word3 = tmp.prli_word3;
				lp->state = FC_PORTDB_STATE_PENDING_VALID;
				isp_prt(isp, ISP_LOG_SANCFG, "Chan %d Loop Port 0x%06x@0x%04x Pending Valid", chan, tmp.portid, tmp.handle);
				break;
			}

			/*
			 * We can wipe out the old handle value
			 * here because it's no longer valid.
			 */
			lp->handle = tmp.handle;

			/*
			 * Claim that this has changed and let somebody else
			 * decide what to do.
			 */
			isp_prt(isp, ISP_LOG_SANCFG, "Chan %d Loop Port 0x%06x@0x%04x changed", chan, tmp.portid, tmp.handle);
			lp->state = FC_PORTDB_STATE_CHANGED;
			lp->new_portid = tmp.portid;
			lp->new_prli_word3 = tmp.prli_word3;
			break;
		}

		/*
		 * Did we find and update an old entry?
		 */
		if (i < MAX_FC_TARG) {
			continue;
		}

		/*
		 * Ah. A new device entry. Find an empty slot
		 * for it and save info for later disposition.
		 */
		for (i = 0; i < MAX_FC_TARG; i++) {
			if (fcp->portdb[i].target_mode) {
				continue;
			}
			if (fcp->portdb[i].state == FC_PORTDB_STATE_NIL) {
				break;
			}
		}
		if (i == MAX_FC_TARG) {
			isp_prt(isp, ISP_LOGERR,
			    "Chan %d out of portdb entries", chan);
			continue;
		}
		lp = &fcp->portdb[i];

		ISP_MEMZERO(lp, sizeof (fcportdb_t));
		lp->autologin = 1;
		lp->state = FC_PORTDB_STATE_NEW;
		lp->new_portid = tmp.portid;
		lp->new_prli_word3 = tmp.prli_word3;
		lp->handle = tmp.handle;
		lp->port_wwn = tmp.port_wwn;
		lp->node_wwn = tmp.node_wwn;
		isp_prt(isp, ISP_LOG_SANCFG, "Chan %d Loop Port 0x%06x@0x%04x is New Entry", chan, tmp.portid, tmp.handle);
	}
	fcp->isp_loopstate = LOOP_LSCAN_DONE;
	isp_prt(isp, ISP_LOG_SANCFG, "Chan %d FC scan loop DONE", chan);
	return (0);
}

/*
 * Scan the fabric for devices and add them to our port database.
 *
 * Use the GID_FT command to get all Port IDs for FC4 SCSI devices it knows.
 *
 * For 2100-23XX cards, we can use the SNS mailbox command to pass simple
 * name server commands to the switch management server via the QLogic f/w.
 *
 * For the 24XX card, we have to use CT-Pass through run via the Execute IOCB
 * mailbox command.
 *
 * The net result is to leave the list of Port IDs setting untranslated in
 * offset IGPOFF of the FC scratch area, whereupon we'll canonicalize it to
 * host order at OGPOFF.
 */

/*
 * Take less than half of our scratch area to store Port IDs
 */
#define	GIDLEN	((ISP_FC_SCRLEN >> 1) - 16 - SNS_GID_FT_REQ_SIZE)
#define	NGENT	((GIDLEN - 16) >> 2)

#define	IGPOFF	(2 * QENTRY_LEN)
#define	OGPOFF	(ISP_FC_SCRLEN >> 1)
#define	ZTXOFF	(ISP_FC_SCRLEN - (1 * QENTRY_LEN))
#define	CTXOFF	(ISP_FC_SCRLEN - (2 * QENTRY_LEN))
#define	XTXOFF	(ISP_FC_SCRLEN - (3 * QENTRY_LEN))

static int
isp_gid_ft_sns(ispsoftc_t *isp, int chan)
{
	union {
		sns_gid_ft_req_t _x;
		uint8_t _y[SNS_GID_FT_REQ_SIZE];
	} un;
	fcparam *fcp = FCPARAM(isp, chan);
	sns_gid_ft_req_t *rq = &un._x;
	mbreg_t mbs;

	isp_prt(isp, ISP_LOGDEBUG0, "Chan %d scanning fabric (GID_FT) via SNS", chan);

	ISP_MEMZERO(rq, SNS_GID_FT_REQ_SIZE);
	rq->snscb_rblen = GIDLEN >> 1;
	rq->snscb_addr[RQRSP_ADDR0015] = DMA_WD0(fcp->isp_scdma + IGPOFF);
	rq->snscb_addr[RQRSP_ADDR1631] = DMA_WD1(fcp->isp_scdma + IGPOFF);
	rq->snscb_addr[RQRSP_ADDR3247] = DMA_WD2(fcp->isp_scdma + IGPOFF);
	rq->snscb_addr[RQRSP_ADDR4863] = DMA_WD3(fcp->isp_scdma + IGPOFF);
	rq->snscb_sblen = 6;
	rq->snscb_cmd = SNS_GID_FT;
	rq->snscb_mword_div_2 = NGENT;
	rq->snscb_fc4_type = FC4_SCSI;

	isp_put_gid_ft_request(isp, rq, fcp->isp_scratch);
	MEMORYBARRIER(isp, SYNC_SFORDEV, 0, SNS_GID_FT_REQ_SIZE, chan);

	MBSINIT(&mbs, MBOX_SEND_SNS, MBLOGALL, 10000000);
	mbs.param[0] = MBOX_SEND_SNS;
	mbs.param[1] = SNS_GID_FT_REQ_SIZE >> 1;
	mbs.param[2] = DMA_WD1(fcp->isp_scdma);
	mbs.param[3] = DMA_WD0(fcp->isp_scdma);
	mbs.param[6] = DMA_WD3(fcp->isp_scdma);
	mbs.param[7] = DMA_WD2(fcp->isp_scdma);
	isp_mboxcmd(isp, &mbs);
	if (mbs.param[0] != MBOX_COMMAND_COMPLETE) {
		if (mbs.param[0] == MBOX_INVALID_COMMAND) {
			return (1);
		} else {
			return (-1);
		}
	}
	return (0);
}

static int
isp_gid_ft_ct_passthru(ispsoftc_t *isp, int chan)
{
	mbreg_t mbs;
	fcparam *fcp = FCPARAM(isp, chan);
	union {
		isp_ct_pt_t plocal;
		ct_hdr_t clocal;
		uint8_t q[QENTRY_LEN];
	} un;
	isp_ct_pt_t *pt;
	ct_hdr_t *ct;
	uint32_t *rp;
	uint8_t *scp = fcp->isp_scratch;

	isp_prt(isp, ISP_LOGDEBUG0, "Chan %d scanning fabric (GID_FT) via CT", chan);

	if (!IS_24XX(isp)) {
		return (1);
	}

	/*
	 * Build a Passthrough IOCB in memory.
	 */
	pt = &un.plocal;
	ISP_MEMZERO(un.q, QENTRY_LEN);
	pt->ctp_header.rqs_entry_count = 1;
	pt->ctp_header.rqs_entry_type = RQSTYPE_CT_PASSTHRU;
	pt->ctp_handle = 0xffffffff;
	pt->ctp_nphdl = fcp->isp_sns_hdl;
	pt->ctp_cmd_cnt = 1;
	pt->ctp_vpidx = ISP_GET_VPIDX(isp, chan);
	pt->ctp_time = 30;
	pt->ctp_rsp_cnt = 1;
	pt->ctp_rsp_bcnt = GIDLEN;
	pt->ctp_cmd_bcnt = sizeof (*ct) + sizeof (uint32_t);
	pt->ctp_dataseg[0].ds_base = DMA_LO32(fcp->isp_scdma+XTXOFF);
	pt->ctp_dataseg[0].ds_basehi = DMA_HI32(fcp->isp_scdma+XTXOFF);
	pt->ctp_dataseg[0].ds_count = sizeof (*ct) + sizeof (uint32_t);
	pt->ctp_dataseg[1].ds_base = DMA_LO32(fcp->isp_scdma+IGPOFF);
	pt->ctp_dataseg[1].ds_basehi = DMA_HI32(fcp->isp_scdma+IGPOFF);
	pt->ctp_dataseg[1].ds_count = GIDLEN;
	if (isp->isp_dblev & ISP_LOGDEBUG1) {
		isp_print_bytes(isp, "ct IOCB", QENTRY_LEN, pt);
	}
	isp_put_ct_pt(isp, pt, (isp_ct_pt_t *) &scp[CTXOFF]);

	/*
	 * Build the CT header and command in memory.
	 *
	 * Note that the CT header has to end up as Big Endian format in memory.
	 */
	ct = &un.clocal;
	ISP_MEMZERO(ct, sizeof (*ct));
	ct->ct_revision = CT_REVISION;
	ct->ct_fcs_type = CT_FC_TYPE_FC;
	ct->ct_fcs_subtype = CT_FC_SUBTYPE_NS;
	ct->ct_cmd_resp = SNS_GID_FT;
	ct->ct_bcnt_resid = (GIDLEN - 16) >> 2;

	isp_put_ct_hdr(isp, ct, (ct_hdr_t *) &scp[XTXOFF]);
	rp = (uint32_t *) &scp[XTXOFF+sizeof (*ct)];
	ISP_IOZPUT_32(isp, FC4_SCSI, rp);
	if (isp->isp_dblev & ISP_LOGDEBUG1) {
		isp_print_bytes(isp, "CT HDR + payload after put",
		    sizeof (*ct) + sizeof (uint32_t), &scp[XTXOFF]);
	}
	ISP_MEMZERO(&scp[ZTXOFF], QENTRY_LEN);
	MBSINIT(&mbs, MBOX_EXEC_COMMAND_IOCB_A64, MBLOGALL, 500000);
	mbs.param[1] = QENTRY_LEN;
	mbs.param[2] = DMA_WD1(fcp->isp_scdma + CTXOFF);
	mbs.param[3] = DMA_WD0(fcp->isp_scdma + CTXOFF);
	mbs.param[6] = DMA_WD3(fcp->isp_scdma + CTXOFF);
	mbs.param[7] = DMA_WD2(fcp->isp_scdma + CTXOFF);
	MEMORYBARRIER(isp, SYNC_SFORDEV, XTXOFF, 2 * QENTRY_LEN, chan);
	isp_mboxcmd(isp, &mbs);
	if (mbs.param[0] != MBOX_COMMAND_COMPLETE) {
		return (-1);
	}
	MEMORYBARRIER(isp, SYNC_SFORCPU, ZTXOFF, QENTRY_LEN, chan);
	pt = &un.plocal;
	isp_get_ct_pt(isp, (isp_ct_pt_t *) &scp[ZTXOFF], pt);
	if (isp->isp_dblev & ISP_LOGDEBUG1) {
		isp_print_bytes(isp, "IOCB response", QENTRY_LEN, pt);
	}

	if (pt->ctp_status && pt->ctp_status != RQCS_DATA_UNDERRUN) {
		isp_prt(isp, ISP_LOGWARN,
		    "Chan %d ISP GID FT CT Passthrough returned 0x%x",
		    chan, pt->ctp_status);
		return (-1);
	}
	MEMORYBARRIER(isp, SYNC_SFORCPU, IGPOFF, GIDLEN + 16, chan);
	if (isp->isp_dblev & ISP_LOGDEBUG1) {
		isp_print_bytes(isp, "CT response", GIDLEN+16, &scp[IGPOFF]);
	}
	return (0);
}

static int
isp_scan_fabric(ispsoftc_t *isp, int chan)
{
	fcparam *fcp = FCPARAM(isp, chan);
	uint32_t portid;
	uint16_t handle, oldhandle, loopid;
	isp_pdb_t pdb;
	int portidx, portlim, r;
	sns_gid_ft_rsp_t *rs0, *rs1;

	isp_prt(isp, ISP_LOG_SANCFG, "Chan %d FC Scan Fabric", chan);
	if (fcp->isp_fwstate != FW_READY || fcp->isp_loopstate < LOOP_LSCAN_DONE) {
		return (-1);
	}
	if (fcp->isp_loopstate > LOOP_SCANNING_FABRIC) {
		return (0);
	}
	if (fcp->isp_topo != TOPO_FL_PORT && fcp->isp_topo != TOPO_F_PORT) {
		fcp->isp_loopstate = LOOP_FSCAN_DONE;
		isp_prt(isp, ISP_LOG_SANCFG, "Chan %d FC Scan Fabric Done (no fabric)", chan);
		return (0);
	}

	fcp->isp_loopstate = LOOP_SCANNING_FABRIC;
	if (FC_SCRATCH_ACQUIRE(isp, chan)) {
		isp_prt(isp, ISP_LOGERR, sacq);
		ISP_MARK_PORTDB(isp, chan, 1);
		return (-1);
	}
	if (fcp->isp_loopstate < LOOP_SCANNING_FABRIC) {
		FC_SCRATCH_RELEASE(isp, chan);
		ISP_MARK_PORTDB(isp, chan, 1);
		return (-1);
	}

	/*
	 * Make sure we still are logged into the fabric controller.
	 */
	if (IS_24XX(isp)) {	/* XXX SHOULDN'T THIS BE TRUE FOR 2K F/W? XXX */
		loopid = NPH_FL_ID;
	} else {
		loopid = FL_ID;
	}
	r = isp_getpdb(isp, chan, loopid, &pdb, 0);
	if (r == MBOX_NOT_LOGGED_IN) {
		isp_dump_chip_portdb(isp, chan, 0);
	}
	if (r) {
		fcp->isp_loopstate = LOOP_PDB_RCVD;
		FC_SCRATCH_RELEASE(isp, chan);
		ISP_MARK_PORTDB(isp, chan, 1);
		return (-1);
	}

	if (IS_24XX(isp)) {
		r = isp_gid_ft_ct_passthru(isp, chan);
	} else {
		r = isp_gid_ft_sns(isp, chan);
	}

	if (fcp->isp_loopstate < LOOP_SCANNING_FABRIC) {
		FC_SCRATCH_RELEASE(isp, chan);
		ISP_MARK_PORTDB(isp, chan, 1);
		return (-1);
	}

	if (r > 0) {
		fcp->isp_loopstate = LOOP_FSCAN_DONE;
		FC_SCRATCH_RELEASE(isp, chan);
		return (0);
	} else if (r < 0) {
		fcp->isp_loopstate = LOOP_PDB_RCVD;	/* try again */
		FC_SCRATCH_RELEASE(isp, chan);
		return (0);
	}

	MEMORYBARRIER(isp, SYNC_SFORCPU, IGPOFF, GIDLEN, chan);
	rs0 = (sns_gid_ft_rsp_t *) ((uint8_t *)fcp->isp_scratch+IGPOFF);
	rs1 = (sns_gid_ft_rsp_t *) ((uint8_t *)fcp->isp_scratch+OGPOFF);
	isp_get_gid_ft_response(isp, rs0, rs1, NGENT);
	if (fcp->isp_loopstate < LOOP_SCANNING_FABRIC) {
		FC_SCRATCH_RELEASE(isp, chan);
		ISP_MARK_PORTDB(isp, chan, 1);
		return (-1);
	}
	if (rs1->snscb_cthdr.ct_cmd_resp != LS_ACC) {
		int level;
		if (rs1->snscb_cthdr.ct_reason == 9 && rs1->snscb_cthdr.ct_explanation == 7) {
			level = ISP_LOG_SANCFG;
		} else {
			level = ISP_LOGWARN;
		}
		isp_prt(isp, level, "Chan %d Fabric Nameserver rejected GID_FT"
		    " (Reason=0x%x Expl=0x%x)", chan,
		    rs1->snscb_cthdr.ct_reason,
		    rs1->snscb_cthdr.ct_explanation);
		FC_SCRATCH_RELEASE(isp, chan);
		fcp->isp_loopstate = LOOP_FSCAN_DONE;
		return (0);
	}


	/*
	 * If we get this far, we certainly still have the fabric controller.
	 */
	fcp->portdb[FL_ID].state = FC_PORTDB_STATE_PENDING_VALID;

	/*
	 * Prime the handle we will start using.
	 */
	oldhandle = FCPARAM(isp, 0)->isp_lasthdl;

	/*
	 * Go through the list and remove duplicate port ids.
	 */

	portlim = 0;
	portidx = 0;
	for (portidx = 0; portidx < NGENT-1; portidx++) {
		if (rs1->snscb_ports[portidx].control & 0x80) {
			break;
		}
	}

	/*
	 * If we're not at the last entry, our list wasn't big enough.
	 */
	if ((rs1->snscb_ports[portidx].control & 0x80) == 0) {
		isp_prt(isp, ISP_LOGWARN,
		    "fabric too big for scratch area: increase ISP_FC_SCRLEN");
	}
	portlim = portidx + 1;
	isp_prt(isp, ISP_LOG_SANCFG,
	    "Chan %d got %d ports back from name server", chan, portlim);

	for (portidx = 0; portidx < portlim; portidx++) {
		int npidx;

		portid =
		    ((rs1->snscb_ports[portidx].portid[0]) << 16) |
		    ((rs1->snscb_ports[portidx].portid[1]) << 8) |
		    ((rs1->snscb_ports[portidx].portid[2]));

		for (npidx = portidx + 1; npidx < portlim; npidx++) {
			uint32_t new_portid =
			    ((rs1->snscb_ports[npidx].portid[0]) << 16) |
			    ((rs1->snscb_ports[npidx].portid[1]) << 8) |
			    ((rs1->snscb_ports[npidx].portid[2]));
			if (new_portid == portid) {
				break;
			}
		}

		if (npidx < portlim) {
			rs1->snscb_ports[npidx].portid[0] = 0;
			rs1->snscb_ports[npidx].portid[1] = 0;
			rs1->snscb_ports[npidx].portid[2] = 0;
			isp_prt(isp, ISP_LOG_SANCFG, "Chan %d removing duplicate PortID 0x%06x entry from list", chan, portid);
		}
	}

	/*
	 * We now have a list of Port IDs for all FC4 SCSI devices
	 * that the Fabric Name server knows about.
	 *
	 * For each entry on this list go through our port database looking
	 * for probational entries- if we find one, then an old entry is
	 * maybe still this one. We get some information to find out.
	 *
	 * Otherwise, it's a new fabric device, and we log into it
	 * (unconditionally). After searching the entire database
	 * again to make sure that we never ever ever ever have more
	 * than one entry that has the same PortID or the same
	 * WWNN/WWPN duple, we enter the device into our database.
	 */

	for (portidx = 0; portidx < portlim; portidx++) {
		fcportdb_t *lp;
		uint64_t wwnn, wwpn;
		int dbidx, nr;

		portid =
		    ((rs1->snscb_ports[portidx].portid[0]) << 16) |
		    ((rs1->snscb_ports[portidx].portid[1]) << 8) |
		    ((rs1->snscb_ports[portidx].portid[2]));

		if (portid == 0) {
			isp_prt(isp, ISP_LOG_SANCFG,
			    "Chan %d skipping null PortID at idx %d",
			    chan, portidx);
			continue;
		}

		/*
		 * Skip ourselves here and on other channels. If we're
		 * multi-id, we can't check the portids in other FCPARAM
		 * arenas because the resolutions here aren't synchronized.
		 * The best way to do this is to exclude looking at portids
		 * that have the same domain and area code as our own
		 * portid.
		 */
		if (ISP_CAP_MULTI_ID(isp)) {
			if ((portid >> 8) == (fcp->isp_portid >> 8)) {
				isp_prt(isp, ISP_LOG_SANCFG,
				    "Chan %d skip PortID 0x%06x",
				    chan, portid);
				continue;
			}
		} else if (portid == fcp->isp_portid) {
			isp_prt(isp, ISP_LOG_SANCFG,
			    "Chan %d skip ourselves on @ PortID 0x%06x",
			    chan, portid);
			continue;
		}

		isp_prt(isp, ISP_LOG_SANCFG,
		    "Chan %d Checking Fabric Port 0x%06x", chan, portid);

		/*
		 * We now search our Port Database for any
		 * probational entries with this PortID. We don't
		 * look for zombies here- only probational
		 * entries (we've already logged out of zombies).
		 */
		for (dbidx = 0; dbidx < MAX_FC_TARG; dbidx++) {
			lp = &fcp->portdb[dbidx];

			if (lp->state != FC_PORTDB_STATE_PROBATIONAL || lp->target_mode) {
				continue;
			}
			if (lp->portid == portid) {
				break;
			}
		}

		/*
		 * We found a probational entry with this Port ID.
		 */
		if (dbidx < MAX_FC_TARG) {
			int handle_changed = 0;

			lp = &fcp->portdb[dbidx];

			/*
			 * See if we're still logged into it.
			 *
			 * If we aren't, mark it as a dead device and
			 * leave the new portid in the database entry
			 * for somebody further along to decide what to
			 * do (policy choice).
			 *
			 * If we are, check to see if it's the same
			 * device still (it should be). If for some
			 * reason it isn't, mark it as a changed device
			 * and leave the new portid and role in the
			 * database entry for somebody further along to
			 * decide what to do (policy choice).
			 *
			 */

			r = isp_getpdb(isp, chan, lp->handle, &pdb, 0);
			if (fcp->isp_loopstate != LOOP_SCANNING_FABRIC) {
				FC_SCRATCH_RELEASE(isp, chan);
				ISP_MARK_PORTDB(isp, chan, 1);
				return (-1);
			}
			if (r != 0) {
				lp->new_portid = portid;
				lp->state = FC_PORTDB_STATE_DEAD;
				isp_prt(isp, ISP_LOG_SANCFG, "Chan %d Fabric Port 0x%06x is dead", chan, portid);
				continue;
			}


			/*
			 * Check to make sure that handle, portid, WWPN and
			 * WWNN agree. If they don't, then the association
			 * between this PortID and the stated handle has been
			 * broken by the firmware.
			 */
			MAKE_WWN_FROM_NODE_NAME(wwnn, pdb.nodename);
			MAKE_WWN_FROM_NODE_NAME(wwpn, pdb.portname);
			if (pdb.handle != lp->handle ||
			    pdb.portid != portid ||
			    wwpn != lp->port_wwn ||
			    wwnn != lp->node_wwn) {
				isp_prt(isp, ISP_LOG_SANCFG,
				    fconf, chan, dbidx, pdb.handle, pdb.portid,
				    (uint32_t) (wwnn >> 32), (uint32_t) wwnn,
				    (uint32_t) (wwpn >> 32), (uint32_t) wwpn,
				    lp->handle, portid,
				    (uint32_t) (lp->node_wwn >> 32),
				    (uint32_t) lp->node_wwn,
				    (uint32_t) (lp->port_wwn >> 32),
				    (uint32_t) lp->port_wwn);
				/*
				 * Try to re-login to this device using a
				 * new handle. If that fails, mark it dead.
				 *
				 * isp_login_device will check for handle and
				 * portid consistency after re-login.
				 *
				 */
				if (isp_login_device(isp, chan, portid, &pdb,
				    &oldhandle)) {
					lp->new_portid = portid;
					lp->state = FC_PORTDB_STATE_DEAD;
					if (fcp->isp_loopstate !=
					    LOOP_SCANNING_FABRIC) {
						FC_SCRATCH_RELEASE(isp, chan);
						ISP_MARK_PORTDB(isp, chan, 1);
						return (-1);
					}
					continue;
				}
				if (fcp->isp_loopstate !=
				    LOOP_SCANNING_FABRIC) {
					FC_SCRATCH_RELEASE(isp, chan);
					ISP_MARK_PORTDB(isp, chan, 1);
					return (-1);
				}
				FCPARAM(isp, 0)->isp_lasthdl = oldhandle;
				MAKE_WWN_FROM_NODE_NAME(wwnn, pdb.nodename);
				MAKE_WWN_FROM_NODE_NAME(wwpn, pdb.portname);
				if (wwpn != lp->port_wwn ||
				    wwnn != lp->node_wwn) {
					isp_prt(isp, ISP_LOGWARN, "changed WWN"
					    " after relogin");
					lp->new_portid = portid;
					lp->state = FC_PORTDB_STATE_DEAD;
					continue;
				}

				lp->handle = pdb.handle;
				handle_changed++;
			}

			nr = pdb.prli_word3;

			/*
			 * Check to see whether the portid and roles have
			 * stayed the same. If they have stayed the same,
			 * we believe that this is the same device and it
			 * hasn't become disconnected and reconnected, so
			 * mark it as pending valid.
			 *
			 * If they aren't the same, mark the device as a
			 * changed device and save the new port id and role
			 * and let somebody else decide.
			 */

			lp->new_portid = portid;
			lp->new_prli_word3 = nr;
			if (pdb.portid != lp->portid || nr != lp->prli_word3 || handle_changed) {
				isp_prt(isp, ISP_LOG_SANCFG, "Chan %d Fabric Port 0x%06x changed", chan, portid);
				lp->state = FC_PORTDB_STATE_CHANGED;
			} else {
				isp_prt(isp, ISP_LOG_SANCFG, "Chan %d Fabric Port 0x%06x Now Pending Valid", chan, portid);
				lp->state = FC_PORTDB_STATE_PENDING_VALID;
			}
			continue;
		}

		/*
		 * Ah- a new entry. Search the database again for all non-NIL
		 * entries to make sure we never ever make a new database entry
		 * with the same port id. While we're at it, mark where the
		 * last free entry was.
		 */

		dbidx = MAX_FC_TARG;
		for (lp = fcp->portdb; lp < &fcp->portdb[MAX_FC_TARG]; lp++) {
			if (lp >= &fcp->portdb[FL_ID] &&
			    lp <= &fcp->portdb[SNS_ID]) {
				continue;
			}
			/*
			 * Skip any target mode entries.
			 */
			if (lp->target_mode) {
				continue;
			}
			if (lp->state == FC_PORTDB_STATE_NIL) {
				if (dbidx == MAX_FC_TARG) {
					dbidx = lp - fcp->portdb;
				}
				continue;
			}
			if (lp->state == FC_PORTDB_STATE_ZOMBIE) {
				continue;
			}
			if (lp->portid == portid) {
				break;
			}
		}

		if (lp < &fcp->portdb[MAX_FC_TARG]) {
			isp_prt(isp, ISP_LOGWARN, "Chan %d PortID 0x%06x "
			    "already at %d handle %d state %d",
			    chan, portid, dbidx, lp->handle, lp->state);
			continue;
		}

		/*
		 * We should have the index of the first free entry seen.
		 */
		if (dbidx == MAX_FC_TARG) {
			isp_prt(isp, ISP_LOGERR,
			    "port database too small to login PortID 0x%06x"
			    "- increase MAX_FC_TARG", portid);
			continue;
		}

		/*
		 * Otherwise, point to our new home.
		 */
		lp = &fcp->portdb[dbidx];

		/*
		 * Try to see if we are logged into this device,
		 * and maybe log into it.
		 *
		 * isp_login_device will check for handle and
		 * portid consistency after login.
		 */
		if (isp_login_device(isp, chan, portid, &pdb, &oldhandle)) {
			if (fcp->isp_loopstate != LOOP_SCANNING_FABRIC) {
				FC_SCRATCH_RELEASE(isp, chan);
				ISP_MARK_PORTDB(isp, chan, 1);
				return (-1);
			}
			continue;
		}
		if (fcp->isp_loopstate != LOOP_SCANNING_FABRIC) {
			FC_SCRATCH_RELEASE(isp, chan);
			ISP_MARK_PORTDB(isp, chan, 1);
			return (-1);
		}
		FCPARAM(isp, 0)->isp_lasthdl = oldhandle;

		handle = pdb.handle;
		MAKE_WWN_FROM_NODE_NAME(wwnn, pdb.nodename);
		MAKE_WWN_FROM_NODE_NAME(wwpn, pdb.portname);
		nr = pdb.prli_word3;

		/*
		 * And go through the database *one* more time to make sure
		 * that we do not make more than one entry that has the same
		 * WWNN/WWPN duple
		 */
		for (dbidx = 0; dbidx < MAX_FC_TARG; dbidx++) {
			if (dbidx >= FL_ID && dbidx <= SNS_ID) {
				continue;
			}
			if (fcp->portdb[dbidx].target_mode) {
				continue;
			}
			if (fcp->portdb[dbidx].node_wwn == wwnn && fcp->portdb[dbidx].port_wwn == wwpn) {
				break;
			}
		}

		if (dbidx == MAX_FC_TARG) {
			ISP_MEMZERO(lp, sizeof (fcportdb_t));
			lp->handle = handle;
			lp->node_wwn = wwnn;
			lp->port_wwn = wwpn;
			lp->new_portid = portid;
			lp->new_prli_word3 = nr;
			lp->state = FC_PORTDB_STATE_NEW;
			isp_prt(isp, ISP_LOG_SANCFG, "Chan %d Fabric Port 0x%06x is a New Entry", chan, portid);
			continue;
		}

    		if (fcp->portdb[dbidx].state != FC_PORTDB_STATE_ZOMBIE) {
			isp_prt(isp, ISP_LOGWARN,
			    "Chan %d PortID 0x%x 0x%08x%08x/0x%08x%08x %ld "
			    "already at idx %d, state 0x%x", chan, portid,
			    (uint32_t) (wwnn >> 32), (uint32_t) wwnn,
			    (uint32_t) (wwpn >> 32), (uint32_t) wwpn,
			    (long) (lp - fcp->portdb), dbidx,
			    fcp->portdb[dbidx].state);
			continue;
		}

		/*
		 * We found a zombie entry that matches us.
		 * Revive it. We know that WWN and WWPN
		 * are the same. For fabric devices, we
		 * don't care that handle is different
		 * as we assign that. If role or portid
		 * are different, it maybe a changed device.
		 */
		lp = &fcp->portdb[dbidx];
		lp->handle = handle;
		lp->new_portid = portid;
		lp->new_prli_word3 = nr;
		if (lp->portid != portid || lp->prli_word3 != nr) {
			isp_prt(isp, ISP_LOG_SANCFG, "Chan %d Zombie Fabric Port 0x%06x Now Changed", chan, portid);
			lp->state = FC_PORTDB_STATE_CHANGED;
		} else {
			isp_prt(isp, ISP_LOG_SANCFG, "Chan %d Zombie Fabric Port 0x%06x Now Pending Valid", chan, portid);
			lp->state = FC_PORTDB_STATE_PENDING_VALID;
		}
	}

	FC_SCRATCH_RELEASE(isp, chan);
	if (fcp->isp_loopstate != LOOP_SCANNING_FABRIC) {
		ISP_MARK_PORTDB(isp, chan, 1);
		return (-1);
	}
	fcp->isp_loopstate = LOOP_FSCAN_DONE;
	isp_prt(isp, ISP_LOG_SANCFG, "Chan %d FC Scan Fabric Done", chan);
	return (0);
}

/*
 * Find an unused handle and try and use to login to a port.
 */
static int
isp_login_device(ispsoftc_t *isp, int chan, uint32_t portid, isp_pdb_t *p, uint16_t *ohp)
{
	int lim, i, r;
	uint16_t handle;

	if (ISP_CAP_2KLOGIN(isp)) {
		lim = NPH_MAX_2K;
	} else {
		lim = NPH_MAX;
	}

	handle = isp_nxt_handle(isp, chan, *ohp);
	for (i = 0; i < lim; i++) {
		/*
		 * See if we're still logged into something with
		 * this handle and that something agrees with this
		 * port id.
		 */
		r = isp_getpdb(isp, chan, handle, p, 0);
		if (r == 0 && p->portid != portid) {
			(void) isp_plogx(isp, chan, handle, portid, PLOGX_FLG_CMD_LOGO | PLOGX_FLG_IMPLICIT | PLOGX_FLG_FREE_NPHDL, 1);
		} else if (r == 0) {
			break;
		}
		if (FCPARAM(isp, chan)->isp_loopstate != LOOP_SCANNING_FABRIC) {
			return (-1);
		}
		/*
		 * Now try and log into the device
		 */
		r = isp_plogx(isp, chan, handle, portid, PLOGX_FLG_CMD_PLOGI, 1);
		if (FCPARAM(isp, chan)->isp_loopstate != LOOP_SCANNING_FABRIC) {
			return (-1);
		}
		if (r == 0) {
			*ohp = handle;
			break;
		} else if ((r & 0xffff) == MBOX_PORT_ID_USED) {
			/*
			 * If we get here, then the firmwware still thinks we're logged into this device, but with a different
			 * handle. We need to break that association. We used to try and just substitute the handle, but then
			 * failed to get any data via isp_getpdb (below).
			 */
			if (isp_plogx(isp, chan, r >> 16, portid, PLOGX_FLG_CMD_LOGO | PLOGX_FLG_IMPLICIT | PLOGX_FLG_FREE_NPHDL, 1)) {
				isp_prt(isp, ISP_LOGERR, "baw... logout of %x failed", r >> 16);
			}
			if (FCPARAM(isp, chan)->isp_loopstate != LOOP_SCANNING_FABRIC) {
				return (-1);
			}
			r = isp_plogx(isp, chan, handle, portid, PLOGX_FLG_CMD_PLOGI, 1);
			if (FCPARAM(isp, chan)->isp_loopstate != LOOP_SCANNING_FABRIC) {
				return (-1);
			}
			if (r == 0) {
				*ohp = handle;
			} else {
				i = lim;
			}
			break;
		} else if ((r & 0xffff) == MBOX_LOOP_ID_USED) {
			/*
			 * Try the next loop id.
			 */
			*ohp = handle;
			handle = isp_nxt_handle(isp, chan, handle);
		} else {
			/*
			 * Give up.
			 */
			i = lim;
			break;
		}
	}

	if (i == lim) {
		isp_prt(isp, ISP_LOGWARN, "Chan %d PLOGI 0x%06x failed", chan, portid);
		return (-1);
	}

	/*
	 * If we successfully logged into it, get the PDB for it
	 * so we can crosscheck that it is still what we think it
	 * is and that we also have the role it plays
	 */
	r = isp_getpdb(isp, chan, handle, p, 0);
	if (FCPARAM(isp, chan)->isp_loopstate != LOOP_SCANNING_FABRIC) {
		return (-1);
	}
	if (r != 0) {
		isp_prt(isp, ISP_LOGERR, "Chan %d new device 0x%06x@0x%x disappeared", chan, portid, handle);
		return (-1);
	}

	if (p->handle != handle || p->portid != portid) {
		isp_prt(isp, ISP_LOGERR, "Chan %d new device 0x%06x@0x%x changed (0x%06x@0x%0x)",
		    chan, portid, handle, p->portid, p->handle);
		return (-1);
	}
	return (0);
}

static int
isp_register_fc4_type(ispsoftc_t *isp, int chan)
{
	fcparam *fcp = FCPARAM(isp, chan);
	uint8_t local[SNS_RFT_ID_REQ_SIZE];
	sns_screq_t *reqp = (sns_screq_t *) local;
	mbreg_t mbs;

	ISP_MEMZERO((void *) reqp, SNS_RFT_ID_REQ_SIZE);
	reqp->snscb_rblen = SNS_RFT_ID_RESP_SIZE >> 1;
	reqp->snscb_addr[RQRSP_ADDR0015] = DMA_WD0(fcp->isp_scdma + 0x100);
	reqp->snscb_addr[RQRSP_ADDR1631] = DMA_WD1(fcp->isp_scdma + 0x100);
	reqp->snscb_addr[RQRSP_ADDR3247] = DMA_WD2(fcp->isp_scdma + 0x100);
	reqp->snscb_addr[RQRSP_ADDR4863] = DMA_WD3(fcp->isp_scdma + 0x100);
	reqp->snscb_sblen = 22;
	reqp->snscb_data[0] = SNS_RFT_ID;
	reqp->snscb_data[4] = fcp->isp_portid & 0xffff;
	reqp->snscb_data[5] = (fcp->isp_portid >> 16) & 0xff;
	reqp->snscb_data[6] = (1 << FC4_SCSI);
	if (FC_SCRATCH_ACQUIRE(isp, chan)) {
		isp_prt(isp, ISP_LOGERR, sacq);
		return (-1);
	}
	isp_put_sns_request(isp, reqp, (sns_screq_t *) fcp->isp_scratch);
	MBSINIT(&mbs, MBOX_SEND_SNS, MBLOGALL, 1000000);
	mbs.param[1] = SNS_RFT_ID_REQ_SIZE >> 1;
	mbs.param[2] = DMA_WD1(fcp->isp_scdma);
	mbs.param[3] = DMA_WD0(fcp->isp_scdma);
	mbs.param[6] = DMA_WD3(fcp->isp_scdma);
	mbs.param[7] = DMA_WD2(fcp->isp_scdma);
	MEMORYBARRIER(isp, SYNC_SFORDEV, 0, SNS_RFT_ID_REQ_SIZE, chan);
	isp_mboxcmd(isp, &mbs);
	FC_SCRATCH_RELEASE(isp, chan);
	if (mbs.param[0] == MBOX_COMMAND_COMPLETE) {
		return (0);
	} else {
		return (-1);
	}
}

static int
isp_register_fc4_type_24xx(ispsoftc_t *isp, int chan)
{
	mbreg_t mbs;
	fcparam *fcp = FCPARAM(isp, chan);
	union {
		isp_ct_pt_t plocal;
		rft_id_t clocal;
		uint8_t q[QENTRY_LEN];
	} un;
	isp_ct_pt_t *pt;
	ct_hdr_t *ct;
	rft_id_t *rp;
	uint8_t *scp = fcp->isp_scratch;

	if (FC_SCRATCH_ACQUIRE(isp, chan)) {
		isp_prt(isp, ISP_LOGERR, sacq);
		return (-1);
	}

	/*
	 * Build a Passthrough IOCB in memory.
	 */
	ISP_MEMZERO(un.q, QENTRY_LEN);
	pt = &un.plocal;
	pt->ctp_header.rqs_entry_count = 1;
	pt->ctp_header.rqs_entry_type = RQSTYPE_CT_PASSTHRU;
	pt->ctp_handle = 0xffffffff;
	pt->ctp_nphdl = fcp->isp_sns_hdl;
	pt->ctp_cmd_cnt = 1;
	pt->ctp_vpidx = ISP_GET_VPIDX(isp, chan);
	pt->ctp_time = 1;
	pt->ctp_rsp_cnt = 1;
	pt->ctp_rsp_bcnt = sizeof (ct_hdr_t);
	pt->ctp_cmd_bcnt = sizeof (rft_id_t);
	pt->ctp_dataseg[0].ds_base = DMA_LO32(fcp->isp_scdma+XTXOFF);
	pt->ctp_dataseg[0].ds_basehi = DMA_HI32(fcp->isp_scdma+XTXOFF);
	pt->ctp_dataseg[0].ds_count = sizeof (rft_id_t);
	pt->ctp_dataseg[1].ds_base = DMA_LO32(fcp->isp_scdma+IGPOFF);
	pt->ctp_dataseg[1].ds_basehi = DMA_HI32(fcp->isp_scdma+IGPOFF);
	pt->ctp_dataseg[1].ds_count = sizeof (ct_hdr_t);
	isp_put_ct_pt(isp, pt, (isp_ct_pt_t *) &scp[CTXOFF]);
	if (isp->isp_dblev & ISP_LOGDEBUG1) {
		isp_print_bytes(isp, "IOCB CT Request", QENTRY_LEN, pt);
	}

	/*
	 * Build the CT header and command in memory.
	 *
	 * Note that the CT header has to end up as Big Endian format in memory.
	 */
	ISP_MEMZERO(&un.clocal, sizeof (un.clocal));
	ct = &un.clocal.rftid_hdr;
	ct->ct_revision = CT_REVISION;
	ct->ct_fcs_type = CT_FC_TYPE_FC;
	ct->ct_fcs_subtype = CT_FC_SUBTYPE_NS;
	ct->ct_cmd_resp = SNS_RFT_ID;
	ct->ct_bcnt_resid = (sizeof (rft_id_t) - sizeof (ct_hdr_t)) >> 2;
	rp = &un.clocal;
	rp->rftid_portid[0] = fcp->isp_portid >> 16;
	rp->rftid_portid[1] = fcp->isp_portid >> 8;
	rp->rftid_portid[2] = fcp->isp_portid;
	rp->rftid_fc4types[FC4_SCSI >> 5] = 1 << (FC4_SCSI & 0x1f);
	isp_put_rft_id(isp, rp, (rft_id_t *) &scp[XTXOFF]);
	if (isp->isp_dblev & ISP_LOGDEBUG1) {
		isp_print_bytes(isp, "CT Header", QENTRY_LEN, &scp[XTXOFF]);
	}

	ISP_MEMZERO(&scp[ZTXOFF], sizeof (ct_hdr_t));

	MBSINIT(&mbs, MBOX_EXEC_COMMAND_IOCB_A64, MBLOGALL, 1000000);
	mbs.param[1] = QENTRY_LEN;
	mbs.param[2] = DMA_WD1(fcp->isp_scdma + CTXOFF);
	mbs.param[3] = DMA_WD0(fcp->isp_scdma + CTXOFF);
	mbs.param[6] = DMA_WD3(fcp->isp_scdma + CTXOFF);
	mbs.param[7] = DMA_WD2(fcp->isp_scdma + CTXOFF);
	MEMORYBARRIER(isp, SYNC_SFORDEV, XTXOFF, 2 * QENTRY_LEN, chan);
	isp_mboxcmd(isp, &mbs);
	if (mbs.param[0] != MBOX_COMMAND_COMPLETE) {
		FC_SCRATCH_RELEASE(isp, chan);
		return (-1);
	}
	MEMORYBARRIER(isp, SYNC_SFORCPU, ZTXOFF, QENTRY_LEN, chan);
	pt = &un.plocal;
	isp_get_ct_pt(isp, (isp_ct_pt_t *) &scp[ZTXOFF], pt);
	if (isp->isp_dblev & ISP_LOGDEBUG1) {
		isp_print_bytes(isp, "IOCB response", QENTRY_LEN, pt);
	}
	if (pt->ctp_status) {
		FC_SCRATCH_RELEASE(isp, chan);
		isp_prt(isp, ISP_LOGWARN,
		    "Chan %d Register FC4 Type CT Passthrough returned 0x%x",
		    chan, pt->ctp_status);
		return (1);
	}

	isp_get_ct_hdr(isp, (ct_hdr_t *) &scp[IGPOFF], ct);
	FC_SCRATCH_RELEASE(isp, chan);

	if (ct->ct_cmd_resp == LS_RJT) {
		isp_prt(isp, ISP_LOG_SANCFG|ISP_LOG_WARN1, "Chan %d Register FC4 Type rejected", chan);
		return (-1);
	} else if (ct->ct_cmd_resp == LS_ACC) {
		isp_prt(isp, ISP_LOG_SANCFG, "Chan %d Register FC4 Type accepted", chan);
		return (0);
	} else {
		isp_prt(isp, ISP_LOGWARN, "Chan %d Register FC4 Type: 0x%x", chan, ct->ct_cmd_resp);
		return (-1);
	}
}

static uint16_t
isp_nxt_handle(ispsoftc_t *isp, int chan, uint16_t handle)
{
	int i;
	if (handle == NIL_HANDLE) {
		if (FCPARAM(isp, chan)->isp_topo == TOPO_F_PORT) {
			handle = 0;
		} else {
			handle = SNS_ID+1;
		}
	} else {
		handle += 1;
		if (handle >= FL_ID && handle <= SNS_ID) {
			handle = SNS_ID+1;
		}
		if (handle >= NPH_RESERVED && handle <= NPH_FL_ID) {
			handle = NPH_FL_ID+1;
		}
		if (ISP_CAP_2KLOGIN(isp)) {
			if (handle == NPH_MAX_2K) {
				handle = 0;
			}
		} else {
			if (handle == NPH_MAX) {
				handle = 0;
			}
		}
	}
	if (handle == FCPARAM(isp, chan)->isp_loopid) {
		return (isp_nxt_handle(isp, chan, handle));
	}
	for (i = 0; i < MAX_FC_TARG; i++) {
		if (FCPARAM(isp, chan)->portdb[i].state ==
		    FC_PORTDB_STATE_NIL) {
			continue;
		}
		if (FCPARAM(isp, chan)->portdb[i].handle == handle) {
			return (isp_nxt_handle(isp, chan, handle));
		}
	}
	return (handle);
}

/*
 * Start a command. Locking is assumed done in the caller.
 */

int
isp_start(XS_T *xs)
{
	ispsoftc_t *isp;
	uint32_t handle, cdblen;
	uint8_t local[QENTRY_LEN];
	ispreq_t *reqp;
	void *cdbp, *qep;
	uint16_t *tptr;
	int target, dmaresult, hdlidx = 0;

	XS_INITERR(xs);
	isp = XS_ISP(xs);

	/*
	 * Now make sure we're running.
	 */

	if (isp->isp_state != ISP_RUNSTATE) {
		isp_prt(isp, ISP_LOGERR, "Adapter not at RUNSTATE");
		XS_SETERR(xs, HBA_BOTCH);
		return (CMD_COMPLETE);
	}

	/*
	 * Check command CDB length, etc.. We really are limited to 16 bytes
	 * for Fibre Channel, but can do up to 44 bytes in parallel SCSI,
	 * but probably only if we're running fairly new firmware (we'll
	 * let the old f/w choke on an extended command queue entry).
	 */

	if (XS_CDBLEN(xs) > (IS_FC(isp)? 16 : 44) || XS_CDBLEN(xs) == 0) {
		isp_prt(isp, ISP_LOGERR, "unsupported cdb length (%d, CDB[0]=0x%x)", XS_CDBLEN(xs), XS_CDBP(xs)[0] & 0xff);
		XS_SETERR(xs, HBA_BOTCH);
		return (CMD_COMPLETE);
	}

	/*
	 * Translate the target to device handle as appropriate, checking
	 * for correct device state as well.
	 */
	target = XS_TGT(xs);
	if (IS_FC(isp)) {
		fcparam *fcp = FCPARAM(isp, XS_CHANNEL(xs));

		if ((fcp->role & ISP_ROLE_INITIATOR) == 0) {
			isp_prt(isp, ISP_LOG_WARN1, "%d.%d.%d I am not an initiator", XS_CHANNEL(xs), target, XS_LUN(xs));
			XS_SETERR(xs, HBA_SELTIMEOUT);
			return (CMD_COMPLETE);
		}

		/*
		 * Try again later.
		 */
		if (fcp->isp_fwstate != FW_READY || fcp->isp_loopstate != LOOP_READY) {
			return (CMD_RQLATER);
		}

		if (XS_TGT(xs) >= MAX_FC_TARG) {
			isp_prt(isp, ISP_LOG_WARN1, "%d.%d.%d target too big", XS_CHANNEL(xs), target, XS_LUN(xs));
			XS_SETERR(xs, HBA_SELTIMEOUT);
			return (CMD_COMPLETE);
		}

		hdlidx = fcp->isp_dev_map[XS_TGT(xs)] - 1;
		isp_prt(isp, ISP_LOGDEBUG2, "XS_TGT(xs)=%d- hdlidx value %d", XS_TGT(xs), hdlidx);
		if (hdlidx < 0 || hdlidx >= MAX_FC_TARG) {
			XS_SETERR(xs, HBA_SELTIMEOUT);
			return (CMD_COMPLETE);
		}
		if (fcp->portdb[hdlidx].state == FC_PORTDB_STATE_ZOMBIE) {
			isp_prt(isp, ISP_LOGDEBUG1, "%d.%d.%d target zombie", XS_CHANNEL(xs), target, XS_LUN(xs));
			return (CMD_RQLATER);
		}
		if (fcp->portdb[hdlidx].state != FC_PORTDB_STATE_VALID) {
			isp_prt(isp, ISP_LOGDEBUG1, "%d.%d.%d bad db port state 0x%x", XS_CHANNEL(xs), target, XS_LUN(xs), fcp->portdb[hdlidx].state);
			XS_SETERR(xs, HBA_SELTIMEOUT);
			return (CMD_COMPLETE);
		}
		target = fcp->portdb[hdlidx].handle;
		fcp->portdb[hdlidx].dirty = 1;
	} else {
		sdparam *sdp = SDPARAM(isp, XS_CHANNEL(xs));
		if ((sdp->role & ISP_ROLE_INITIATOR) == 0) {
			isp_prt(isp, ISP_LOGDEBUG1, "%d.%d.%d I am not an initiator", XS_CHANNEL(xs), target, XS_LUN(xs));
			XS_SETERR(xs, HBA_SELTIMEOUT);
			return (CMD_COMPLETE);
		}
		if (sdp->update) {
			isp_spi_update(isp, XS_CHANNEL(xs));
		}
	}

 start_again:

	qep = isp_getrqentry(isp);
	if (qep == NULL) {
		isp_prt(isp, ISP_LOG_WARN1, "Request Queue Overflow");
		XS_SETERR(xs, HBA_BOTCH);
		return (CMD_EAGAIN);
	}
	XS_SETERR(xs, HBA_NOERROR);

	/*
	 * Now see if we need to synchronize the ISP with respect to anything.
	 * We do dual duty here (cough) for synchronizing for busses other
	 * than which we got here to send a command to.
	 */
	reqp = (ispreq_t *) local;
	ISP_MEMZERO(local, QENTRY_LEN);
	if (ISP_TST_SENDMARKER(isp, XS_CHANNEL(xs))) {
		if (IS_24XX(isp)) {
			isp_marker_24xx_t *m = (isp_marker_24xx_t *) reqp;
			m->mrk_header.rqs_entry_count = 1;
			m->mrk_header.rqs_entry_type = RQSTYPE_MARKER;
			m->mrk_modifier = SYNC_ALL;
			isp_put_marker_24xx(isp, m, qep);
		} else {
			isp_marker_t *m = (isp_marker_t *) reqp;
			m->mrk_header.rqs_entry_count = 1;
			m->mrk_header.rqs_entry_type = RQSTYPE_MARKER;
			m->mrk_target = (XS_CHANNEL(xs) << 7);	/* bus # */
			m->mrk_modifier = SYNC_ALL;
			isp_put_marker(isp, m, qep);
		}
		ISP_SYNC_REQUEST(isp);
		ISP_SET_SENDMARKER(isp, XS_CHANNEL(xs), 0);
		goto start_again;
	}

	reqp->req_header.rqs_entry_count = 1;

	/*
	 * Select and install Header Code.
	 * Note that it might be overridden before going out
	 * if we're on a 64 bit platform. The lower level
	 * code (isp_send_cmd) will select the appropriate
	 * 64 bit variant if it needs to.
	 */
	if (IS_24XX(isp)) {
		reqp->req_header.rqs_entry_type = RQSTYPE_T7RQS;
	} else if (IS_FC(isp)) {
		reqp->req_header.rqs_entry_type = RQSTYPE_T2RQS;
	} else {
		if (XS_CDBLEN(xs) > 12) {
			reqp->req_header.rqs_entry_type = RQSTYPE_CMDONLY;
		} else {
			reqp->req_header.rqs_entry_type = RQSTYPE_REQUEST;
		}
	}

	/*
	 * Set task attributes
	 */
	if (IS_24XX(isp)) {
		int ttype;
		if (XS_TAG_P(xs)) {
			ttype = XS_TAG_TYPE(xs);
		} else {
			if (XS_CDBP(xs)[0] == 0x3) {
				ttype = REQFLAG_HTAG;
			} else {
				ttype = REQFLAG_STAG;
			}
		}
		if (ttype == REQFLAG_OTAG) {
			ttype = FCP_CMND_TASK_ATTR_ORDERED;
		} else if (ttype == REQFLAG_HTAG) {
			ttype = FCP_CMND_TASK_ATTR_HEAD;
		} else {
			ttype = FCP_CMND_TASK_ATTR_SIMPLE;
		}
		((ispreqt7_t *)reqp)->req_task_attribute = ttype;
	} else if (IS_FC(isp)) {
		/*
		 * See comment in isp_intr
		 */
		/* XS_SET_RESID(xs, 0); */

		/*
		 * Fibre Channel always requires some kind of tag.
		 * The Qlogic drivers seem be happy not to use a tag,
		 * but this breaks for some devices (IBM drives).
		 */
		if (XS_TAG_P(xs)) {
			((ispreqt2_t *)reqp)->req_flags = XS_TAG_TYPE(xs);
		} else {
			/*
			 * If we don't know what tag to use, use HEAD OF QUEUE
			 * for Request Sense or Simple.
			 */
			if (XS_CDBP(xs)[0] == 0x3)	/* REQUEST SENSE */
				((ispreqt2_t *)reqp)->req_flags = REQFLAG_HTAG;
			else
				((ispreqt2_t *)reqp)->req_flags = REQFLAG_STAG;
		}
	} else {
		sdparam *sdp = SDPARAM(isp, XS_CHANNEL(xs));
		if ((sdp->isp_devparam[target].actv_flags & DPARM_TQING) && XS_TAG_P(xs)) {
			reqp->req_flags = XS_TAG_TYPE(xs);
		}
	}

	tptr = &reqp->req_time;

	/*
	 * NB: we do not support long CDBs (yet)
	 */
	cdblen = XS_CDBLEN(xs);

	if (IS_SCSI(isp)) {
		if (cdblen > sizeof (reqp->req_cdb)) {
			isp_prt(isp, ISP_LOGERR, "Command Length %u too long for this chip", cdblen);
			XS_SETERR(xs, HBA_BOTCH);
			return (CMD_COMPLETE);
		}
		reqp->req_target = target | (XS_CHANNEL(xs) << 7);
		reqp->req_lun_trn = XS_LUN(xs);
		cdbp = reqp->req_cdb;
		reqp->req_cdblen = cdblen;
	} else if (IS_24XX(isp)) {
		ispreqt7_t *t7 = (ispreqt7_t *)local;
		fcportdb_t *lp;

		if (cdblen > sizeof (t7->req_cdb)) {
			isp_prt(isp, ISP_LOGERR, "Command Length %u too long for this chip", cdblen);
			XS_SETERR(xs, HBA_BOTCH);
			return (CMD_COMPLETE);
		}

		lp = &FCPARAM(isp, XS_CHANNEL(xs))->portdb[hdlidx];
		t7->req_nphdl = target;
		t7->req_tidlo = lp->portid;
		t7->req_tidhi = lp->portid >> 16;
		t7->req_vpidx = ISP_GET_VPIDX(isp, XS_CHANNEL(xs));
		if (XS_LUN(xs) > 256) {
			t7->req_lun[0] = XS_LUN(xs) >> 8;
			t7->req_lun[0] |= 0x40;
		}
		t7->req_lun[1] = XS_LUN(xs);
<<<<<<< HEAD
=======
		if (FCPARAM(isp, XS_CHANNEL(xs))->fctape_enabled && (lp->prli_word3 & PRLI_WD3_RETRY)) {
			if (FCP_NEXT_CRN(isp, &t7->req_crn, xs)) {
				isp_prt(isp, ISP_LOG_WARN1, "%d.%d.%d cannot generate next CRN", XS_CHANNEL(xs), target, XS_LUN(xs));
				XS_SETERR(xs, HBA_BOTCH);
				return (CMD_EAGAIN);
			}
		}
>>>>>>> 85823a3b
		tptr = &t7->req_time;
		cdbp = t7->req_cdb;
	} else {
		ispreqt2_t *t2 = (ispreqt2_t *)local;
		fcportdb_t *lp;

		if (cdblen > sizeof t2->req_cdb) {
			isp_prt(isp, ISP_LOGERR, "Command Length %u too long for this chip", cdblen);
			XS_SETERR(xs, HBA_BOTCH);
			return (CMD_COMPLETE);
		}
		lp = &FCPARAM(isp, XS_CHANNEL(xs))->portdb[hdlidx];
		if (FCPARAM(isp, XS_CHANNEL(xs))->fctape_enabled && (lp->prli_word3 & PRLI_WD3_RETRY)) {
			if (FCP_NEXT_CRN(isp, &t2->req_crn, xs)) {
				isp_prt(isp, ISP_LOG_WARN1, "%d.%d.%d cannot generate next CRN", XS_CHANNEL(xs), target, XS_LUN(xs));
				XS_SETERR(xs, HBA_BOTCH);
				return (CMD_EAGAIN);
			}
		}
		if (ISP_CAP_2KLOGIN(isp)) {
			ispreqt2e_t *t2e = (ispreqt2e_t *)local;
			t2e->req_target = target;
			t2e->req_scclun = XS_LUN(xs);
			cdbp = t2e->req_cdb;
		} else if (ISP_CAP_SCCFW(isp)) {
			ispreqt2_t *t2 = (ispreqt2_t *)local;
			t2->req_target = target;
			t2->req_scclun = XS_LUN(xs);
			cdbp = t2->req_cdb;
		} else {
			t2->req_target = target;
			t2->req_lun_trn = XS_LUN(xs);
			cdbp = t2->req_cdb;
		}
	}
	ISP_MEMCPY(cdbp, XS_CDBP(xs), cdblen);

	*tptr = XS_TIME(xs) / 1000;
	if (*tptr == 0 && XS_TIME(xs)) {
		*tptr = 1;
	}
	if (IS_24XX(isp) && *tptr > 0x1999) {
		*tptr = 0x1999;
	}

	if (isp_allocate_xs(isp, xs, &handle)) {
		isp_prt(isp, ISP_LOG_WARN1, "out of xflist pointers");
		XS_SETERR(xs, HBA_BOTCH);
		return (CMD_EAGAIN);
	}
	/* Whew. Thankfully the same for type 7 requests */
	reqp->req_handle = handle;

	/*
	 * Set up DMA and/or do any platform dependent swizzling of the request entry
	 * so that the Qlogic F/W understands what is being asked of it.
	 *
	 * The callee is responsible for adding all requests at this point.
	 */
	dmaresult = ISP_DMASETUP(isp, xs, reqp);
	if (dmaresult != CMD_QUEUED) {
		isp_destroy_handle(isp, handle);
		/*
		 * dmasetup sets actual error in packet, and
		 * return what we were given to return.
		 */
		return (dmaresult);
	}
	isp_xs_prt(isp, xs, ISP_LOGDEBUG0, "START cmd cdb[0]=0x%x datalen %ld", XS_CDBP(xs)[0], (long) XS_XFRLEN(xs));
	isp->isp_nactive++;
	return (CMD_QUEUED);
}

/*
 * isp control
 * Locks (ints blocked) assumed held.
 */

int
isp_control(ispsoftc_t *isp, ispctl_t ctl, ...)
{
	XS_T *xs;
	mbreg_t *mbr, mbs;
	int chan, tgt;
	uint32_t handle;
	va_list ap;

	switch (ctl) {
	case ISPCTL_RESET_BUS:
		/*
		 * Issue a bus reset.
		 */
		if (IS_24XX(isp)) {
			isp_prt(isp, ISP_LOGERR, "BUS RESET NOT IMPLEMENTED");
			break;
		} else if (IS_FC(isp)) {
			mbs.param[1] = 10;
			chan = 0;
		} else {
			va_start(ap, ctl);
			chan = va_arg(ap, int);
			va_end(ap);
			mbs.param[1] = SDPARAM(isp, chan)->isp_bus_reset_delay;
			if (mbs.param[1] < 2) {
				mbs.param[1] = 2;
			}
			mbs.param[2] = chan;
		}
		MBSINIT(&mbs, MBOX_BUS_RESET, MBLOGALL, 0);
		ISP_SET_SENDMARKER(isp, chan, 1);
		isp_mboxcmd(isp, &mbs);
		if (mbs.param[0] != MBOX_COMMAND_COMPLETE) {
			break;
		}
		isp_prt(isp, ISP_LOGINFO, "driver initiated bus reset of bus %d", chan);
		return (0);

	case ISPCTL_RESET_DEV:
		va_start(ap, ctl);
		chan = va_arg(ap, int);
		tgt = va_arg(ap, int);
		va_end(ap);
		if (IS_24XX(isp)) {
			uint8_t local[QENTRY_LEN];
			isp24xx_tmf_t *tmf;
			isp24xx_statusreq_t *sp;
			fcparam *fcp = FCPARAM(isp, chan);
			fcportdb_t *lp;
			int hdlidx;

			hdlidx = fcp->isp_dev_map[tgt] - 1;
			if (hdlidx < 0 || hdlidx >= MAX_FC_TARG) {
				isp_prt(isp, ISP_LOGWARN, "Chan %d bad handle %d trying to reset target %d", chan, hdlidx, tgt);
				break;
			}
			lp = &fcp->portdb[hdlidx];
			if (lp->state != FC_PORTDB_STATE_VALID) {
				isp_prt(isp, ISP_LOGWARN, "Chan %d handle %d for abort of target %d no longer valid", chan, hdlidx, tgt);
				break;
			}

			tmf = (isp24xx_tmf_t *) local;
			ISP_MEMZERO(tmf, QENTRY_LEN);
			tmf->tmf_header.rqs_entry_type = RQSTYPE_TSK_MGMT;
			tmf->tmf_header.rqs_entry_count = 1;
			tmf->tmf_nphdl = lp->handle;
			tmf->tmf_delay = 2;
			tmf->tmf_timeout = 2;
			tmf->tmf_flags = ISP24XX_TMF_TARGET_RESET;
			tmf->tmf_tidlo = lp->portid;
			tmf->tmf_tidhi = lp->portid >> 16;
			tmf->tmf_vpidx = ISP_GET_VPIDX(isp, chan);
			isp_prt(isp, ISP_LOGALL, "Chan %d Reset N-Port Handle 0x%04x @ Port 0x%06x", chan, lp->handle, lp->portid);
			MBSINIT(&mbs, MBOX_EXEC_COMMAND_IOCB_A64, MBLOGALL, 5000000);
			mbs.param[1] = QENTRY_LEN;
			mbs.param[2] = DMA_WD1(fcp->isp_scdma);
			mbs.param[3] = DMA_WD0(fcp->isp_scdma);
			mbs.param[6] = DMA_WD3(fcp->isp_scdma);
			mbs.param[7] = DMA_WD2(fcp->isp_scdma);

			if (FC_SCRATCH_ACQUIRE(isp, chan)) {
				isp_prt(isp, ISP_LOGERR, sacq);
				break;
			}
			isp_put_24xx_tmf(isp, tmf, fcp->isp_scratch);
			MEMORYBARRIER(isp, SYNC_SFORDEV, 0, QENTRY_LEN, chan);
			fcp->sendmarker = 1;
			isp_mboxcmd(isp, &mbs);
			if (mbs.param[0] != MBOX_COMMAND_COMPLETE) {
				FC_SCRATCH_RELEASE(isp, chan);
				break;
			}
			MEMORYBARRIER(isp, SYNC_SFORCPU, QENTRY_LEN, QENTRY_LEN, chan);
			sp = (isp24xx_statusreq_t *) local;
			isp_get_24xx_response(isp, &((isp24xx_statusreq_t *)fcp->isp_scratch)[1], sp);
			FC_SCRATCH_RELEASE(isp, chan);
			if (sp->req_completion_status == 0) {
				return (0);
			}
			isp_prt(isp, ISP_LOGWARN, "Chan %d reset of target %d returned 0x%x", chan, tgt, sp->req_completion_status);
			break;
		} else if (IS_FC(isp)) {
			if (ISP_CAP_2KLOGIN(isp)) {
				mbs.param[1] = tgt;
				mbs.ibits = (1 << 10);
			} else {
				mbs.param[1] = (tgt << 8);
			}
		} else {
			mbs.param[1] = (chan << 15) | (tgt << 8);
		}
		MBSINIT(&mbs, MBOX_ABORT_TARGET, MBLOGALL, 0);
		mbs.param[2] = 3;	/* 'delay', in seconds */
		isp_mboxcmd(isp, &mbs);
		if (mbs.param[0] != MBOX_COMMAND_COMPLETE) {
			break;
		}
		isp_prt(isp, ISP_LOGINFO, "Target %d on Bus %d Reset Succeeded", tgt, chan);
		ISP_SET_SENDMARKER(isp, chan, 1);
		return (0);

	case ISPCTL_ABORT_CMD:
		va_start(ap, ctl);
		xs = va_arg(ap, XS_T *);
		va_end(ap);

		tgt = XS_TGT(xs);
		chan = XS_CHANNEL(xs);

		handle = isp_find_handle(isp, xs);
		if (handle == 0) {
			isp_prt(isp, ISP_LOGWARN, "cannot find handle for command to abort");
			break;
		}
		if (IS_24XX(isp)) {
			isp24xx_abrt_t local, *ab = &local, *ab2;
			fcparam *fcp;
			fcportdb_t *lp;
			int hdlidx;

			fcp = FCPARAM(isp, chan);
			hdlidx = fcp->isp_dev_map[tgt] - 1;
			if (hdlidx < 0 || hdlidx >= MAX_FC_TARG) {
				isp_prt(isp, ISP_LOGWARN, "Chan %d bad handle %d trying to abort target %d", chan, hdlidx, tgt);
				break;
			}
			lp = &fcp->portdb[hdlidx];
			if (lp->state != FC_PORTDB_STATE_VALID) {
				isp_prt(isp, ISP_LOGWARN, "Chan %d handle %d for abort of target %d no longer valid", chan, hdlidx, tgt);
				break;
			}
			isp_prt(isp, ISP_LOGALL, "Chan %d Abort Cmd for N-Port 0x%04x @ Port 0x%06x", chan, lp->handle, lp->portid);
			ISP_MEMZERO(ab, QENTRY_LEN);
			ab->abrt_header.rqs_entry_type = RQSTYPE_ABORT_IO;
			ab->abrt_header.rqs_entry_count = 1;
			ab->abrt_handle = lp->handle;
			ab->abrt_cmd_handle = handle;
			ab->abrt_tidlo = lp->portid;
			ab->abrt_tidhi = lp->portid >> 16;
			ab->abrt_vpidx = ISP_GET_VPIDX(isp, chan);

			ISP_MEMZERO(&mbs, sizeof (mbs));
			MBSINIT(&mbs, MBOX_EXEC_COMMAND_IOCB_A64, MBLOGALL, 5000000);
			mbs.param[1] = QENTRY_LEN;
			mbs.param[2] = DMA_WD1(fcp->isp_scdma);
			mbs.param[3] = DMA_WD0(fcp->isp_scdma);
			mbs.param[6] = DMA_WD3(fcp->isp_scdma);
			mbs.param[7] = DMA_WD2(fcp->isp_scdma);

			if (FC_SCRATCH_ACQUIRE(isp, chan)) {
				isp_prt(isp, ISP_LOGERR, sacq);
				break;
			}
			isp_put_24xx_abrt(isp, ab, fcp->isp_scratch);
			ab2 = (isp24xx_abrt_t *) &((uint8_t *)fcp->isp_scratch)[QENTRY_LEN];
			ab2->abrt_nphdl = 0xdeaf;
			MEMORYBARRIER(isp, SYNC_SFORDEV, 0, 2 * QENTRY_LEN, chan);
			isp_mboxcmd(isp, &mbs);
			if (mbs.param[0] != MBOX_COMMAND_COMPLETE) {
				FC_SCRATCH_RELEASE(isp, chan);
				break;
			}
			MEMORYBARRIER(isp, SYNC_SFORCPU, QENTRY_LEN, QENTRY_LEN, chan);
			isp_get_24xx_abrt(isp, ab2, ab);
			FC_SCRATCH_RELEASE(isp, chan);
			if (ab->abrt_nphdl == ISP24XX_ABRT_OKAY) {
				return (0);
			}
			isp_prt(isp, ISP_LOGWARN, "Chan %d handle %d abort returned 0x%x", chan, hdlidx, ab->abrt_nphdl);
			break;
		} else if (IS_FC(isp)) {
			if (ISP_CAP_SCCFW(isp)) {
				if (ISP_CAP_2KLOGIN(isp)) {
					mbs.param[1] = tgt;
				} else {
					mbs.param[1] = tgt << 8;
				}
				mbs.param[6] = XS_LUN(xs);
			} else {
				mbs.param[1] = tgt << 8 | XS_LUN(xs);
			}
		} else {
			mbs.param[1] = (chan << 15) | (tgt << 8) | XS_LUN(xs);
		}
		MBSINIT(&mbs, MBOX_ABORT, MBLOGALL & ~MBOX_COMMAND_ERROR, 0);
		mbs.param[2] = handle;
		isp_mboxcmd(isp, &mbs);
		if (mbs.param[0] != MBOX_COMMAND_COMPLETE) {
			break;
		}
		return (0);

	case ISPCTL_UPDATE_PARAMS:

		va_start(ap, ctl);
		chan = va_arg(ap, int);
		va_end(ap);
		isp_spi_update(isp, chan);
		return (0);

	case ISPCTL_FCLINK_TEST:

		if (IS_FC(isp)) {
			int usdelay;
			va_start(ap, ctl);
			chan = va_arg(ap, int);
			usdelay = va_arg(ap, int);
			va_end(ap);
			if (usdelay == 0) {
				usdelay =  250000;
			}
			return (isp_fclink_test(isp, chan, usdelay));
		}
		break;

	case ISPCTL_SCAN_FABRIC:

		if (IS_FC(isp)) {
			va_start(ap, ctl);
			chan = va_arg(ap, int);
			va_end(ap);
			return (isp_scan_fabric(isp, chan));
		}
		break;

	case ISPCTL_SCAN_LOOP:

		if (IS_FC(isp)) {
			va_start(ap, ctl);
			chan = va_arg(ap, int);
			va_end(ap);
			return (isp_scan_loop(isp, chan));
		}
		break;

	case ISPCTL_PDB_SYNC:

		if (IS_FC(isp)) {
			va_start(ap, ctl);
			chan = va_arg(ap, int);
			va_end(ap);
			return (isp_pdb_sync(isp, chan));
		}
		break;

	case ISPCTL_SEND_LIP:

		if (IS_FC(isp) && !IS_24XX(isp)) {
			MBSINIT(&mbs, MBOX_INIT_LIP, MBLOGALL, 0);
			if (ISP_CAP_2KLOGIN(isp)) {
				mbs.ibits = (1 << 10);
			}
			isp_mboxcmd(isp, &mbs);
			if (mbs.param[0] == MBOX_COMMAND_COMPLETE) {
				return (0);
			}
		}
		break;

	case ISPCTL_GET_PDB:
		if (IS_FC(isp)) {
			isp_pdb_t *pdb;
			va_start(ap, ctl);
			chan = va_arg(ap, int);
			tgt = va_arg(ap, int);
			pdb = va_arg(ap, isp_pdb_t *);
			va_end(ap);
			return (isp_getpdb(isp, chan, tgt, pdb, 1));
		}
		break;

	case ISPCTL_GET_NAMES:
	{
		uint64_t *wwnn, *wwnp;
		va_start(ap, ctl);
		chan = va_arg(ap, int);
		tgt = va_arg(ap, int);
		wwnn = va_arg(ap, uint64_t *);
		wwnp = va_arg(ap, uint64_t *);
		va_end(ap);
		if (wwnn == NULL && wwnp == NULL) {
			break;
		}
		if (wwnn) {
			*wwnn = isp_get_wwn(isp, chan, tgt, 1);
			if (*wwnn == INI_NONE) {
				break;
			}
		}
		if (wwnp) {
			*wwnp = isp_get_wwn(isp, chan, tgt, 0);
			if (*wwnp == INI_NONE) {
				break;
			}
		}
		return (0);
	}
	case ISPCTL_RUN_MBOXCMD:
	{
		va_start(ap, ctl);
		mbr = va_arg(ap, mbreg_t *);
		va_end(ap);
		isp_mboxcmd(isp, mbr);
		return (0);
	}
	case ISPCTL_PLOGX:
	{
		isp_plcmd_t *p;
		int r;

		va_start(ap, ctl);
		p = va_arg(ap, isp_plcmd_t *);
		va_end(ap);

		if ((p->flags & PLOGX_FLG_CMD_MASK) != PLOGX_FLG_CMD_PLOGI || (p->handle != NIL_HANDLE)) {
			return (isp_plogx(isp, p->channel, p->handle, p->portid, p->flags, 0));
		}
		do {
			p->handle = isp_nxt_handle(isp, p->channel, p->handle);
			r = isp_plogx(isp, p->channel, p->handle, p->portid, p->flags, 0);
			if ((r & 0xffff) == MBOX_PORT_ID_USED) {
				p->handle = r >> 16;
				r = 0;
				break;
			}
		} while ((r & 0xffff) == MBOX_LOOP_ID_USED);
		return (r);
	}
	default:
		isp_prt(isp, ISP_LOGERR, "Unknown Control Opcode 0x%x", ctl);
		break;

	}
	return (-1);
}

/*
 * Interrupt Service Routine(s).
 *
 * External (OS) framework has done the appropriate locking,
 * and the locking will be held throughout this function.
 */

/*
 * Limit our stack depth by sticking with the max likely number
 * of completions on a request queue at any one time.
 */
#ifndef	MAX_REQUESTQ_COMPLETIONS
#define	MAX_REQUESTQ_COMPLETIONS	32
#endif

void
isp_intr(ispsoftc_t *isp, uint32_t isr, uint16_t sema, uint16_t mbox)
{
	XS_T *complist[MAX_REQUESTQ_COMPLETIONS], *xs;
	uint32_t iptr, optr, junk;
	int i, nlooked = 0, ndone = 0, continuations_expected = 0;
	int etype, last_etype = 0;

again:
	optr = isp->isp_residx;
	/*
	 * Is this a mailbox related interrupt?
	 * The mailbox semaphore will be nonzero if so.
	 */
	if (sema) {
 fmbox:
		if (mbox & MBOX_COMMAND_COMPLETE) {
			isp->isp_intmboxc++;
			if (isp->isp_mboxbsy) {
				int obits = isp->isp_obits;
				isp->isp_mboxtmp[0] = mbox;
				for (i = 1; i < MAX_MAILBOX(isp); i++) {
					if ((obits & (1 << i)) == 0) {
						continue;
					}
					isp->isp_mboxtmp[i] = ISP_READ(isp, MBOX_OFF(i));
				}
				if (isp->isp_mbxwrk0) {
					if (isp_mbox_continue(isp) == 0) {
						return;
					}
				}
				MBOX_NOTIFY_COMPLETE(isp);
			} else {
				isp_prt(isp, ISP_LOGWARN, "mailbox cmd (0x%x) with no waiters", mbox);
			}
		} else {
			i = IS_FC(isp)? isp_parse_async_fc(isp, mbox) : isp_parse_async(isp, mbox);
			if (i < 0) {
				return;
			}
		}
		if ((IS_FC(isp) && mbox != ASYNC_RIOZIO_STALL) || isp->isp_state != ISP_RUNSTATE) {
			goto out;
		}
	}

	/*
	 * We can't be getting this now.
	 */
	if (isp->isp_state != ISP_RUNSTATE) {
		/*
		 * This seems to happen to 23XX and 24XX cards- don't know why.
		 */
		 if (isp->isp_mboxbsy && isp->isp_lastmbxcmd == MBOX_ABOUT_FIRMWARE) {
			goto fmbox;
		}
		isp_prt(isp, ISP_LOGINFO, "interrupt (ISR=%x SEMA=%x) when not ready", isr, sema);
		/*
		 * Thank you very much!  *Burrrp*!
		 */
		ISP_WRITE(isp, isp->isp_respoutrp, ISP_READ(isp, isp->isp_respinrp));
		if (IS_24XX(isp)) {
			ISP_DISABLE_INTS(isp);
		}
		goto out;
	}

#ifdef	ISP_TARGET_MODE
	/*
	 * Check for ATIO Queue entries.
	 */
	if (IS_24XX(isp)) {
		iptr = ISP_READ(isp, BIU2400_ATIO_RSPINP);
		optr = ISP_READ(isp, BIU2400_ATIO_RSPOUTP);

		while (optr != iptr) {
			uint8_t qe[QENTRY_LEN];
			isphdr_t *hp;
			uint32_t oop;
			void *addr;

			oop = optr;
			MEMORYBARRIER(isp, SYNC_ATIOQ, oop, QENTRY_LEN, -1);
			addr = ISP_QUEUE_ENTRY(isp->isp_atioq, oop);
			isp_get_hdr(isp, addr, (isphdr_t *)qe);
			hp = (isphdr_t *)qe;
			switch (hp->rqs_entry_type) {
			case RQSTYPE_NOTIFY:
			case RQSTYPE_ATIO:
				(void) isp_target_notify(isp, addr, &oop);
				break;
			default:
				isp_print_qentry(isp, "?ATIOQ entry?", oop, addr);
				break;
			}
			optr = ISP_NXT_QENTRY(oop, RESULT_QUEUE_LEN(isp));
			ISP_WRITE(isp, BIU2400_ATIO_RSPOUTP, optr);
		}
		optr = isp->isp_residx;
	}
#endif

	/*
	 * Get the current Response Queue Out Pointer.
	 *
	 * If we're a 2300 or 2400, we can ask what hardware what it thinks.
	 */
	if (IS_23XX(isp) || IS_24XX(isp)) {
		optr = ISP_READ(isp, isp->isp_respoutrp);
		/*
		 * Debug: to be taken out eventually
		 */
		if (isp->isp_residx != optr) {
			isp_prt(isp, ISP_LOGINFO, "isp_intr: hard optr=%x, soft optr %x", optr, isp->isp_residx);
			isp->isp_residx = optr;
		}
	} else {
		optr = isp->isp_residx;
	}

	/*
	 * You *must* read the Response Queue In Pointer
	 * prior to clearing the RISC interrupt.
	 *
	 * Debounce the 2300 if revision less than 2.
	 */
	if (IS_2100(isp) || (IS_2300(isp) && isp->isp_revision < 2)) {
		i = 0;
		do {
			iptr = ISP_READ(isp, isp->isp_respinrp);
			junk = ISP_READ(isp, isp->isp_respinrp);
		} while (junk != iptr && ++i < 1000);

		if (iptr != junk) {
			isp_prt(isp, ISP_LOGWARN, "Response Queue Out Pointer Unstable (%x, %x)", iptr, junk);
			goto out;
		}
	} else {
		iptr = ISP_READ(isp, isp->isp_respinrp);
	}
	isp->isp_resodx = iptr;


	if (optr == iptr && sema == 0) {
		/*
		 * There are a lot of these- reasons unknown- mostly on
		 * faster Alpha machines.
		 *
		 * I tried delaying after writing HCCR_CMD_CLEAR_RISC_INT to
		 * make sure the old interrupt went away (to avoid 'ringing'
		 * effects), but that didn't stop this from occurring.
		 */
		if (IS_24XX(isp)) {
			junk = 0;
		} else if (IS_23XX(isp)) {
			ISP_DELAY(100);
			iptr = ISP_READ(isp, isp->isp_respinrp);
			junk = ISP_READ(isp, BIU_R2HSTSLO);
		} else {
			junk = ISP_READ(isp, BIU_ISR);
		}
		if (optr == iptr) {
			if (IS_23XX(isp) || IS_24XX(isp)) {
				;
			} else {
				sema = ISP_READ(isp, BIU_SEMA);
				mbox = ISP_READ(isp, OUTMAILBOX0);
				if ((sema & 0x3) && (mbox & 0x8000)) {
					goto again;
				}
			}
			isp->isp_intbogus++;
			isp_prt(isp, ISP_LOGDEBUG1, "bogus intr- isr %x (%x) iptr %x optr %x", isr, junk, iptr, optr);
		}
	}
	isp->isp_resodx = iptr;

	while (optr != iptr) {
		uint8_t qe[QENTRY_LEN];
		ispstatusreq_t *sp = (ispstatusreq_t *) qe;
		isphdr_t *hp;
		int buddaboom, scsi_status, completion_status;
		int req_status_flags, req_state_flags;
		uint8_t *snsp, *resp;
		uint32_t rlen, slen, totslen;
		long resid;
		uint16_t oop;

		hp = (isphdr_t *) ISP_QUEUE_ENTRY(isp->isp_result, optr);
		oop = optr;
		optr = ISP_NXT_QENTRY(optr, RESULT_QUEUE_LEN(isp));
		nlooked++;
 read_again:
		buddaboom = req_status_flags = req_state_flags = 0;
		resid = 0L;

		/*
		 * Synchronize our view of this response queue entry.
		 */
		MEMORYBARRIER(isp, SYNC_RESULT, oop, QENTRY_LEN, -1);
		isp_get_hdr(isp, hp, &sp->req_header);
		etype = sp->req_header.rqs_entry_type;

		if (IS_24XX(isp) && etype == RQSTYPE_RESPONSE) {
			isp24xx_statusreq_t *sp2 = (isp24xx_statusreq_t *)qe;
			isp_get_24xx_response(isp, (isp24xx_statusreq_t *)hp, sp2);
			if (isp->isp_dblev & ISP_LOGDEBUG1) {
				isp_print_bytes(isp, "Response Queue Entry", QENTRY_LEN, sp2);
			}
			scsi_status = sp2->req_scsi_status;
			completion_status = sp2->req_completion_status;
			req_state_flags = 0;
			resid = sp2->req_resid;
		} else if (etype == RQSTYPE_RESPONSE) {
			isp_get_response(isp, (ispstatusreq_t *) hp, sp);
			if (isp->isp_dblev & ISP_LOGDEBUG1) {
				isp_print_bytes(isp, "Response Queue Entry", QENTRY_LEN, sp);
			}
			scsi_status = sp->req_scsi_status;
			completion_status = sp->req_completion_status;
			req_status_flags = sp->req_status_flags;
			req_state_flags = sp->req_state_flags;
			resid = sp->req_resid;
		} else if (etype == RQSTYPE_RIO1) {
			isp_rio1_t *rio = (isp_rio1_t *) qe;
			isp_get_rio1(isp, (isp_rio1_t *) hp, rio);
			if (isp->isp_dblev & ISP_LOGDEBUG1) {
				isp_print_bytes(isp, "Response Queue Entry", QENTRY_LEN, rio);
			}
			for (i = 0; i < rio->req_header.rqs_seqno; i++) {
				isp_fastpost_complete(isp, rio->req_handles[i]);
			}
			if (isp->isp_fpcchiwater < rio->req_header.rqs_seqno) {
				isp->isp_fpcchiwater = rio->req_header.rqs_seqno;
			}
			ISP_MEMZERO(hp, QENTRY_LEN);	/* PERF */
			last_etype = etype;
			continue;
		} else if (etype == RQSTYPE_RIO2) {
			isp_prt(isp, ISP_LOGERR, "dropping RIO2 response");
			ISP_MEMZERO(hp, QENTRY_LEN);	/* PERF */
			last_etype = etype;
			continue;
		} else if (etype == RQSTYPE_STATUS_CONT) {
			isp_get_cont_response(isp, (ispstatus_cont_t *) hp, (ispstatus_cont_t *) sp);
			if (last_etype == RQSTYPE_RESPONSE && continuations_expected && ndone > 0 && (xs = complist[ndone-1]) != NULL) {
				ispstatus_cont_t *scp = (ispstatus_cont_t *) sp;
				XS_SENSE_APPEND(xs, scp->req_sense_data, sizeof (scp->req_sense_data));
				isp_prt(isp, ISP_LOGDEBUG0|ISP_LOG_CWARN, "%d more Status Continuations expected", --continuations_expected);
			} else {
				isp_prt(isp, ISP_LOG_WARN1, "Ignored Continuation Response");
			}
			ISP_MEMZERO(hp, QENTRY_LEN);	/* PERF */
			continue;
		} else {
			/*
			 * Somebody reachable via isp_handle_other_response
			 * may have updated the response queue pointers for
			 * us, so we reload our goal index.
			 */
			int r;
			uint32_t tsto = oop;
			r = isp_handle_other_response(isp, etype, hp, &tsto);
			if (r < 0) {
				goto read_again;
			}
			/*
			 * If somebody updated the output pointer, then reset
			 * optr to be one more than the updated amount.
			 */
			while (tsto != oop) {
				optr = ISP_NXT_QENTRY(tsto, RESULT_QUEUE_LEN(isp));
			}
			if (r > 0) {
				ISP_WRITE(isp, isp->isp_respoutrp, optr);
				ISP_MEMZERO(hp, QENTRY_LEN);	/* PERF */
				last_etype = etype;
				continue;
			}

			/*
			 * After this point, we'll just look at the header as
			 * we don't know how to deal with the rest of the
			 * response.
			 */

			/*
			 * It really has to be a bounced request just copied
			 * from the request queue to the response queue. If
			 * not, something bad has happened.
			 */
			if (etype != RQSTYPE_REQUEST) {
				isp_prt(isp, ISP_LOGERR, notresp, etype, oop, optr, nlooked);
				isp_print_bytes(isp, "Request Queue Entry", QENTRY_LEN, sp);
				ISP_MEMZERO(hp, QENTRY_LEN);	/* PERF */
				last_etype = etype;
				continue;
			}
			buddaboom = 1;
			scsi_status = sp->req_scsi_status;
			completion_status = sp->req_completion_status;
			req_status_flags = sp->req_status_flags;
			req_state_flags = sp->req_state_flags;
			resid = sp->req_resid;
		}

		if (sp->req_header.rqs_flags & RQSFLAG_MASK) {
			if (sp->req_header.rqs_flags & RQSFLAG_CONTINUATION) {
				isp_print_bytes(isp, "unexpected continuation segment", QENTRY_LEN, sp);
				ISP_WRITE(isp, isp->isp_respoutrp, optr);
				last_etype = etype;
				continue;
			}
			if (sp->req_header.rqs_flags & RQSFLAG_FULL) {
				isp_prt(isp, ISP_LOG_WARN1, "internal queues full");
				/*
				 * We'll synthesize a QUEUE FULL message below.
				 */
			}
			if (sp->req_header.rqs_flags & RQSFLAG_BADHEADER) {
				isp_print_bytes(isp, "bad header flag", QENTRY_LEN, sp);
				buddaboom++;
			}
			if (sp->req_header.rqs_flags & RQSFLAG_BADPACKET) {
				isp_print_bytes(isp, "bad request packet", QENTRY_LEN, sp);
				buddaboom++;
			}
			if (sp->req_header.rqs_flags & RQSFLAG_BADCOUNT) {
				isp_print_bytes(isp, "invalid entry count", QENTRY_LEN, sp);
				buddaboom++;
			}
			if (sp->req_header.rqs_flags & RQSFLAG_BADORDER) {
				isp_print_bytes(isp, "invalid IOCB ordering", QENTRY_LEN, sp);
				ISP_WRITE(isp, isp->isp_respoutrp, optr);
				last_etype = etype;
				continue;
			}
		}

		if (!ISP_VALID_HANDLE(isp, sp->req_handle)) {
			isp_prt(isp, ISP_LOGERR, "bad request handle 0x%x (iocb type 0x%x)", sp->req_handle, etype);
			ISP_MEMZERO(hp, QENTRY_LEN);	/* PERF */
			ISP_WRITE(isp, isp->isp_respoutrp, optr);
			last_etype = etype;
			continue;
		}
		xs = isp_find_xs(isp, sp->req_handle);
		if (xs == NULL) {
			uint8_t ts = completion_status & 0xff;
			/*
			 * Only whine if this isn't the expected fallout of
			 * aborting the command or resetting the target.
			 */
			if (etype != RQSTYPE_RESPONSE) {
				isp_prt(isp, ISP_LOGERR, "cannot find handle 0x%x (type 0x%x)", sp->req_handle, etype);
			} else if (ts != RQCS_ABORTED && ts != RQCS_RESET_OCCURRED) {
				isp_prt(isp, ISP_LOGERR, "cannot find handle 0x%x (status 0x%x)", sp->req_handle, ts);
			}
			ISP_MEMZERO(hp, QENTRY_LEN);	/* PERF */
			ISP_WRITE(isp, isp->isp_respoutrp, optr);
			last_etype = etype;
			continue;
		}
		if (req_status_flags & RQSTF_BUS_RESET) {
			isp_prt(isp, ISP_LOG_WARN1, "%d.%d.%d bus was reset", XS_CHANNEL(xs), XS_TGT(xs), XS_LUN(xs));
			XS_SETERR(xs, HBA_BUSRESET);
			ISP_SET_SENDMARKER(isp, XS_CHANNEL(xs), 1);
		}
		if (buddaboom) {
			isp_prt(isp, ISP_LOG_WARN1, "%d.%d.%d buddaboom", XS_CHANNEL(xs), XS_TGT(xs), XS_LUN(xs));
			XS_SETERR(xs, HBA_BOTCH);
		}

		resp = NULL;
		rlen = 0;
		snsp = NULL;
		totslen = slen = 0;
		if (IS_24XX(isp) && (scsi_status & (RQCS_RV|RQCS_SV)) != 0) {
			resp = ((isp24xx_statusreq_t *)sp)->req_rsp_sense;
			rlen = ((isp24xx_statusreq_t *)sp)->req_response_len;
		} else if (IS_FC(isp) && (scsi_status & RQCS_RV) != 0) {
			resp = sp->req_response;
			rlen = sp->req_response_len;
		}
		if (IS_FC(isp) && (scsi_status & RQCS_SV) != 0) {
			/*
			 * Fibre Channel F/W doesn't say we got status
			 * if there's Sense Data instead. I guess they
			 * think it goes w/o saying.
			 */
			req_state_flags |= RQSF_GOT_STATUS|RQSF_GOT_SENSE;
			if (IS_24XX(isp)) {
				snsp = ((isp24xx_statusreq_t *)sp)->req_rsp_sense;
				snsp += rlen;
				totslen = ((isp24xx_statusreq_t *)sp)->req_sense_len;
				slen = (sizeof (((isp24xx_statusreq_t *)sp)->req_rsp_sense)) - rlen;
				if (totslen < slen)
					slen = totslen; 
			} else {
				snsp = sp->req_sense_data;
				totslen = sp->req_sense_len;
				slen = sizeof (sp->req_sense_data);
				if (totslen < slen)
					slen = totslen;
			}
		} else if (IS_SCSI(isp) && (req_state_flags & RQSF_GOT_SENSE)) {
			snsp = sp->req_sense_data;
			totslen = sp->req_sense_len;
			slen = sizeof (sp->req_sense_data);
			if (totslen < slen)
				slen = totslen;
		}
		if (req_state_flags & RQSF_GOT_STATUS) {
			*XS_STSP(xs) = scsi_status & 0xff;
		}

		switch (etype) {
		case RQSTYPE_RESPONSE:
			if (resp && rlen >= 4 && resp[FCP_RSPNS_CODE_OFFSET] != 0) {
				const char *ptr;
				char lb[64];
				const char *rnames[6] = {
					"Task Management Function Done",
					"Data Length Differs From Burst Length",
					"Invalid FCP Cmnd",
					"FCP DATA RO mismatch with FCP DATA_XFR_RDY RO",
					"Task Management Function Rejected",
					"Task Management Function Failed",
				};
				if (resp[FCP_RSPNS_CODE_OFFSET] > 5) {
					ISP_SNPRINTF(lb, sizeof lb, "Unknown FCP Response Code 0x%x", resp[FCP_RSPNS_CODE_OFFSET]);
					ptr = lb;
				} else {
					ptr = rnames[resp[FCP_RSPNS_CODE_OFFSET]];
				}
				isp_xs_prt(isp, xs, ISP_LOGWARN, "FCP RESPONSE, LENGTH %u: %s CDB0=0x%02x", rlen, ptr, XS_CDBP(xs)[0] & 0xff);
				if (resp[FCP_RSPNS_CODE_OFFSET] != 0) {
					XS_SETERR(xs, HBA_BOTCH);
				}
			}
			if (IS_24XX(isp)) {
				isp_parse_status_24xx(isp, (isp24xx_statusreq_t *)sp, xs, &resid);
			} else {
				isp_parse_status(isp, (void *)sp, xs, &resid);
			}
			if ((XS_NOERR(xs) || XS_ERR(xs) == HBA_NOERROR) && (*XS_STSP(xs) == SCSI_BUSY)) {
				XS_SETERR(xs, HBA_TGTBSY);
			}
			if (IS_SCSI(isp)) {
				XS_SET_RESID(xs, resid);
				/*
				 * A new synchronous rate was negotiated for
				 * this target. Mark state such that we'll go
				 * look up that which has changed later.
				 */
				if (req_status_flags & RQSTF_NEGOTIATION) {
					int t = XS_TGT(xs);
					sdparam *sdp = SDPARAM(isp, XS_CHANNEL(xs));
					sdp->isp_devparam[t].dev_refresh = 1;
					sdp->update = 1;
				}
			} else {
				if (req_status_flags & RQSF_XFER_COMPLETE) {
					XS_SET_RESID(xs, 0);
				} else if (scsi_status & RQCS_RESID) {
					XS_SET_RESID(xs, resid);
				} else {
					XS_SET_RESID(xs, 0);
				}
			}
			if (snsp && slen) {
				if (totslen > slen) {
					continuations_expected += ((totslen - slen + QENTRY_LEN - 5) / (QENTRY_LEN - 4));
					if (ndone > (MAX_REQUESTQ_COMPLETIONS - continuations_expected - 1)) {
						/* we'll lose some stats, but that's a small price to pay */
						for (i = 0; i < ndone; i++) {
							if (complist[i]) {
								isp->isp_rsltccmplt++;
								isp_done(complist[i]);
							}
						}
						ndone = 0;
					}
					isp_prt(isp, ISP_LOGDEBUG0|ISP_LOG_CWARN, "Expecting %d more Status Continuations for total sense length of %u",
					    continuations_expected, totslen);
				}
				XS_SAVE_SENSE(xs, snsp, totslen, slen);
			} else if ((req_status_flags & RQSF_GOT_STATUS) && (scsi_status & 0xff) == SCSI_CHECK && IS_FC(isp)) {
				isp_prt(isp, ISP_LOGWARN, "CHECK CONDITION w/o sense data for CDB=0x%x", XS_CDBP(xs)[0] & 0xff);
				isp_print_bytes(isp, "CC with no Sense", QENTRY_LEN, qe);
			}
			isp_prt(isp, ISP_LOGDEBUG2, "asked for %ld got raw resid %ld settled for %ld", (long) XS_XFRLEN(xs), resid, (long) XS_GET_RESID(xs));
			break;
		case RQSTYPE_REQUEST:
		case RQSTYPE_A64:
		case RQSTYPE_T2RQS:
		case RQSTYPE_T3RQS:
		case RQSTYPE_T7RQS:
			if (!IS_24XX(isp) && (sp->req_header.rqs_flags & RQSFLAG_FULL)) {
				/*
				 * Force Queue Full status.
				 */
				*XS_STSP(xs) = SCSI_QFULL;
				XS_SETERR(xs, HBA_NOERROR);
			} else if (XS_NOERR(xs)) {
				isp_prt(isp, ISP_LOG_WARN1, "%d.%d.%d badness at %s:%u", XS_CHANNEL(xs), XS_TGT(xs), XS_LUN(xs), __func__, __LINE__);
				XS_SETERR(xs, HBA_BOTCH);
			}
			XS_SET_RESID(xs, XS_XFRLEN(xs));
			break;
		default:
			isp_print_bytes(isp, "Unhandled Response Type", QENTRY_LEN, qe);
			if (XS_NOERR(xs)) {
				XS_SETERR(xs, HBA_BOTCH);
			}
			break;
		}

		/*
		 * Free any DMA resources. As a side effect, this may
		 * also do any cache flushing necessary for data coherence.
		 */
		if (XS_XFRLEN(xs)) {
			ISP_DMAFREE(isp, xs, sp->req_handle);
		}
		isp_destroy_handle(isp, sp->req_handle);

		if (isp->isp_nactive > 0) {
		    isp->isp_nactive--;
		}
		complist[ndone++] = xs;	/* defer completion call until later */
		ISP_MEMZERO(hp, QENTRY_LEN);	/* PERF */
		last_etype = etype;
		if (ndone == MAX_REQUESTQ_COMPLETIONS) {
			break;
		}
	}

	/*
	 * If we looked at any commands, then it's valid to find out
	 * what the outpointer is. It also is a trigger to update the
	 * ISP's notion of what we've seen so far.
	 */
	if (nlooked) {
		ISP_WRITE(isp, isp->isp_respoutrp, optr);
		/*
		 * While we're at it, read the requst queue out pointer.
		 */
		isp->isp_reqodx = ISP_READ(isp, isp->isp_rqstoutrp);
		if (isp->isp_rscchiwater < ndone) {
			isp->isp_rscchiwater = ndone;
		}
	}

out:

	if (IS_24XX(isp)) {
		ISP_WRITE(isp, BIU2400_HCCR, HCCR_2400_CMD_CLEAR_RISC_INT);
	} else {
		ISP_WRITE(isp, HCCR, HCCR_CMD_CLEAR_RISC_INT);
		ISP_WRITE(isp, BIU_SEMA, 0);
	}

	isp->isp_residx = optr;
	for (i = 0; i < ndone; i++) {
		xs = complist[i];
		if (xs) {
			if (((isp->isp_dblev & (ISP_LOGDEBUG1|ISP_LOGDEBUG2|ISP_LOGDEBUG3))) ||
			    ((isp->isp_dblev & (ISP_LOGDEBUG0|ISP_LOG_CWARN) && ((!XS_NOERR(xs)) || (*XS_STSP(xs) != SCSI_GOOD))))) {
				isp_prt_endcmd(isp, xs);
			}
			isp->isp_rsltccmplt++;
			isp_done(xs);
		}
	}
}

/*
 * Support routines.
 */

void
isp_prt_endcmd(ispsoftc_t *isp, XS_T *xs)
{
	char cdbstr[16 * 5 + 1];
	int i, lim;

	lim = XS_CDBLEN(xs) > 16? 16 : XS_CDBLEN(xs);
	ISP_SNPRINTF(cdbstr, sizeof (cdbstr), "0x%02x ", XS_CDBP(xs)[0]);
	for (i = 1; i < lim; i++) {
		ISP_SNPRINTF(cdbstr, sizeof (cdbstr), "%s0x%02x ", cdbstr, XS_CDBP(xs)[i]);
	}
	if (XS_SENSE_VALID(xs)) {
		isp_xs_prt(isp, xs, ISP_LOGALL, "FIN dl%d resid %ld CDB=%s SenseLength=%u/%u KEY/ASC/ASCQ=0x%02x/0x%02x/0x%02x",
		    XS_XFRLEN(xs), (long) XS_GET_RESID(xs), cdbstr, XS_CUR_SNSLEN(xs), XS_TOT_SNSLEN(xs), XS_SNSKEY(xs), XS_SNSASC(xs), XS_SNSASCQ(xs));
	} else {
		isp_xs_prt(isp, xs, ISP_LOGALL, "FIN dl%d resid %ld CDB=%s STS 0x%x XS_ERR=0x%x", XS_XFRLEN(xs), (long) XS_GET_RESID(xs), cdbstr, *XS_STSP(xs), XS_ERR(xs));
	}
}

/*
 * Parse an ASYNC mailbox complete
 *
 * Return non-zero if the event has been acknowledged.
 */
static int
isp_parse_async(ispsoftc_t *isp, uint16_t mbox)
{
	int acked = 0;
	uint32_t h1 = 0, h2 = 0;
	uint16_t chan = 0;

	/*
	 * Pick up the channel, but not if this is a ASYNC_RIO32_2,
	 * where Mailboxes 6/7 have the second handle.
	 */
	if (mbox != ASYNC_RIO32_2) {
		if (IS_DUALBUS(isp)) {
			chan = ISP_READ(isp, OUTMAILBOX6);
		}
	}
	isp_prt(isp, ISP_LOGDEBUG2, "Async Mbox 0x%x", mbox);

	switch (mbox) {
	case ASYNC_BUS_RESET:
		ISP_SET_SENDMARKER(isp, chan, 1);
#ifdef	ISP_TARGET_MODE
		if (isp_target_async(isp, chan, mbox)) {
			acked = 1;
		}
#endif
		isp_async(isp, ISPASYNC_BUS_RESET, chan);
		break;
	case ASYNC_SYSTEM_ERROR:
		isp->isp_dead = 1;
		isp->isp_state = ISP_CRASHED;
		/*
		 * Were we waiting for a mailbox command to complete?
		 * If so, it's dead, so wake up the waiter.
		 */
		if (isp->isp_mboxbsy) {
			isp->isp_obits = 1;
			isp->isp_mboxtmp[0] = MBOX_HOST_INTERFACE_ERROR;
			MBOX_NOTIFY_COMPLETE(isp);
		}
		/*
		 * It's up to the handler for isp_async to reinit stuff and
		 * restart the firmware
		 */
		isp_async(isp, ISPASYNC_FW_CRASH);
		acked = 1;
		break;

	case ASYNC_RQS_XFER_ERR:
		isp_prt(isp, ISP_LOGERR, "Request Queue Transfer Error");
		break;

	case ASYNC_RSP_XFER_ERR:
		isp_prt(isp, ISP_LOGERR, "Response Queue Transfer Error");
		break;

	case ASYNC_QWAKEUP:
		/*
		 * We've just been notified that the Queue has woken up.
		 * We don't need to be chatty about this- just unlatch things
		 * and move on.
		 */
		mbox = ISP_READ(isp, isp->isp_rqstoutrp);
		break;

	case ASYNC_TIMEOUT_RESET:
		isp_prt(isp, ISP_LOGWARN, "timeout initiated SCSI bus reset of chan %d", chan);
		ISP_SET_SENDMARKER(isp, chan, 1);
#ifdef	ISP_TARGET_MODE
		if (isp_target_async(isp, chan, mbox)) {
			acked = 1;
		}
#endif
		break;

	case ASYNC_DEVICE_RESET:
		isp_prt(isp, ISP_LOGINFO, "device reset on chan %d", chan);
		ISP_SET_SENDMARKER(isp, chan, 1);
#ifdef	ISP_TARGET_MODE
		if (isp_target_async(isp, chan, mbox)) {
			acked = 1;
		}
#endif
		break;

	case ASYNC_EXTMSG_UNDERRUN:
		isp_prt(isp, ISP_LOGWARN, "extended message underrun");
		break;

	case ASYNC_SCAM_INT:
		isp_prt(isp, ISP_LOGINFO, "SCAM interrupt");
		break;

	case ASYNC_HUNG_SCSI:
		isp_prt(isp, ISP_LOGERR, "stalled SCSI Bus after DATA Overrun");
		/* XXX: Need to issue SCSI reset at this point */
		break;

	case ASYNC_KILLED_BUS:
		isp_prt(isp, ISP_LOGERR, "SCSI Bus reset after DATA Overrun");
		break;

	case ASYNC_BUS_TRANSIT:
		mbox = ISP_READ(isp, OUTMAILBOX2);
		switch (mbox & SXP_PINS_MODE_MASK) {
		case SXP_PINS_LVD_MODE:
			isp_prt(isp, ISP_LOGINFO, "Transition to LVD mode");
			SDPARAM(isp, chan)->isp_diffmode = 0;
			SDPARAM(isp, chan)->isp_ultramode = 0;
			SDPARAM(isp, chan)->isp_lvdmode = 1;
			break;
		case SXP_PINS_HVD_MODE:
			isp_prt(isp, ISP_LOGINFO,
			    "Transition to Differential mode");
			SDPARAM(isp, chan)->isp_diffmode = 1;
			SDPARAM(isp, chan)->isp_ultramode = 0;
			SDPARAM(isp, chan)->isp_lvdmode = 0;
			break;
		case SXP_PINS_SE_MODE:
			isp_prt(isp, ISP_LOGINFO,
			    "Transition to Single Ended mode");
			SDPARAM(isp, chan)->isp_diffmode = 0;
			SDPARAM(isp, chan)->isp_ultramode = 1;
			SDPARAM(isp, chan)->isp_lvdmode = 0;
			break;
		default:
			isp_prt(isp, ISP_LOGWARN,
			    "Transition to Unknown Mode 0x%x", mbox);
			break;
		}
		/*
		 * XXX: Set up to renegotiate again!
		 */
		/* Can only be for a 1080... */
		ISP_SET_SENDMARKER(isp, chan, 1);
		break;

	case ASYNC_CMD_CMPLT:
	case ASYNC_RIO32_1:
		if (!IS_ULTRA3(isp)) {
			isp_prt(isp, ISP_LOGERR, "unexpected fast posting completion");
			break;
		}
		/* FALLTHROUGH */
		h1 = (ISP_READ(isp, OUTMAILBOX2) << 16) | ISP_READ(isp, OUTMAILBOX1);
		break;

	case ASYNC_RIO32_2:
		h1 = (ISP_READ(isp, OUTMAILBOX2) << 16) | ISP_READ(isp, OUTMAILBOX1);
		h2 = (ISP_READ(isp, OUTMAILBOX7) << 16) | ISP_READ(isp, OUTMAILBOX6);
		break;

	case ASYNC_RIO16_5:
	case ASYNC_RIO16_4:
	case ASYNC_RIO16_3:
	case ASYNC_RIO16_2:
	case ASYNC_RIO16_1:
		isp_prt(isp, ISP_LOGERR, "unexpected 16 bit RIO handle");
		break;
	default:
		isp_prt(isp, ISP_LOGWARN, "%s: unhandled async code 0x%x", __func__, mbox);
		break;
	}

	if (h1 || h2) {
		isp_prt(isp, ISP_LOGDEBUG3, "fast post/rio completion of 0x%08x", h1);
		isp_fastpost_complete(isp, h1);
		if (h2) {
			isp_prt(isp, ISP_LOGDEBUG3, "fast post/rio completion of 0x%08x", h2);
			isp_fastpost_complete(isp, h2);
			if (isp->isp_fpcchiwater < 2) {
				isp->isp_fpcchiwater = 2;
			}
		} else {
			if (isp->isp_fpcchiwater < 1) {
				isp->isp_fpcchiwater = 1;
			}
		}
	} else {
		isp->isp_intoasync++;
	}
	return (acked);
}

#define	GET_24XX_BUS(isp, chan, msg)										\
	if (IS_24XX(isp)) {											\
		chan = ISP_READ(isp, OUTMAILBOX3) & 0xff;							\
		if (chan >= isp->isp_nchan) {									\
			isp_prt(isp, ISP_LOGERR, "bogus channel %u for %s at line %d",	chan, msg, __LINE__);	\
			break;											\
		}												\
	}


static int
isp_parse_async_fc(ispsoftc_t *isp, uint16_t mbox)
{
	int acked = 0;
	uint16_t chan;

	if (IS_DUALBUS(isp)) {
		chan = ISP_READ(isp, OUTMAILBOX6);
	} else {
		chan = 0;
	}
	isp_prt(isp, ISP_LOGDEBUG2, "Async Mbox 0x%x", mbox);

	switch (mbox) {
	case ASYNC_SYSTEM_ERROR:
		isp->isp_dead = 1;
		isp->isp_state = ISP_CRASHED;
		FCPARAM(isp, chan)->isp_loopstate = LOOP_NIL;
		FCPARAM(isp, chan)->isp_fwstate = FW_CONFIG_WAIT;
		/*
		 * Were we waiting for a mailbox command to complete?
		 * If so, it's dead, so wake up the waiter.
		 */
		if (isp->isp_mboxbsy) {
			isp->isp_obits = 1;
			isp->isp_mboxtmp[0] = MBOX_HOST_INTERFACE_ERROR;
			MBOX_NOTIFY_COMPLETE(isp);
		}
		/*
		 * It's up to the handler for isp_async to reinit stuff and
		 * restart the firmware
		 */
		isp_async(isp, ISPASYNC_FW_CRASH);
		acked = 1;
		break;

	case ASYNC_RQS_XFER_ERR:
		isp_prt(isp, ISP_LOGERR, "Request Queue Transfer Error");
		break;

	case ASYNC_RSP_XFER_ERR:
		isp_prt(isp, ISP_LOGERR, "Response Queue Transfer Error");
		break;

	case ASYNC_QWAKEUP:
#ifdef	ISP_TARGET_MODE
		if (IS_24XX(isp)) {
			isp_prt(isp, ISP_LOGERR, "ATIO Queue Transfer Error");
			break;
		}
#endif
		isp_prt(isp, ISP_LOGERR, "%s: unexpected ASYNC_QWAKEUP code", __func__);
		break;

	case ASYNC_CMD_CMPLT:
		isp_fastpost_complete(isp, (ISP_READ(isp, OUTMAILBOX2) << 16) | ISP_READ(isp, OUTMAILBOX1));
		if (isp->isp_fpcchiwater < 1) {
			isp->isp_fpcchiwater = 1;
		}
		break;

	case ASYNC_RIOZIO_STALL:
		break;

	case ASYNC_CTIO_DONE:
#ifdef	ISP_TARGET_MODE
		if (isp_target_async(isp, (ISP_READ(isp, OUTMAILBOX2) << 16) | ISP_READ(isp, OUTMAILBOX1), mbox)) {
			acked = 1;
		} else {
			isp->isp_fphccmplt++;
		}
#else
		isp_prt(isp, ISP_LOGWARN, "unexpected ASYNC CTIO done");
#endif
		break;
	case ASYNC_LIP_ERROR:
	case ASYNC_LIP_F8:
	case ASYNC_LIP_OCCURRED:
	case ASYNC_PTPMODE:
		/*
		 * These are broadcast events that have to be sent across
		 * all active channels.
		 */
		for (chan = 0; chan < isp->isp_nchan; chan++) {
			fcparam *fcp = FCPARAM(isp, chan);
			int topo = fcp->isp_topo;

			if (fcp->role == ISP_ROLE_NONE) {
				continue;
			}

			fcp->isp_fwstate = FW_CONFIG_WAIT;
			fcp->isp_loopstate = LOOP_LIP_RCVD;
			ISP_SET_SENDMARKER(isp, chan, 1);
			ISP_MARK_PORTDB(isp, chan, 1);
			isp_async(isp, ISPASYNC_LIP, chan);
#ifdef	ISP_TARGET_MODE
			if (isp_target_async(isp, chan, mbox)) {
				acked = 1;
			}
#endif
			/*
			 * We've had problems with data corruption occuring on
			 * commands that complete (with no apparent error) after
			 * we receive a LIP. This has been observed mostly on
			 * Local Loop topologies. To be safe, let's just mark
			 * all active initiator commands as dead.
			 */
			if (topo == TOPO_NL_PORT || topo == TOPO_FL_PORT) {
				int i, j;
				for (i = j = 0; i < isp->isp_maxcmds; i++) {
					XS_T *xs;
					isp_hdl_t *hdp;

					hdp = &isp->isp_xflist[i];
					if (ISP_H2HT(hdp->handle) != ISP_HANDLE_INITIATOR) {
						continue;
					}
					xs = hdp->cmd;
					if (XS_CHANNEL(xs) != chan) {
						continue;
					}
					j++;
					isp_prt(isp, ISP_LOG_WARN1, "%d.%d.%d bus reset set at %s:%u", XS_CHANNEL(xs), XS_TGT(xs), XS_LUN(xs), __func__, __LINE__);
					XS_SETERR(xs, HBA_BUSRESET);
				}
				if (j) {
					isp_prt(isp, ISP_LOGERR, lipd, chan, j);
				}
			}
		}
		break;

	case ASYNC_LOOP_UP:
		/*
		 * This is a broadcast event that has to be sent across
		 * all active channels.
		 */
		for (chan = 0; chan < isp->isp_nchan; chan++) {
			fcparam *fcp = FCPARAM(isp, chan);

			if (fcp->role == ISP_ROLE_NONE) {
				continue;
			}

			ISP_SET_SENDMARKER(isp, chan, 1);

			fcp->isp_fwstate = FW_CONFIG_WAIT;
			fcp->isp_loopstate = LOOP_LIP_RCVD;
			ISP_MARK_PORTDB(isp, chan, 1);
			isp_async(isp, ISPASYNC_LOOP_UP, chan);
#ifdef	ISP_TARGET_MODE
			if (isp_target_async(isp, chan, mbox)) {
				acked = 1;
			}
#endif
		}
		break;

	case ASYNC_LOOP_DOWN:
		/*
		 * This is a broadcast event that has to be sent across
		 * all active channels.
		 */
		for (chan = 0; chan < isp->isp_nchan; chan++) {
			fcparam *fcp = FCPARAM(isp, chan);

			if (fcp->role == ISP_ROLE_NONE) {
				continue;
			}

			ISP_SET_SENDMARKER(isp, chan, 1);
			fcp->isp_fwstate = FW_CONFIG_WAIT;
			fcp->isp_loopstate = LOOP_NIL;
			ISP_MARK_PORTDB(isp, chan, 1);
			isp_async(isp, ISPASYNC_LOOP_DOWN, chan);
#ifdef	ISP_TARGET_MODE
			if (isp_target_async(isp, chan, mbox)) {
				acked = 1;
			}
#endif
		}
		break;

	case ASYNC_LOOP_RESET:
		/*
		 * This is a broadcast event that has to be sent across
		 * all active channels.
		 */
		for (chan = 0; chan < isp->isp_nchan; chan++) {
			fcparam *fcp = FCPARAM(isp, chan);

			if (fcp->role == ISP_ROLE_NONE) {
				continue;
			}

			ISP_SET_SENDMARKER(isp, chan, 1);
			fcp->isp_fwstate = FW_CONFIG_WAIT;
			fcp->isp_loopstate = LOOP_NIL;
			ISP_MARK_PORTDB(isp, chan, 1);
			isp_async(isp, ISPASYNC_LOOP_RESET, chan);
#ifdef	ISP_TARGET_MODE
			if (isp_target_async(isp, chan, mbox)) {
				acked = 1;
			}
#endif
		}
		break;

	case ASYNC_PDB_CHANGED:
	{
		int nphdl, nlstate, reason;
		/*
		 * We *should* get a channel out of the 24XX, but we don't seem
		 * to get more than a PDB CHANGED on channel 0, so turn it into
		 * a broadcast event.
		 */
		if (IS_24XX(isp)) {
			nphdl = ISP_READ(isp, OUTMAILBOX1);
			nlstate = ISP_READ(isp, OUTMAILBOX2);
			reason = ISP_READ(isp, OUTMAILBOX3) >> 8;
		} else {
			nphdl = NIL_HANDLE;
			nlstate = reason = 0;
		}
		for (chan = 0; chan < isp->isp_nchan; chan++) {
			fcparam *fcp = FCPARAM(isp, chan);

			if (fcp->role == ISP_ROLE_NONE) {
				continue;
			}
			ISP_SET_SENDMARKER(isp, chan, 1);
			fcp->isp_loopstate = LOOP_PDB_RCVD;
			ISP_MARK_PORTDB(isp, chan, 1);
			isp_async(isp, ISPASYNC_CHANGE_NOTIFY, chan, ISPASYNC_CHANGE_PDB, nphdl, nlstate, reason);
		}
		break;
	}
	case ASYNC_CHANGE_NOTIFY:
	{
		int lochan, hichan;

		if (ISP_FW_NEWER_THAN(isp, 4, 0, 25) && ISP_CAP_MULTI_ID(isp)) {
			GET_24XX_BUS(isp, chan, "ASYNC_CHANGE_NOTIFY");
			lochan = chan;
			hichan = chan + 1;
		} else {
			lochan = 0;
			hichan = isp->isp_nchan;
		}
		for (chan = lochan; chan < hichan; chan++) {
			fcparam *fcp = FCPARAM(isp, chan);

			if (fcp->role == ISP_ROLE_NONE) {
				continue;
			}

			if (fcp->isp_topo == TOPO_F_PORT) {
				fcp->isp_loopstate = LOOP_LSCAN_DONE;
			} else {
				fcp->isp_loopstate = LOOP_PDB_RCVD;
			}
			ISP_MARK_PORTDB(isp, chan, 1);
			isp_async(isp, ISPASYNC_CHANGE_NOTIFY, chan, ISPASYNC_CHANGE_SNS);
		}
		break;
	}

	case ASYNC_CONNMODE:
		/*
		 * This only applies to 2100 amd 2200 cards
		 */
		if (!IS_2200(isp) && !IS_2100(isp)) {
			isp_prt(isp, ISP_LOGWARN, "bad card for ASYNC_CONNMODE event");
			break;
		}
		chan = 0;
		mbox = ISP_READ(isp, OUTMAILBOX1);
		ISP_MARK_PORTDB(isp, chan, 1);
		switch (mbox) {
		case ISP_CONN_LOOP:
			isp_prt(isp, ISP_LOGINFO,
			    "Point-to-Point -> Loop mode");
			break;
		case ISP_CONN_PTP:
			isp_prt(isp, ISP_LOGINFO,
			    "Loop -> Point-to-Point mode");
			break;
		case ISP_CONN_BADLIP:
			isp_prt(isp, ISP_LOGWARN,
			    "Point-to-Point -> Loop mode (BAD LIP)");
			break;
		case ISP_CONN_FATAL:
			isp->isp_dead = 1;
			isp->isp_state = ISP_CRASHED;
			isp_prt(isp, ISP_LOGERR, "FATAL CONNECTION ERROR");
			isp_async(isp, ISPASYNC_FW_CRASH);
			return (-1);
		case ISP_CONN_LOOPBACK:
			isp_prt(isp, ISP_LOGWARN,
			    "Looped Back in Point-to-Point mode");
			break;
		default:
			isp_prt(isp, ISP_LOGWARN,
			    "Unknown connection mode (0x%x)", mbox);
			break;
		}
		isp_async(isp, ISPASYNC_CHANGE_NOTIFY, chan, ISPASYNC_CHANGE_OTHER);
		FCPARAM(isp, chan)->sendmarker = 1;
		FCPARAM(isp, chan)->isp_fwstate = FW_CONFIG_WAIT;
		FCPARAM(isp, chan)->isp_loopstate = LOOP_LIP_RCVD;
		break;

	case ASYNC_RCV_ERR:
		if (IS_24XX(isp)) {
			isp_prt(isp, ISP_LOGWARN, "Receive Error");
		} else {
			isp_prt(isp, ISP_LOGWARN, "unexpected ASYNC_RCV_ERR");
		}
		break;
	case ASYNC_RJT_SENT:	/* same as ASYNC_QFULL_SENT */
		if (IS_24XX(isp)) {
			isp_prt(isp, ISP_LOGTDEBUG0, "LS_RJT sent");
			break;
		} else if (IS_2200(isp)) {
			isp_prt(isp, ISP_LOGTDEBUG0, "QFULL sent");
			break;
		}
		/* FALLTHROUGH */
	default:
		isp_prt(isp, ISP_LOGWARN, "Unknown Async Code 0x%x", mbox);
		break;
	}
	if (mbox != ASYNC_CTIO_DONE && mbox != ASYNC_CMD_CMPLT) {
		isp->isp_intoasync++;
	}
	return (acked);
}

/*
 * Handle other response entries. A pointer to the request queue output
 * index is here in case we want to eat several entries at once, although
 * this is not used currently.
 */

static int
isp_handle_other_response(ispsoftc_t *isp, int type, isphdr_t *hp, uint32_t *optrp)
{
	switch (type) {
	case RQSTYPE_STATUS_CONT:
		isp_prt(isp, ISP_LOG_WARN1, "Ignored Continuation Response");
		return (1);
	case RQSTYPE_MARKER:
		isp_prt(isp, ISP_LOG_WARN1, "Marker Response");
		return (1);
	case RQSTYPE_ATIO:
	case RQSTYPE_CTIO:
	case RQSTYPE_ENABLE_LUN:
	case RQSTYPE_MODIFY_LUN:
	case RQSTYPE_NOTIFY:
	case RQSTYPE_NOTIFY_ACK:
	case RQSTYPE_CTIO1:
	case RQSTYPE_ATIO2:
	case RQSTYPE_CTIO2:
	case RQSTYPE_CTIO3:
	case RQSTYPE_CTIO7:
	case RQSTYPE_ABTS_RCVD:
	case RQSTYPE_ABTS_RSP:
		isp->isp_rsltccmplt++;	/* count as a response completion */
#ifdef	ISP_TARGET_MODE
		if (isp_target_notify(isp, (ispstatusreq_t *) hp, optrp)) {
			return (1);
		}
#endif
		/* FALLTHROUGH */
	case RQSTYPE_RPT_ID_ACQ:
		if (IS_24XX(isp)) {
			isp_ridacq_t rid;
			isp_get_ridacq(isp, (isp_ridacq_t *)hp, &rid);
			if (rid.ridacq_format == 0) {
			}
			return (1);
		}
		/* FALLTHROUGH */
	case RQSTYPE_REQUEST:
	default:
		ISP_DELAY(100);
		if (type != isp_get_response_type(isp, hp)) {
			/*
			 * This is questionable- we're just papering over
			 * something we've seen on SMP linux in target
			 * mode- we don't really know what's happening
			 * here that causes us to think we've gotten
			 * an entry, but that either the entry isn't
			 * filled out yet or our CPU read data is stale.
			 */
			isp_prt(isp, ISP_LOGINFO,
				"unstable type in response queue");
			return (-1);
		}
		isp_prt(isp, ISP_LOGWARN, "Unhandled Response Type 0x%x",
		    isp_get_response_type(isp, hp));
		return (0);
	}
}

static void
isp_parse_status(ispsoftc_t *isp, ispstatusreq_t *sp, XS_T *xs, long *rp)
{
	switch (sp->req_completion_status & 0xff) {
	case RQCS_COMPLETE:
		if (XS_NOERR(xs)) {
			XS_SETERR(xs, HBA_NOERROR);
		}
		return;

	case RQCS_INCOMPLETE:
		if ((sp->req_state_flags & RQSF_GOT_TARGET) == 0) {
			isp_xs_prt(isp, xs, ISP_LOG_WARN1, "Selection Timeout @ %s:%d", __func__, __LINE__);
			if (XS_NOERR(xs)) {
				XS_SETERR(xs, HBA_SELTIMEOUT);
				*rp = XS_XFRLEN(xs);
			}
			return;
		}
		isp_xs_prt(isp, xs, ISP_LOGERR, "Command Incomplete, state 0x%x", sp->req_state_flags);
		break;

	case RQCS_DMA_ERROR:
		isp_xs_prt(isp, xs, ISP_LOGERR, "DMA Error");
		*rp = XS_XFRLEN(xs);
		break;

	case RQCS_TRANSPORT_ERROR:
	{
		char buf[172];
		ISP_SNPRINTF(buf, sizeof (buf), "states=>");
		if (sp->req_state_flags & RQSF_GOT_BUS) {
			ISP_SNPRINTF(buf, sizeof (buf), "%s GOT_BUS", buf);
		}
		if (sp->req_state_flags & RQSF_GOT_TARGET) {
			ISP_SNPRINTF(buf, sizeof (buf), "%s GOT_TGT", buf);
		}
		if (sp->req_state_flags & RQSF_SENT_CDB) {
			ISP_SNPRINTF(buf, sizeof (buf), "%s SENT_CDB", buf);
		}
		if (sp->req_state_flags & RQSF_XFRD_DATA) {
			ISP_SNPRINTF(buf, sizeof (buf), "%s XFRD_DATA", buf);
		}
		if (sp->req_state_flags & RQSF_GOT_STATUS) {
			ISP_SNPRINTF(buf, sizeof (buf), "%s GOT_STS", buf);
		}
		if (sp->req_state_flags & RQSF_GOT_SENSE) {
			ISP_SNPRINTF(buf, sizeof (buf), "%s GOT_SNS", buf);
		}
		if (sp->req_state_flags & RQSF_XFER_COMPLETE) {
			ISP_SNPRINTF(buf, sizeof (buf), "%s XFR_CMPLT", buf);
		}
		ISP_SNPRINTF(buf, sizeof (buf), "%s\nstatus=>", buf);
		if (sp->req_status_flags & RQSTF_DISCONNECT) {
			ISP_SNPRINTF(buf, sizeof (buf), "%s Disconnect", buf);
		}
		if (sp->req_status_flags & RQSTF_SYNCHRONOUS) {
			ISP_SNPRINTF(buf, sizeof (buf), "%s Sync_xfr", buf);
		}
		if (sp->req_status_flags & RQSTF_PARITY_ERROR) {
			ISP_SNPRINTF(buf, sizeof (buf), "%s Parity", buf);
		}
		if (sp->req_status_flags & RQSTF_BUS_RESET) {
			ISP_SNPRINTF(buf, sizeof (buf), "%s Bus_Reset", buf);
		}
		if (sp->req_status_flags & RQSTF_DEVICE_RESET) {
			ISP_SNPRINTF(buf, sizeof (buf), "%s Device_Reset", buf);
		}
		if (sp->req_status_flags & RQSTF_ABORTED) {
			ISP_SNPRINTF(buf, sizeof (buf), "%s Aborted", buf);
		}
		if (sp->req_status_flags & RQSTF_TIMEOUT) {
			ISP_SNPRINTF(buf, sizeof (buf), "%s Timeout", buf);
		}
		if (sp->req_status_flags & RQSTF_NEGOTIATION) {
			ISP_SNPRINTF(buf, sizeof (buf), "%s Negotiation", buf);
		}
		isp_xs_prt(isp, xs,  ISP_LOGERR, "Transport Error: %s", buf);
		*rp = XS_XFRLEN(xs);
		break;
	}
	case RQCS_RESET_OCCURRED:
	{
		int chan;
		isp_xs_prt(isp, xs, ISP_LOGWARN, "Bus Reset destroyed command");
		for (chan = 0; chan < isp->isp_nchan; chan++) {
			FCPARAM(isp, chan)->sendmarker = 1;
		}
		if (XS_NOERR(xs)) {
			XS_SETERR(xs, HBA_BUSRESET);
		}
		*rp = XS_XFRLEN(xs);
		return;
	}
	case RQCS_ABORTED:
		isp_xs_prt(isp, xs, ISP_LOGERR, "Command Aborted");
		ISP_SET_SENDMARKER(isp, XS_CHANNEL(xs), 1);
		if (XS_NOERR(xs)) {
			XS_SETERR(xs, HBA_ABORTED);
		}
		return;

	case RQCS_TIMEOUT:
		isp_xs_prt(isp, xs, ISP_LOGWARN, "Command timed out");
		/*
	 	 * XXX: Check to see if we logged out of the device.
		 */
		if (XS_NOERR(xs)) {
			XS_SETERR(xs, HBA_CMDTIMEOUT);
		}
		return;

	case RQCS_DATA_OVERRUN:
		XS_SET_RESID(xs, sp->req_resid);
		isp_xs_prt(isp, xs, ISP_LOGERR, "data overrun (%ld)", (long) XS_GET_RESID(xs));
		if (XS_NOERR(xs)) {
			XS_SETERR(xs, HBA_DATAOVR);
		}
		return;

	case RQCS_COMMAND_OVERRUN:
		isp_xs_prt(isp, xs, ISP_LOGERR, "command overrun");
		break;

	case RQCS_STATUS_OVERRUN:
		isp_xs_prt(isp, xs, ISP_LOGERR, "status overrun");
		break;

	case RQCS_BAD_MESSAGE:
		isp_xs_prt(isp, xs, ISP_LOGERR, "msg not COMMAND COMPLETE after status");
		break;

	case RQCS_NO_MESSAGE_OUT:
		isp_xs_prt(isp, xs, ISP_LOGERR, "No MESSAGE OUT phase after selection");
		break;

	case RQCS_EXT_ID_FAILED:
		isp_xs_prt(isp, xs, ISP_LOGERR, "EXTENDED IDENTIFY failed");
		break;

	case RQCS_IDE_MSG_FAILED:
		isp_xs_prt(isp, xs, ISP_LOGERR, "INITIATOR DETECTED ERROR rejected");
		break;

	case RQCS_ABORT_MSG_FAILED:
		isp_xs_prt(isp, xs, ISP_LOGERR, "ABORT OPERATION rejected");
		break;

	case RQCS_REJECT_MSG_FAILED:
		isp_xs_prt(isp, xs, ISP_LOGERR, "MESSAGE REJECT rejected");
		break;

	case RQCS_NOP_MSG_FAILED:
		isp_xs_prt(isp, xs, ISP_LOGERR, "NOP rejected");
		break;

	case RQCS_PARITY_ERROR_MSG_FAILED:
		isp_xs_prt(isp, xs, ISP_LOGERR, "MESSAGE PARITY ERROR rejected");
		break;

	case RQCS_DEVICE_RESET_MSG_FAILED:
		isp_xs_prt(isp, xs, ISP_LOGWARN, "BUS DEVICE RESET rejected");
		break;

	case RQCS_ID_MSG_FAILED:
		isp_xs_prt(isp, xs, ISP_LOGERR, "IDENTIFY rejected");
		break;

	case RQCS_UNEXP_BUS_FREE:
		isp_xs_prt(isp, xs, ISP_LOGERR, "Unexpected Bus Free");
		break;

	case RQCS_DATA_UNDERRUN:
	{
		if (IS_FC(isp)) {
			int ru_marked = (sp->req_scsi_status & RQCS_RU) != 0;
			if (!ru_marked || sp->req_resid > XS_XFRLEN(xs)) {
				isp_xs_prt(isp, xs, ISP_LOGWARN, bun, XS_XFRLEN(xs), sp->req_resid, (ru_marked)? "marked" : "not marked");
				if (XS_NOERR(xs)) {
					XS_SETERR(xs, HBA_BOTCH);
				}
				return;
			}
		}
		XS_SET_RESID(xs, sp->req_resid);
		if (XS_NOERR(xs)) {
			XS_SETERR(xs, HBA_NOERROR);
		}
		return;
	}

	case RQCS_XACT_ERR1:
		isp_xs_prt(isp, xs, ISP_LOGERR, "HBA attempted queued transaction with disconnect not set");
		break;

	case RQCS_XACT_ERR2:
		isp_xs_prt(isp, xs, ISP_LOGERR, "HBA attempted queued transaction to target routine %d", XS_LUN(xs));
		break;

	case RQCS_XACT_ERR3:
		isp_xs_prt(isp, xs, ISP_LOGERR, "HBA attempted queued cmd when queueing disabled");
		break;

	case RQCS_BAD_ENTRY:
		isp_prt(isp, ISP_LOGERR, "Invalid IOCB entry type detected");
		break;

	case RQCS_QUEUE_FULL:
		isp_xs_prt(isp, xs, ISP_LOG_WARN1, "internal queues full status 0x%x", *XS_STSP(xs));

		/*
		 * If QFULL or some other status byte is set, then this
		 * isn't an error, per se.
		 *
		 * Unfortunately, some QLogic f/w writers have, in
		 * some cases, ommitted to *set* status to QFULL.
		 */
#if	0
		if (*XS_STSP(xs) != SCSI_GOOD && XS_NOERR(xs)) {
			XS_SETERR(xs, HBA_NOERROR);
			return;
		}

#endif
		*XS_STSP(xs) = SCSI_QFULL;
		XS_SETERR(xs, HBA_NOERROR);
		return;

	case RQCS_PHASE_SKIPPED:
		isp_xs_prt(isp, xs, ISP_LOGERR, "SCSI phase skipped");
		break;

	case RQCS_ARQS_FAILED:
		isp_xs_prt(isp, xs, ISP_LOGERR, "Auto Request Sense Failed");
		if (XS_NOERR(xs)) {
			XS_SETERR(xs, HBA_ARQFAIL);
		}
		return;

	case RQCS_WIDE_FAILED:
		isp_xs_prt(isp, xs, ISP_LOGERR, "Wide Negotiation Failed");
		if (IS_SCSI(isp)) {
			sdparam *sdp = SDPARAM(isp, XS_CHANNEL(xs));
			sdp->isp_devparam[XS_TGT(xs)].goal_flags &= ~DPARM_WIDE;
			sdp->isp_devparam[XS_TGT(xs)].dev_update = 1;
			sdp->update = 1;
		}
		if (XS_NOERR(xs)) {
			XS_SETERR(xs, HBA_NOERROR);
		}
		return;

	case RQCS_SYNCXFER_FAILED:
		isp_xs_prt(isp, xs, ISP_LOGERR, "SDTR Message Failed");
		if (IS_SCSI(isp)) {
			sdparam *sdp = SDPARAM(isp, XS_CHANNEL(xs));
			sdp += XS_CHANNEL(xs);
			sdp->isp_devparam[XS_TGT(xs)].goal_flags &= ~DPARM_SYNC;
			sdp->isp_devparam[XS_TGT(xs)].dev_update = 1;
			sdp->update = 1;
		}
		break;

	case RQCS_LVD_BUSERR:
		isp_xs_prt(isp, xs, ISP_LOGERR, "Bad LVD condition");
		break;

	case RQCS_PORT_UNAVAILABLE:
		/*
		 * No such port on the loop. Moral equivalent of SELTIMEO
		 */
	case RQCS_PORT_LOGGED_OUT:
	{
		const char *reason;
		uint8_t sts = sp->req_completion_status & 0xff;

		/*
		 * It was there (maybe)- treat as a selection timeout.
		 */
		if (sts == RQCS_PORT_UNAVAILABLE) {
			reason = "unavailable";
		} else {
			reason = "logout";
		}

		isp_prt(isp, ISP_LOGINFO, "port %s for target %d", reason, XS_TGT(xs));

		/*
		 * If we're on a local loop, force a LIP (which is overkill)
		 * to force a re-login of this unit. If we're on fabric,
		 * then we'll have to log in again as a matter of course.
		 */
		if (FCPARAM(isp, 0)->isp_topo == TOPO_NL_PORT ||
		    FCPARAM(isp, 0)->isp_topo == TOPO_FL_PORT) {
			mbreg_t mbs;
			MBSINIT(&mbs, MBOX_INIT_LIP, MBLOGALL, 0);
			if (ISP_CAP_2KLOGIN(isp)) {
				mbs.ibits = (1 << 10);
			}
			isp_mboxcmd_qnw(isp, &mbs, 1);
		}
		if (XS_NOERR(xs)) {
			XS_SETERR(xs, HBA_SELTIMEOUT);
		}
		return;
	}
	case RQCS_PORT_CHANGED:
		isp_prt(isp, ISP_LOGWARN, "port changed for target %d", XS_TGT(xs));
		if (XS_NOERR(xs)) {
			XS_SETERR(xs, HBA_SELTIMEOUT);
		}
		return;

	case RQCS_PORT_BUSY:
		isp_prt(isp, ISP_LOGWARN, "port busy for target %d", XS_TGT(xs));
		if (XS_NOERR(xs)) {
			XS_SETERR(xs, HBA_TGTBSY);
		}
		return;

	default:
		isp_prt(isp, ISP_LOGERR, "Unknown Completion Status 0x%x", sp->req_completion_status);
		break;
	}
	if (XS_NOERR(xs)) {
		XS_SETERR(xs, HBA_BOTCH);
	}
}

static void
isp_parse_status_24xx(ispsoftc_t *isp, isp24xx_statusreq_t *sp, XS_T *xs, long *rp)
{
	int ru_marked, sv_marked;
	int chan = XS_CHANNEL(xs);

	switch (sp->req_completion_status) {
	case RQCS_COMPLETE:
		if (XS_NOERR(xs)) {
			XS_SETERR(xs, HBA_NOERROR);
		}
		return;

	case RQCS_DMA_ERROR:
		isp_xs_prt(isp, xs, ISP_LOGERR, "DMA error");
		break;

	case RQCS_TRANSPORT_ERROR:
		isp_xs_prt(isp, xs,  ISP_LOGERR, "Transport Error");
		break;

	case RQCS_RESET_OCCURRED:
		isp_xs_prt(isp, xs, ISP_LOGWARN, "reset destroyed command");
		FCPARAM(isp, chan)->sendmarker = 1;
		if (XS_NOERR(xs)) {
			XS_SETERR(xs, HBA_BUSRESET);
		}
		return;

	case RQCS_ABORTED:
		isp_xs_prt(isp, xs, ISP_LOGERR, "Command Aborted");
		FCPARAM(isp, chan)->sendmarker = 1;
		if (XS_NOERR(xs)) {
			XS_SETERR(xs, HBA_ABORTED);
		}
		return;

	case RQCS_TIMEOUT:
		isp_xs_prt(isp, xs, ISP_LOGWARN, "Command Timed Out");
		if (XS_NOERR(xs)) {
			XS_SETERR(xs, HBA_CMDTIMEOUT);
		}
		return;

	case RQCS_DATA_OVERRUN:
		XS_SET_RESID(xs, sp->req_resid);
		isp_xs_prt(isp, xs, ISP_LOGERR, "Data Overrun");
		if (XS_NOERR(xs)) {
			XS_SETERR(xs, HBA_DATAOVR);
		}
		return;

	case RQCS_24XX_DRE:	/* data reassembly error */
		isp_prt(isp, ISP_LOGERR, "Chan %d data reassembly error for target %d", chan, XS_TGT(xs));
		if (XS_NOERR(xs)) {
			XS_SETERR(xs, HBA_ABORTED);
		}
		*rp = XS_XFRLEN(xs);
		return;

	case RQCS_24XX_TABORT:	/* aborted by target */
		isp_prt(isp, ISP_LOGERR, "Chan %d target %d sent ABTS", chan, XS_TGT(xs));
		if (XS_NOERR(xs)) {
			XS_SETERR(xs, HBA_ABORTED);
		}
		return;

	case RQCS_DATA_UNDERRUN:
		ru_marked = (sp->req_scsi_status & RQCS_RU) != 0;
		/*
		 * We can get an underrun w/o things being marked
		 * if we got a non-zero status.
		 */
		sv_marked = (sp->req_scsi_status & (RQCS_SV|RQCS_RV)) != 0;
		if ((ru_marked == 0 && sv_marked == 0) ||
		    (sp->req_resid > XS_XFRLEN(xs))) {
			isp_xs_prt(isp, xs, ISP_LOGWARN, bun, XS_XFRLEN(xs), sp->req_resid, (ru_marked)? "marked" : "not marked");
			if (XS_NOERR(xs)) {
				XS_SETERR(xs, HBA_BOTCH);
			}
			return;
		}
		XS_SET_RESID(xs, sp->req_resid);
		isp_xs_prt(isp, xs, ISP_LOG_WARN1, "Data Underrun (%d) for command 0x%x", sp->req_resid, XS_CDBP(xs)[0] & 0xff);
		if (XS_NOERR(xs)) {
			XS_SETERR(xs, HBA_NOERROR);
		}
		return;

	case RQCS_PORT_UNAVAILABLE:
		/*
		 * No such port on the loop. Moral equivalent of SELTIMEO
		 */
	case RQCS_PORT_LOGGED_OUT:
	{
		const char *reason;
		uint8_t sts = sp->req_completion_status & 0xff;

		/*
		 * It was there (maybe)- treat as a selection timeout.
		 */
		if (sts == RQCS_PORT_UNAVAILABLE) {
			reason = "unavailable";
		} else {
			reason = "logout";
		}

		isp_prt(isp, ISP_LOGINFO, "Chan %d port %s for target %d",
		    chan, reason, XS_TGT(xs));

		/*
		 * There is no MBOX_INIT_LIP for the 24XX.
		 */
		if (XS_NOERR(xs)) {
			XS_SETERR(xs, HBA_SELTIMEOUT);
		}
		return;
	}
	case RQCS_PORT_CHANGED:
		isp_prt(isp, ISP_LOGWARN, "port changed for target %d chan %d", XS_TGT(xs), chan);
		if (XS_NOERR(xs)) {
			XS_SETERR(xs, HBA_SELTIMEOUT);
		}
		return;


	case RQCS_24XX_ENOMEM:	/* f/w resource unavailable */
		isp_prt(isp, ISP_LOGWARN, "f/w resource unavailable for target %d chan %d", XS_TGT(xs), chan);
		if (XS_NOERR(xs)) {
			*XS_STSP(xs) = SCSI_BUSY;
			XS_SETERR(xs, HBA_TGTBSY);
		}
		return;

	case RQCS_24XX_TMO:	/* task management overrun */
		isp_prt(isp, ISP_LOGWARN, "command for target %d overlapped task management for chan %d", XS_TGT(xs), chan);
		if (XS_NOERR(xs)) {
			*XS_STSP(xs) = SCSI_BUSY;
			XS_SETERR(xs, HBA_TGTBSY);
		}
		return;

	default:
		isp_prt(isp, ISP_LOGERR, "Unknown Completion Status 0x%x on chan %d", sp->req_completion_status, chan);
		break;
	}
	if (XS_NOERR(xs)) {
		XS_SETERR(xs, HBA_BOTCH);
	}
}

static void
isp_fastpost_complete(ispsoftc_t *isp, uint32_t fph)
{
	XS_T *xs;

	if (fph == 0) {
		return;
	}
	xs = isp_find_xs(isp, fph);
	if (xs == NULL) {
		isp_prt(isp, ISP_LOGWARN,
		    "Command for fast post handle 0x%x not found", fph);
		return;
	}
	isp_destroy_handle(isp, fph);

	/*
	 * Since we don't have a result queue entry item,
	 * we must believe that SCSI status is zero and
	 * that all data transferred.
	 */
	XS_SET_RESID(xs, 0);
	*XS_STSP(xs) = SCSI_GOOD;
	if (XS_XFRLEN(xs)) {
		ISP_DMAFREE(isp, xs, fph);
	}
	if (isp->isp_nactive) {
		isp->isp_nactive--;
	}
	isp->isp_fphccmplt++;
	isp_done(xs);
}

static int
isp_mbox_continue(ispsoftc_t *isp)
{
	mbreg_t mbs;
	uint16_t *ptr;
	uint32_t offset;

	switch (isp->isp_lastmbxcmd) {
	case MBOX_WRITE_RAM_WORD:
	case MBOX_READ_RAM_WORD:
	case MBOX_WRITE_RAM_WORD_EXTENDED:
	case MBOX_READ_RAM_WORD_EXTENDED:
		break;
	default:
		return (1);
	}
	if (isp->isp_mboxtmp[0] != MBOX_COMMAND_COMPLETE) {
		isp->isp_mbxwrk0 = 0;
		return (-1);
	}

	/*
	 * Clear the previous interrupt.
	 */
	if (IS_24XX(isp)) {
		ISP_WRITE(isp, BIU2400_HCCR, HCCR_2400_CMD_CLEAR_RISC_INT);
	} else {
		ISP_WRITE(isp, HCCR, HCCR_CMD_CLEAR_RISC_INT);
		ISP_WRITE(isp, BIU_SEMA, 0);
	}

	/*
	 * Continue with next word.
	 */
	ISP_MEMZERO(&mbs, sizeof (mbs));
	ptr = isp->isp_mbxworkp;
	switch (isp->isp_lastmbxcmd) {
	case MBOX_WRITE_RAM_WORD:
		mbs.param[1] = isp->isp_mbxwrk1++;
		mbs.param[2] = *ptr++;
		break;
	case MBOX_READ_RAM_WORD:
		*ptr++ = isp->isp_mboxtmp[2];
		mbs.param[1] = isp->isp_mbxwrk1++;
		break;
	case MBOX_WRITE_RAM_WORD_EXTENDED:
		if (IS_24XX(isp)) {
			uint32_t *lptr = (uint32_t *)ptr;
			mbs.param[2] = lptr[0];
			mbs.param[3] = lptr[0] >> 16;
			lptr++;
			ptr = (uint16_t *)lptr;
		} else {
			mbs.param[2] = *ptr++;
		}
		offset = isp->isp_mbxwrk1;
		offset |= isp->isp_mbxwrk8 << 16;
		mbs.param[1] = offset;
		mbs.param[8] = offset >> 16;
		offset++;
		isp->isp_mbxwrk1 = offset;
		isp->isp_mbxwrk8 = offset >> 16;
		break;
	case MBOX_READ_RAM_WORD_EXTENDED:
		if (IS_24XX(isp)) {
			uint32_t *lptr = (uint32_t *)ptr;
			uint32_t val = isp->isp_mboxtmp[2];
			val |= (isp->isp_mboxtmp[3]) << 16;
			*lptr++ = val;
			ptr = (uint16_t *)lptr;
		} else {
			*ptr++ = isp->isp_mboxtmp[2];
		}
		offset = isp->isp_mbxwrk1;
		offset |= isp->isp_mbxwrk8 << 16;
		mbs.param[1] = offset;
		mbs.param[8] = offset >> 16;
		offset++;
		isp->isp_mbxwrk1 = offset;
		isp->isp_mbxwrk8 = offset >> 16;
		break;
	}
	isp->isp_mbxworkp = ptr;
	isp->isp_mbxwrk0--;
	mbs.param[0] = isp->isp_lastmbxcmd;
	mbs.logval = MBLOGALL;
	isp_mboxcmd_qnw(isp, &mbs, 0);
	return (0);
}

#define	HIWRD(x)			((x) >> 16)
#define	LOWRD(x)			((x)  & 0xffff)
#define	ISPOPMAP(a, b)			(((a) << 16) | (b))
static const uint32_t mbpscsi[] = {
	ISPOPMAP(0x01, 0x01),	/* 0x00: MBOX_NO_OP */
	ISPOPMAP(0x1f, 0x01),	/* 0x01: MBOX_LOAD_RAM */
	ISPOPMAP(0x03, 0x01),	/* 0x02: MBOX_EXEC_FIRMWARE */
	ISPOPMAP(0x1f, 0x01),	/* 0x03: MBOX_DUMP_RAM */
	ISPOPMAP(0x07, 0x07),	/* 0x04: MBOX_WRITE_RAM_WORD */
	ISPOPMAP(0x03, 0x07),	/* 0x05: MBOX_READ_RAM_WORD */
	ISPOPMAP(0x3f, 0x3f),	/* 0x06: MBOX_MAILBOX_REG_TEST */
	ISPOPMAP(0x07, 0x07),	/* 0x07: MBOX_VERIFY_CHECKSUM	*/
	ISPOPMAP(0x01, 0x0f),	/* 0x08: MBOX_ABOUT_FIRMWARE */
	ISPOPMAP(0x00, 0x00),	/* 0x09: */
	ISPOPMAP(0x00, 0x00),	/* 0x0a: */
	ISPOPMAP(0x00, 0x00),	/* 0x0b: */
	ISPOPMAP(0x00, 0x00),	/* 0x0c: */
	ISPOPMAP(0x00, 0x00),	/* 0x0d: */
	ISPOPMAP(0x01, 0x05),	/* 0x0e: MBOX_CHECK_FIRMWARE */
	ISPOPMAP(0x00, 0x00),	/* 0x0f: */
	ISPOPMAP(0x1f, 0x1f),	/* 0x10: MBOX_INIT_REQ_QUEUE */
	ISPOPMAP(0x3f, 0x3f),	/* 0x11: MBOX_INIT_RES_QUEUE */
	ISPOPMAP(0x0f, 0x0f),	/* 0x12: MBOX_EXECUTE_IOCB */
	ISPOPMAP(0x03, 0x03),	/* 0x13: MBOX_WAKE_UP	*/
	ISPOPMAP(0x01, 0x3f),	/* 0x14: MBOX_STOP_FIRMWARE */
	ISPOPMAP(0x0f, 0x0f),	/* 0x15: MBOX_ABORT */
	ISPOPMAP(0x03, 0x03),	/* 0x16: MBOX_ABORT_DEVICE */
	ISPOPMAP(0x07, 0x07),	/* 0x17: MBOX_ABORT_TARGET */
	ISPOPMAP(0x07, 0x07),	/* 0x18: MBOX_BUS_RESET */
	ISPOPMAP(0x03, 0x07),	/* 0x19: MBOX_STOP_QUEUE */
	ISPOPMAP(0x03, 0x07),	/* 0x1a: MBOX_START_QUEUE */
	ISPOPMAP(0x03, 0x07),	/* 0x1b: MBOX_SINGLE_STEP_QUEUE */
	ISPOPMAP(0x03, 0x07),	/* 0x1c: MBOX_ABORT_QUEUE */
	ISPOPMAP(0x03, 0x4f),	/* 0x1d: MBOX_GET_DEV_QUEUE_STATUS */
	ISPOPMAP(0x00, 0x00),	/* 0x1e: */
	ISPOPMAP(0x01, 0x07),	/* 0x1f: MBOX_GET_FIRMWARE_STATUS */
	ISPOPMAP(0x01, 0x07),	/* 0x20: MBOX_GET_INIT_SCSI_ID */
	ISPOPMAP(0x01, 0x07),	/* 0x21: MBOX_GET_SELECT_TIMEOUT */
	ISPOPMAP(0x01, 0xc7),	/* 0x22: MBOX_GET_RETRY_COUNT	*/
	ISPOPMAP(0x01, 0x07),	/* 0x23: MBOX_GET_TAG_AGE_LIMIT */
	ISPOPMAP(0x01, 0x03),	/* 0x24: MBOX_GET_CLOCK_RATE */
	ISPOPMAP(0x01, 0x07),	/* 0x25: MBOX_GET_ACT_NEG_STATE */
	ISPOPMAP(0x01, 0x07),	/* 0x26: MBOX_GET_ASYNC_DATA_SETUP_TIME */
	ISPOPMAP(0x01, 0x07),	/* 0x27: MBOX_GET_PCI_PARAMS */
	ISPOPMAP(0x03, 0x4f),	/* 0x28: MBOX_GET_TARGET_PARAMS */
	ISPOPMAP(0x03, 0x0f),	/* 0x29: MBOX_GET_DEV_QUEUE_PARAMS */
	ISPOPMAP(0x01, 0x07),	/* 0x2a: MBOX_GET_RESET_DELAY_PARAMS */
	ISPOPMAP(0x00, 0x00),	/* 0x2b: */
	ISPOPMAP(0x00, 0x00),	/* 0x2c: */
	ISPOPMAP(0x00, 0x00),	/* 0x2d: */
	ISPOPMAP(0x00, 0x00),	/* 0x2e: */
	ISPOPMAP(0x00, 0x00),	/* 0x2f: */
	ISPOPMAP(0x03, 0x03),	/* 0x30: MBOX_SET_INIT_SCSI_ID */
	ISPOPMAP(0x07, 0x07),	/* 0x31: MBOX_SET_SELECT_TIMEOUT */
	ISPOPMAP(0xc7, 0xc7),	/* 0x32: MBOX_SET_RETRY_COUNT	*/
	ISPOPMAP(0x07, 0x07),	/* 0x33: MBOX_SET_TAG_AGE_LIMIT */
	ISPOPMAP(0x03, 0x03),	/* 0x34: MBOX_SET_CLOCK_RATE */
	ISPOPMAP(0x07, 0x07),	/* 0x35: MBOX_SET_ACT_NEG_STATE */
	ISPOPMAP(0x07, 0x07),	/* 0x36: MBOX_SET_ASYNC_DATA_SETUP_TIME */
	ISPOPMAP(0x07, 0x07),	/* 0x37: MBOX_SET_PCI_CONTROL_PARAMS */
	ISPOPMAP(0x4f, 0x4f),	/* 0x38: MBOX_SET_TARGET_PARAMS */
	ISPOPMAP(0x0f, 0x0f),	/* 0x39: MBOX_SET_DEV_QUEUE_PARAMS */
	ISPOPMAP(0x07, 0x07),	/* 0x3a: MBOX_SET_RESET_DELAY_PARAMS */
	ISPOPMAP(0x00, 0x00),	/* 0x3b: */
	ISPOPMAP(0x00, 0x00),	/* 0x3c: */
	ISPOPMAP(0x00, 0x00),	/* 0x3d: */
	ISPOPMAP(0x00, 0x00),	/* 0x3e: */
	ISPOPMAP(0x00, 0x00),	/* 0x3f: */
	ISPOPMAP(0x01, 0x03),	/* 0x40: MBOX_RETURN_BIOS_BLOCK_ADDR */
	ISPOPMAP(0x3f, 0x01),	/* 0x41: MBOX_WRITE_FOUR_RAM_WORDS */
	ISPOPMAP(0x03, 0x07),	/* 0x42: MBOX_EXEC_BIOS_IOCB */
	ISPOPMAP(0x00, 0x00),	/* 0x43: */
	ISPOPMAP(0x00, 0x00),	/* 0x44: */
	ISPOPMAP(0x03, 0x03),	/* 0x45: SET SYSTEM PARAMETER */
	ISPOPMAP(0x01, 0x03),	/* 0x46: GET SYSTEM PARAMETER */
	ISPOPMAP(0x00, 0x00),	/* 0x47: */
	ISPOPMAP(0x01, 0xcf),	/* 0x48: GET SCAM CONFIGURATION */
	ISPOPMAP(0xcf, 0xcf),	/* 0x49: SET SCAM CONFIGURATION */
	ISPOPMAP(0x03, 0x03),	/* 0x4a: MBOX_SET_FIRMWARE_FEATURES */
	ISPOPMAP(0x01, 0x03),	/* 0x4b: MBOX_GET_FIRMWARE_FEATURES */
	ISPOPMAP(0x00, 0x00),	/* 0x4c: */
	ISPOPMAP(0x00, 0x00),	/* 0x4d: */
	ISPOPMAP(0x00, 0x00),	/* 0x4e: */
	ISPOPMAP(0x00, 0x00),	/* 0x4f: */
	ISPOPMAP(0xdf, 0xdf),	/* 0x50: LOAD RAM A64 */
	ISPOPMAP(0xdf, 0xdf),	/* 0x51: DUMP RAM A64 */
	ISPOPMAP(0xdf, 0xff),	/* 0x52: INITIALIZE REQUEST QUEUE A64 */
	ISPOPMAP(0xef, 0xff),	/* 0x53: INITIALIZE RESPONSE QUEUE A64 */
	ISPOPMAP(0xcf, 0x01),	/* 0x54: EXECUCUTE COMMAND IOCB A64 */
	ISPOPMAP(0x07, 0x01),	/* 0x55: ENABLE TARGET MODE */
	ISPOPMAP(0x03, 0x0f),	/* 0x56: GET TARGET STATUS */
	ISPOPMAP(0x00, 0x00),	/* 0x57: */
	ISPOPMAP(0x00, 0x00),	/* 0x58: */
	ISPOPMAP(0x00, 0x00),	/* 0x59: */
	ISPOPMAP(0x03, 0x03),	/* 0x5a: SET DATA OVERRUN RECOVERY MODE */
	ISPOPMAP(0x01, 0x03),	/* 0x5b: GET DATA OVERRUN RECOVERY MODE */
	ISPOPMAP(0x0f, 0x0f),	/* 0x5c: SET HOST DATA */
	ISPOPMAP(0x01, 0x01)	/* 0x5d: GET NOST DATA */
};

static const char *scsi_mbcmd_names[] = {
	"NO-OP",
	"LOAD RAM",
	"EXEC FIRMWARE",
	"DUMP RAM",
	"WRITE RAM WORD",
	"READ RAM WORD",
	"MAILBOX REG TEST",
	"VERIFY CHECKSUM",
	"ABOUT FIRMWARE",
	NULL,
	NULL,
	NULL,
	NULL,
	NULL,
	"CHECK FIRMWARE",
	NULL,
	"INIT REQUEST QUEUE",
	"INIT RESULT QUEUE",
	"EXECUTE IOCB",
	"WAKE UP",
	"STOP FIRMWARE",
	"ABORT",
	"ABORT DEVICE",
	"ABORT TARGET",
	"BUS RESET",
	"STOP QUEUE",
	"START QUEUE",
	"SINGLE STEP QUEUE",
	"ABORT QUEUE",
	"GET DEV QUEUE STATUS",
	NULL,
	"GET FIRMWARE STATUS",
	"GET INIT SCSI ID",
	"GET SELECT TIMEOUT",
	"GET RETRY COUNT",
	"GET TAG AGE LIMIT",
	"GET CLOCK RATE",
	"GET ACT NEG STATE",
	"GET ASYNC DATA SETUP TIME",
	"GET PCI PARAMS",
	"GET TARGET PARAMS",
	"GET DEV QUEUE PARAMS",
	"GET RESET DELAY PARAMS",
	NULL,
	NULL,
	NULL,
	NULL,
	NULL,
	"SET INIT SCSI ID",
	"SET SELECT TIMEOUT",
	"SET RETRY COUNT",
	"SET TAG AGE LIMIT",
	"SET CLOCK RATE",
	"SET ACT NEG STATE",
	"SET ASYNC DATA SETUP TIME",
	"SET PCI CONTROL PARAMS",
	"SET TARGET PARAMS",
	"SET DEV QUEUE PARAMS",
	"SET RESET DELAY PARAMS",
	NULL,
	NULL,
	NULL,
	NULL,
	NULL,
	"RETURN BIOS BLOCK ADDR",
	"WRITE FOUR RAM WORDS",
	"EXEC BIOS IOCB",
	NULL,
	NULL,
	"SET SYSTEM PARAMETER",
	"GET SYSTEM PARAMETER",
	NULL,
	"GET SCAM CONFIGURATION",
	"SET SCAM CONFIGURATION",
	"SET FIRMWARE FEATURES",
	"GET FIRMWARE FEATURES",
	NULL,
	NULL,
	NULL,
	NULL,
	"LOAD RAM A64",
	"DUMP RAM A64",
	"INITIALIZE REQUEST QUEUE A64",
	"INITIALIZE RESPONSE QUEUE A64",
	"EXECUTE IOCB A64",
	"ENABLE TARGET MODE",
	"GET TARGET MODE STATE",
	NULL,
	NULL,
	NULL,
	"SET DATA OVERRUN RECOVERY MODE",
	"GET DATA OVERRUN RECOVERY MODE",
	"SET HOST DATA",
	"GET NOST DATA",
};

static const uint32_t mbpfc[] = {
<<<<<<< HEAD
	ISPOPMAP(0x01, 0x01),	/* 0x00: MBOX_NO_OP */
	ISPOPMAP(0x1f, 0x01),	/* 0x01: MBOX_LOAD_RAM */
	ISPOPMAP(0x0f, 0x01),	/* 0x02: MBOX_EXEC_FIRMWARE */
	ISPOPMAP(0xdf, 0x01),	/* 0x03: MBOX_DUMP_RAM */
	ISPOPMAP(0x07, 0x07),	/* 0x04: MBOX_WRITE_RAM_WORD */
	ISPOPMAP(0x03, 0x07),	/* 0x05: MBOX_READ_RAM_WORD */
	ISPOPMAP(0xff, 0xff),	/* 0x06: MBOX_MAILBOX_REG_TEST */
	ISPOPMAP(0x07, 0x07),	/* 0x07: MBOX_VERIFY_CHECKSUM	*/
	ISPOPMAP(0x01, 0x4f),	/* 0x08: MBOX_ABOUT_FIRMWARE */
	ISPOPMAP(0xdf, 0x01),	/* 0x09: MBOX_LOAD_RISC_RAM_2100 */
	ISPOPMAP(0xdf, 0x01),	/* 0x0a: DUMP RAM */
	ISPOPMAP(0x1ff, 0x01),	/* 0x0b: MBOX_LOAD_RISC_RAM */
	ISPOPMAP(0x00, 0x00),	/* 0x0c: */
	ISPOPMAP(0x10f, 0x01),	/* 0x0d: MBOX_WRITE_RAM_WORD_EXTENDED */
	ISPOPMAP(0x01, 0x05),	/* 0x0e: MBOX_CHECK_FIRMWARE */
	ISPOPMAP(0x103, 0x0d),	/* 0x0f: MBOX_READ_RAM_WORD_EXTENDED */
	ISPOPMAP(0x1f, 0x11),	/* 0x10: MBOX_INIT_REQ_QUEUE */
	ISPOPMAP(0x2f, 0x21),	/* 0x11: MBOX_INIT_RES_QUEUE */
	ISPOPMAP(0x0f, 0x01),	/* 0x12: MBOX_EXECUTE_IOCB */
	ISPOPMAP(0x03, 0x03),	/* 0x13: MBOX_WAKE_UP	*/
	ISPOPMAP(0x01, 0xff),	/* 0x14: MBOX_STOP_FIRMWARE */
	ISPOPMAP(0x4f, 0x01),	/* 0x15: MBOX_ABORT */
	ISPOPMAP(0x07, 0x01),	/* 0x16: MBOX_ABORT_DEVICE */
	ISPOPMAP(0x07, 0x01),	/* 0x17: MBOX_ABORT_TARGET */
	ISPOPMAP(0x03, 0x03),	/* 0x18: MBOX_BUS_RESET */
	ISPOPMAP(0x07, 0x05),	/* 0x19: MBOX_STOP_QUEUE */
	ISPOPMAP(0x07, 0x05),	/* 0x1a: MBOX_START_QUEUE */
	ISPOPMAP(0x07, 0x05),	/* 0x1b: MBOX_SINGLE_STEP_QUEUE */
	ISPOPMAP(0x07, 0x05),	/* 0x1c: MBOX_ABORT_QUEUE */
	ISPOPMAP(0x07, 0x03),	/* 0x1d: MBOX_GET_DEV_QUEUE_STATUS */
	ISPOPMAP(0x00, 0x00),	/* 0x1e: */
	ISPOPMAP(0x01, 0x07),	/* 0x1f: MBOX_GET_FIRMWARE_STATUS */
	ISPOPMAP(0x01, 0x4f),	/* 0x20: MBOX_GET_LOOP_ID */
	ISPOPMAP(0x00, 0x00),	/* 0x21: */
	ISPOPMAP(0x01, 0x07),	/* 0x22: MBOX_GET_RETRY_COUNT	*/
	ISPOPMAP(0x00, 0x00),	/* 0x23: */
	ISPOPMAP(0x00, 0x00),	/* 0x24: */
	ISPOPMAP(0x00, 0x00),	/* 0x25: */
	ISPOPMAP(0x00, 0x00),	/* 0x26: */
	ISPOPMAP(0x00, 0x00),	/* 0x27: */
	ISPOPMAP(0x01, 0x03),	/* 0x28: MBOX_GET_FIRMWARE_OPTIONS */
	ISPOPMAP(0x03, 0x07),	/* 0x29: MBOX_GET_PORT_QUEUE_PARAMS */
	ISPOPMAP(0x00, 0x00),	/* 0x2a: */
	ISPOPMAP(0x00, 0x00),	/* 0x2b: */
	ISPOPMAP(0x00, 0x00),	/* 0x2c: */
	ISPOPMAP(0x00, 0x00),	/* 0x2d: */
	ISPOPMAP(0x00, 0x00),	/* 0x2e: */
	ISPOPMAP(0x00, 0x00),	/* 0x2f: */
	ISPOPMAP(0x00, 0x00),	/* 0x30: */
	ISPOPMAP(0x00, 0x00),	/* 0x31: */
	ISPOPMAP(0x07, 0x07),	/* 0x32: MBOX_SET_RETRY_COUNT	*/
	ISPOPMAP(0x00, 0x00),	/* 0x33: */
	ISPOPMAP(0x00, 0x00),	/* 0x34: */
	ISPOPMAP(0x00, 0x00),	/* 0x35: */
	ISPOPMAP(0x00, 0x00),	/* 0x36: */
	ISPOPMAP(0x00, 0x00),	/* 0x37: */
	ISPOPMAP(0x0f, 0x01),	/* 0x38: MBOX_SET_FIRMWARE_OPTIONS */
	ISPOPMAP(0x0f, 0x07),	/* 0x39: MBOX_SET_PORT_QUEUE_PARAMS */
	ISPOPMAP(0x00, 0x00),	/* 0x3a: */
	ISPOPMAP(0x00, 0x00),	/* 0x3b: */
	ISPOPMAP(0x00, 0x00),	/* 0x3c: */
	ISPOPMAP(0x00, 0x00),	/* 0x3d: */
	ISPOPMAP(0x00, 0x00),	/* 0x3e: */
	ISPOPMAP(0x00, 0x00),	/* 0x3f: */
	ISPOPMAP(0x03, 0x01),	/* 0x40: MBOX_LOOP_PORT_BYPASS */
	ISPOPMAP(0x03, 0x01),	/* 0x41: MBOX_LOOP_PORT_ENABLE */
	ISPOPMAP(0x03, 0x07),	/* 0x42: MBOX_GET_RESOURCE_COUNT */
	ISPOPMAP(0x01, 0x01),	/* 0x43: MBOX_REQUEST_OFFLINE_MODE */
	ISPOPMAP(0x00, 0x00),	/* 0x44: */
	ISPOPMAP(0x00, 0x00),	/* 0x45: */
	ISPOPMAP(0x00, 0x00),	/* 0x46: */
	ISPOPMAP(0xcf, 0x03),	/* 0x47: GET PORT_DATABASE ENHANCED */
	ISPOPMAP(0xcd, 0x01),	/* 0x48: MBOX_INIT_FIRMWARE_MULTI_ID */
	ISPOPMAP(0xcd, 0x01),	/* 0x49: MBOX_GET_VP_DATABASE */
	ISPOPMAP(0x2cd, 0x01),	/* 0x4a: MBOX_GET_VP_DATABASE_ENTRY */
	ISPOPMAP(0x00, 0x00),	/* 0x4b: */
	ISPOPMAP(0x00, 0x00),	/* 0x4c: */
	ISPOPMAP(0x00, 0x00),	/* 0x4d: */
	ISPOPMAP(0x00, 0x00),	/* 0x4e: */
	ISPOPMAP(0x00, 0x00),	/* 0x4f: */
	ISPOPMAP(0x00, 0x00),	/* 0x50: */
	ISPOPMAP(0x00, 0x00),	/* 0x51: */
	ISPOPMAP(0x00, 0x00),	/* 0x52: */
	ISPOPMAP(0x00, 0x00),	/* 0x53: */
	ISPOPMAP(0xcf, 0x01),	/* 0x54: EXECUTE IOCB A64 */
	ISPOPMAP(0x00, 0x00),	/* 0x55: */
	ISPOPMAP(0x00, 0x00),	/* 0x56: */
	ISPOPMAP(0x00, 0x00),	/* 0x57: */
	ISPOPMAP(0x00, 0x00),	/* 0x58: */
	ISPOPMAP(0x00, 0x00),	/* 0x59: */
	ISPOPMAP(0x00, 0x00),	/* 0x5a: */
	ISPOPMAP(0x03, 0x01),	/* 0x5b: MBOX_DRIVER_HEARTBEAT */
	ISPOPMAP(0xcf, 0x01),	/* 0x5c: MBOX_FW_HEARTBEAT */
	ISPOPMAP(0x07, 0x03),	/* 0x5d: MBOX_GET_SET_DATA_RATE */
	ISPOPMAP(0x00, 0x00),	/* 0x5e: */
	ISPOPMAP(0x00, 0x00),	/* 0x5f: */
	ISPOPMAP(0xcd, 0x01),	/* 0x60: MBOX_INIT_FIRMWARE */
	ISPOPMAP(0x00, 0x00),	/* 0x61: */
	ISPOPMAP(0x01, 0x01),	/* 0x62: MBOX_INIT_LIP */
	ISPOPMAP(0xcd, 0x03),	/* 0x63: MBOX_GET_FC_AL_POSITION_MAP */
	ISPOPMAP(0xcf, 0x01),	/* 0x64: MBOX_GET_PORT_DB */
	ISPOPMAP(0x07, 0x01),	/* 0x65: MBOX_CLEAR_ACA */
	ISPOPMAP(0x07, 0x01),	/* 0x66: MBOX_TARGET_RESET */
	ISPOPMAP(0x07, 0x01),	/* 0x67: MBOX_CLEAR_TASK_SET */
	ISPOPMAP(0x07, 0x01),	/* 0x68: MBOX_ABORT_TASK_SET */
	ISPOPMAP(0x01, 0x07),	/* 0x69: MBOX_GET_FW_STATE */
	ISPOPMAP(0x03, 0xcf),	/* 0x6a: MBOX_GET_PORT_NAME */
	ISPOPMAP(0xcf, 0x01),	/* 0x6b: MBOX_GET_LINK_STATUS */
	ISPOPMAP(0x0f, 0x01),	/* 0x6c: MBOX_INIT_LIP_RESET */
	ISPOPMAP(0x00, 0x00),	/* 0x6d: */
	ISPOPMAP(0xcf, 0x03),	/* 0x6e: MBOX_SEND_SNS */
	ISPOPMAP(0x0f, 0x07),	/* 0x6f: MBOX_FABRIC_LOGIN */
	ISPOPMAP(0x03, 0x01),	/* 0x70: MBOX_SEND_CHANGE_REQUEST */
	ISPOPMAP(0x03, 0x03),	/* 0x71: MBOX_FABRIC_LOGOUT */
	ISPOPMAP(0x0f, 0x0f),	/* 0x72: MBOX_INIT_LIP_LOGIN */
	ISPOPMAP(0x00, 0x00),	/* 0x73: */
	ISPOPMAP(0x07, 0x01),	/* 0x74: LOGIN LOOP PORT */
	ISPOPMAP(0xcf, 0x03),	/* 0x75: GET PORT/NODE NAME LIST */
	ISPOPMAP(0x4f, 0x01),	/* 0x76: SET VENDOR ID */
	ISPOPMAP(0xcd, 0x01),	/* 0x77: INITIALIZE IP MAILBOX */
	ISPOPMAP(0x00, 0x00),	/* 0x78: */
	ISPOPMAP(0x00, 0x00),	/* 0x79: */
	ISPOPMAP(0x00, 0x00),	/* 0x7a: */
	ISPOPMAP(0x00, 0x00),	/* 0x7b: */
	ISPOPMAP(0x4f, 0x03),	/* 0x7c: Get ID List */
	ISPOPMAP(0xcf, 0x01),	/* 0x7d: SEND LFA */
	ISPOPMAP(0x0f, 0x01)	/* 0x7e: LUN RESET */
=======
	ISP_FC_OPMAP(0x01, 0x01),	/* 0x00: MBOX_NO_OP */
	ISP_FC_OPMAP(0x1f, 0x01),	/* 0x01: MBOX_LOAD_RAM */
	ISP_FC_OPMAP(0x0f, 0x01),	/* 0x02: MBOX_EXEC_FIRMWARE */
	ISP_FC_OPMAP(0xdf, 0x01),	/* 0x03: MBOX_DUMP_RAM */
	ISP_FC_OPMAP(0x07, 0x07),	/* 0x04: MBOX_WRITE_RAM_WORD */
	ISP_FC_OPMAP(0x03, 0x07),	/* 0x05: MBOX_READ_RAM_WORD */
	ISP_FC_OPMAP_FULL(0xff, 0xff, 0xff, 0xff, 0xff, 0xff, 0xff, 0xff),	/* 0x06: MBOX_MAILBOX_REG_TEST */
	ISP_FC_OPMAP(0x07, 0x07),	/* 0x07: MBOX_VERIFY_CHECKSUM	*/
	ISP_FC_OPMAP_FULL(0x0, 0x0, 0x0, 0x01, 0x0, 0x3, 0x80, 0x7f),	/* 0x08: MBOX_ABOUT_FIRMWARE */
	ISP_FC_OPMAP(0xdf, 0x01),	/* 0x09: MBOX_LOAD_RISC_RAM_2100 */
	ISP_FC_OPMAP(0xdf, 0x01),	/* 0x0a: DUMP RAM */
	ISP_FC_OPMAP_HALF(0x1, 0xff, 0x0, 0x01),	/* 0x0b: MBOX_LOAD_RISC_RAM */
	ISP_FC_OPMAP(0x00, 0x00),	/* 0x0c: */
	ISP_FC_OPMAP_HALF(0x1, 0x0f, 0x0, 0x01),	/* 0x0d: MBOX_WRITE_RAM_WORD_EXTENDED */
	ISP_FC_OPMAP(0x01, 0x05),	/* 0x0e: MBOX_CHECK_FIRMWARE */
	ISP_FC_OPMAP_HALF(0x1, 0x03, 0x0, 0x0d),	/* 0x0f: MBOX_READ_RAM_WORD_EXTENDED */
	ISP_FC_OPMAP(0x1f, 0x11),	/* 0x10: MBOX_INIT_REQ_QUEUE */
	ISP_FC_OPMAP(0x2f, 0x21),	/* 0x11: MBOX_INIT_RES_QUEUE */
	ISP_FC_OPMAP(0x0f, 0x01),	/* 0x12: MBOX_EXECUTE_IOCB */
	ISP_FC_OPMAP(0x03, 0x03),	/* 0x13: MBOX_WAKE_UP	*/
	ISP_FC_OPMAP(0x01, 0xff),	/* 0x14: MBOX_STOP_FIRMWARE */
	ISP_FC_OPMAP(0x4f, 0x01),	/* 0x15: MBOX_ABORT */
	ISP_FC_OPMAP(0x07, 0x01),	/* 0x16: MBOX_ABORT_DEVICE */
	ISP_FC_OPMAP(0x07, 0x01),	/* 0x17: MBOX_ABORT_TARGET */
	ISP_FC_OPMAP(0x03, 0x03),	/* 0x18: MBOX_BUS_RESET */
	ISP_FC_OPMAP(0x07, 0x05),	/* 0x19: MBOX_STOP_QUEUE */
	ISP_FC_OPMAP(0x07, 0x05),	/* 0x1a: MBOX_START_QUEUE */
	ISP_FC_OPMAP(0x07, 0x05),	/* 0x1b: MBOX_SINGLE_STEP_QUEUE */
	ISP_FC_OPMAP(0x07, 0x05),	/* 0x1c: MBOX_ABORT_QUEUE */
	ISP_FC_OPMAP(0x07, 0x03),	/* 0x1d: MBOX_GET_DEV_QUEUE_STATUS */
	ISP_FC_OPMAP(0x00, 0x00),	/* 0x1e: */
	ISP_FC_OPMAP(0x01, 0x07),	/* 0x1f: MBOX_GET_FIRMWARE_STATUS */
	ISP_FC_OPMAP_HALF(0x2, 0x01, 0x0, 0xcf),	/* 0x20: MBOX_GET_LOOP_ID */
	ISP_FC_OPMAP(0x00, 0x00),	/* 0x21: */
	ISP_FC_OPMAP(0x01, 0x07),	/* 0x22: MBOX_GET_RETRY_COUNT	*/
	ISP_FC_OPMAP(0x00, 0x00),	/* 0x23: */
	ISP_FC_OPMAP(0x00, 0x00),	/* 0x24: */
	ISP_FC_OPMAP(0x00, 0x00),	/* 0x25: */
	ISP_FC_OPMAP(0x00, 0x00),	/* 0x26: */
	ISP_FC_OPMAP(0x00, 0x00),	/* 0x27: */
	ISP_FC_OPMAP(0x01, 0x03),	/* 0x28: MBOX_GET_FIRMWARE_OPTIONS */
	ISP_FC_OPMAP(0x03, 0x07),	/* 0x29: MBOX_GET_PORT_QUEUE_PARAMS */
	ISP_FC_OPMAP(0x00, 0x00),	/* 0x2a: */
	ISP_FC_OPMAP(0x00, 0x00),	/* 0x2b: */
	ISP_FC_OPMAP(0x00, 0x00),	/* 0x2c: */
	ISP_FC_OPMAP(0x00, 0x00),	/* 0x2d: */
	ISP_FC_OPMAP(0x00, 0x00),	/* 0x2e: */
	ISP_FC_OPMAP(0x00, 0x00),	/* 0x2f: */
	ISP_FC_OPMAP(0x00, 0x00),	/* 0x30: */
	ISP_FC_OPMAP(0x00, 0x00),	/* 0x31: */
	ISP_FC_OPMAP(0x07, 0x07),	/* 0x32: MBOX_SET_RETRY_COUNT	*/
	ISP_FC_OPMAP(0x00, 0x00),	/* 0x33: */
	ISP_FC_OPMAP(0x00, 0x00),	/* 0x34: */
	ISP_FC_OPMAP(0x00, 0x00),	/* 0x35: */
	ISP_FC_OPMAP(0x00, 0x00),	/* 0x36: */
	ISP_FC_OPMAP(0x00, 0x00),	/* 0x37: */
	ISP_FC_OPMAP(0x0f, 0x01),	/* 0x38: MBOX_SET_FIRMWARE_OPTIONS */
	ISP_FC_OPMAP(0x0f, 0x07),	/* 0x39: MBOX_SET_PORT_QUEUE_PARAMS */
	ISP_FC_OPMAP(0x00, 0x00),	/* 0x3a: */
	ISP_FC_OPMAP(0x00, 0x00),	/* 0x3b: */
	ISP_FC_OPMAP(0x00, 0x00),	/* 0x3c: */
	ISP_FC_OPMAP(0x00, 0x00),	/* 0x3d: */
	ISP_FC_OPMAP(0x00, 0x00),	/* 0x3e: */
	ISP_FC_OPMAP(0x00, 0x00),	/* 0x3f: */
	ISP_FC_OPMAP(0x03, 0x01),	/* 0x40: MBOX_LOOP_PORT_BYPASS */
	ISP_FC_OPMAP(0x03, 0x01),	/* 0x41: MBOX_LOOP_PORT_ENABLE */
	ISP_FC_OPMAP_HALF(0x0, 0x01, 0x3, 0xcf),	/* 0x42: MBOX_GET_RESOURCE_COUNT */
	ISP_FC_OPMAP(0x01, 0x01),	/* 0x43: MBOX_REQUEST_OFFLINE_MODE */
	ISP_FC_OPMAP(0x00, 0x00),	/* 0x44: */
	ISP_FC_OPMAP(0x00, 0x00),	/* 0x45: */
	ISP_FC_OPMAP(0x00, 0x00),	/* 0x46: */
	ISP_FC_OPMAP(0xcf, 0x03),	/* 0x47: GET PORT_DATABASE ENHANCED */
	ISP_FC_OPMAP(0xcd, 0x01),	/* 0x48: MBOX_INIT_FIRMWARE_MULTI_ID */
	ISP_FC_OPMAP(0xcd, 0x01),	/* 0x49: MBOX_GET_VP_DATABASE */
	ISP_FC_OPMAP_HALF(0x2, 0xcd, 0x0, 0x01),	/* 0x4a: MBOX_GET_VP_DATABASE_ENTRY */
	ISP_FC_OPMAP(0x00, 0x00),	/* 0x4b: */
	ISP_FC_OPMAP(0x00, 0x00),	/* 0x4c: */
	ISP_FC_OPMAP(0x00, 0x00),	/* 0x4d: */
	ISP_FC_OPMAP(0x00, 0x00),	/* 0x4e: */
	ISP_FC_OPMAP(0x00, 0x00),	/* 0x4f: */
	ISP_FC_OPMAP(0x00, 0x00),	/* 0x50: */
	ISP_FC_OPMAP(0x00, 0x00),	/* 0x51: */
	ISP_FC_OPMAP(0x00, 0x00),	/* 0x52: */
	ISP_FC_OPMAP(0x00, 0x00),	/* 0x53: */
	ISP_FC_OPMAP(0xcf, 0x01),	/* 0x54: EXECUTE IOCB A64 */
	ISP_FC_OPMAP(0x00, 0x00),	/* 0x55: */
	ISP_FC_OPMAP(0x00, 0x00),	/* 0x56: */
	ISP_FC_OPMAP(0x00, 0x00),	/* 0x57: */
	ISP_FC_OPMAP(0x00, 0x00),	/* 0x58: */
	ISP_FC_OPMAP(0x00, 0x00),	/* 0x59: */
	ISP_FC_OPMAP(0x00, 0x00),	/* 0x5a: */
	ISP_FC_OPMAP(0x03, 0x01),	/* 0x5b: MBOX_DRIVER_HEARTBEAT */
	ISP_FC_OPMAP(0xcf, 0x01),	/* 0x5c: MBOX_FW_HEARTBEAT */
	ISP_FC_OPMAP(0x07, 0x03),	/* 0x5d: MBOX_GET_SET_DATA_RATE */
	ISP_FC_OPMAP(0x00, 0x00),	/* 0x5e: */
	ISP_FC_OPMAP(0x00, 0x00),	/* 0x5f: */
	ISP_FC_OPMAP(0xcd, 0x01),	/* 0x60: MBOX_INIT_FIRMWARE */
	ISP_FC_OPMAP(0x00, 0x00),	/* 0x61: */
	ISP_FC_OPMAP(0x01, 0x01),	/* 0x62: MBOX_INIT_LIP */
	ISP_FC_OPMAP(0xcd, 0x03),	/* 0x63: MBOX_GET_FC_AL_POSITION_MAP */
	ISP_FC_OPMAP(0xcf, 0x01),	/* 0x64: MBOX_GET_PORT_DB */
	ISP_FC_OPMAP(0x07, 0x01),	/* 0x65: MBOX_CLEAR_ACA */
	ISP_FC_OPMAP(0x07, 0x01),	/* 0x66: MBOX_TARGET_RESET */
	ISP_FC_OPMAP(0x07, 0x01),	/* 0x67: MBOX_CLEAR_TASK_SET */
	ISP_FC_OPMAP(0x07, 0x01),	/* 0x68: MBOX_ABORT_TASK_SET */
	ISP_FC_OPMAP(0x01, 0x07),	/* 0x69: MBOX_GET_FW_STATE */
	ISP_FC_OPMAP_HALF(0x6, 0x03, 0x0, 0xcf),	/* 0x6a: MBOX_GET_PORT_NAME */
	ISP_FC_OPMAP(0xcf, 0x01),	/* 0x6b: MBOX_GET_LINK_STATUS */
	ISP_FC_OPMAP(0x0f, 0x01),	/* 0x6c: MBOX_INIT_LIP_RESET */
	ISP_FC_OPMAP(0x00, 0x00),	/* 0x6d: */
	ISP_FC_OPMAP(0xcf, 0x03),	/* 0x6e: MBOX_SEND_SNS */
	ISP_FC_OPMAP(0x0f, 0x07),	/* 0x6f: MBOX_FABRIC_LOGIN */
	ISP_FC_OPMAP(0x03, 0x01),	/* 0x70: MBOX_SEND_CHANGE_REQUEST */
	ISP_FC_OPMAP(0x03, 0x03),	/* 0x71: MBOX_FABRIC_LOGOUT */
	ISP_FC_OPMAP(0x0f, 0x0f),	/* 0x72: MBOX_INIT_LIP_LOGIN */
	ISP_FC_OPMAP(0x00, 0x00),	/* 0x73: */
	ISP_FC_OPMAP(0x07, 0x01),	/* 0x74: LOGIN LOOP PORT */
	ISP_FC_OPMAP(0xcf, 0x03),	/* 0x75: GET PORT/NODE NAME LIST */
	ISP_FC_OPMAP(0x4f, 0x01),	/* 0x76: SET VENDOR ID */
	ISP_FC_OPMAP(0xcd, 0x01),	/* 0x77: INITIALIZE IP MAILBOX */
	ISP_FC_OPMAP(0x00, 0x00),	/* 0x78: */
	ISP_FC_OPMAP(0x00, 0x00),	/* 0x79: */
	ISP_FC_OPMAP(0x00, 0x00),	/* 0x7a: */
	ISP_FC_OPMAP(0x00, 0x00),	/* 0x7b: */
	ISP_FC_OPMAP(0x4f, 0x03),	/* 0x7c: Get ID List */
	ISP_FC_OPMAP(0xcf, 0x01),	/* 0x7d: SEND LFA */
	ISP_FC_OPMAP(0x0f, 0x01)	/* 0x7e: LUN RESET */
>>>>>>> 85823a3b
};
/*
 * Footnotes
 *
 * (1): this sets bits 21..16 in mailbox register #8, which we nominally
 *	do not access at this time in the core driver. The caller is
 *	responsible for setting this register first (Gross!). The assumption
 *	is that we won't overflow.
 */

static const char *fc_mbcmd_names[] = {
	"NO-OP",
	"LOAD RAM",
	"EXEC FIRMWARE",
	"DUMP RAM",
	"WRITE RAM WORD",
	"READ RAM WORD",
	"MAILBOX REG TEST",
	"VERIFY CHECKSUM",
	"ABOUT FIRMWARE",
	"LOAD RAM (2100)",
	"DUMP RAM",
	"LOAD RISC RAM",
	NULL,
	"WRITE RAM WORD EXTENDED",
	"CHECK FIRMWARE",
	"READ RAM WORD EXTENDED",
	"INIT REQUEST QUEUE",
	"INIT RESULT QUEUE",
	"EXECUTE IOCB",
	"WAKE UP",
	"STOP FIRMWARE",
	"ABORT",
	"ABORT DEVICE",
	"ABORT TARGET",
	"BUS RESET",
	"STOP QUEUE",
	"START QUEUE",
	"SINGLE STEP QUEUE",
	"ABORT QUEUE",
	"GET DEV QUEUE STATUS",
	NULL,
	"GET FIRMWARE STATUS",
	"GET LOOP ID",
	NULL,
	"GET RETRY COUNT",
	NULL,
	NULL,
	NULL,
	NULL,
	NULL,
	"GET FIRMWARE OPTIONS",
	"GET PORT QUEUE PARAMS",
	NULL,
	NULL,
	NULL,
	NULL,
	NULL,
	NULL,
	NULL,
	NULL,
	"SET RETRY COUNT",
	NULL,
	NULL,
	NULL,
	NULL,
	NULL,
	"SET FIRMWARE OPTIONS",
	"SET PORT QUEUE PARAMS",
	NULL,
	NULL,
	NULL,
	NULL,
	NULL,
	NULL,
	"LOOP PORT BYPASS",
	"LOOP PORT ENABLE",
	"GET RESOURCE COUNT",
	"REQUEST NON PARTICIPATING MODE",
	NULL,
	NULL,
	NULL,
	"GET PORT DATABASE ENHANCED",
	"INIT FIRMWARE MULTI ID",
	"GET VP DATABASE",
	"GET VP DATABASE ENTRY",
	NULL,
	NULL,
	NULL,
	NULL,
	NULL,
	NULL,
	NULL,
	NULL,
	NULL,
	"EXECUTE IOCB A64",
	NULL,
	NULL,
	NULL,
	NULL,
	NULL,
	NULL,
	"DRIVER HEARTBEAT",
	NULL,
	"GET/SET DATA RATE",
	NULL,
	NULL,
	"INIT FIRMWARE",
	NULL,
	"INIT LIP",
	"GET FC-AL POSITION MAP",
	"GET PORT DATABASE",
	"CLEAR ACA",
	"TARGET RESET",
	"CLEAR TASK SET",
	"ABORT TASK SET",
	"GET FW STATE",
	"GET PORT NAME",
	"GET LINK STATUS",
	"INIT LIP RESET",
	NULL,
	"SEND SNS",
	"FABRIC LOGIN",
	"SEND CHANGE REQUEST",
	"FABRIC LOGOUT",
	"INIT LIP LOGIN",
	NULL,
	"LOGIN LOOP PORT",
	"GET PORT/NODE NAME LIST",
	"SET VENDOR ID",
	"INITIALIZE IP MAILBOX",
	NULL,
	NULL,
	NULL,
	NULL,
	"Get ID List",
	"SEND LFA",
	"Lun RESET"
};

static void
isp_mboxcmd_qnw(ispsoftc_t *isp, mbreg_t *mbp, int nodelay)
{
	unsigned int ibits, obits, box, opcode;
	const uint32_t *mcp;

	if (IS_FC(isp)) {
		mcp = mbpfc;
	} else {
		mcp = mbpscsi;
	}
	opcode = mbp->param[0];
	ibits = HIWRD(mcp[opcode]) & NMBOX_BMASK(isp);
	obits = LOWRD(mcp[opcode]) & NMBOX_BMASK(isp);
	ibits |= mbp->ibits;
	obits |= mbp->obits;
	for (box = 0; box < MAX_MAILBOX(isp); box++) {
		if (ibits & (1 << box)) {
			ISP_WRITE(isp, MBOX_OFF(box), mbp->param[box]);
		}
		if (nodelay == 0) {
			isp->isp_mboxtmp[box] = mbp->param[box] = 0;
		}
	}
	if (nodelay == 0) {
		isp->isp_lastmbxcmd = opcode;
		isp->isp_obits = obits;
		isp->isp_mboxbsy = 1;
	}
	if (IS_24XX(isp)) {
		ISP_WRITE(isp, BIU2400_HCCR, HCCR_2400_CMD_SET_HOST_INT);
	} else {
		ISP_WRITE(isp, HCCR, HCCR_CMD_SET_HOST_INT);
	}
	/*
	 * Oddly enough, if we're not delaying for an answer,
	 * delay a bit to give the f/w a chance to pick up the
	 * command.
	 */
	if (nodelay) {
		ISP_DELAY(1000);
	}
}

static void
isp_mboxcmd(ispsoftc_t *isp, mbreg_t *mbp)
{
	const char *cname, *xname;
	char tname[16], mname[16];
	unsigned int lim, ibits, obits, box, opcode;
	const uint32_t *mcp;

	if (IS_FC(isp)) {
		mcp = mbpfc;
		lim = (sizeof (mbpfc) / sizeof (mbpfc[0]));
	} else {
		mcp = mbpscsi;
		lim = (sizeof (mbpscsi) / sizeof (mbpscsi[0]));
	}

	if ((opcode = mbp->param[0]) >= lim) {
		mbp->param[0] = MBOX_INVALID_COMMAND;
		isp_prt(isp, ISP_LOGERR, "Unknown Command 0x%x", opcode);
		return;
	}

	ibits = HIWRD(mcp[opcode]) & NMBOX_BMASK(isp);
	obits = LOWRD(mcp[opcode]) & NMBOX_BMASK(isp);

	/*
	 * Pick up any additional bits that the caller might have set.
	 */
	ibits |= mbp->ibits;
	obits |= mbp->obits;

	if (ibits == 0 && obits == 0) {
		mbp->param[0] = MBOX_COMMAND_PARAM_ERROR;
		isp_prt(isp, ISP_LOGERR, "no parameters for 0x%x", opcode);
		return;
	}

	/*
	 * Get exclusive usage of mailbox registers.
	 */
	if (MBOX_ACQUIRE(isp)) {
		mbp->param[0] = MBOX_REGS_BUSY;
		goto out;
	}

	for (box = 0; box < MAX_MAILBOX(isp); box++) {
		if (ibits & (1 << box)) {
			isp_prt(isp, ISP_LOGDEBUG3, "IN mbox %d = 0x%04x", box,
			    mbp->param[box]);
			ISP_WRITE(isp, MBOX_OFF(box), mbp->param[box]);
		}
		isp->isp_mboxtmp[box] = mbp->param[box] = 0;
	}

	isp->isp_lastmbxcmd = opcode;

	/*
	 * We assume that we can't overwrite a previous command.
	 */
	isp->isp_obits = obits;
	isp->isp_mboxbsy = 1;

	/*
	 * Set Host Interrupt condition so that RISC will pick up mailbox regs.
	 */
	if (IS_24XX(isp)) {
		ISP_WRITE(isp, BIU2400_HCCR, HCCR_2400_CMD_SET_HOST_INT);
	} else {
		ISP_WRITE(isp, HCCR, HCCR_CMD_SET_HOST_INT);
	}

	/*
	 * While we haven't finished the command, spin our wheels here.
	 */
	MBOX_WAIT_COMPLETE(isp, mbp);

	/*
	 * Did the command time out?
	 */
	if (mbp->param[0] == MBOX_TIMEOUT) {
		isp->isp_mboxbsy = 0;
		MBOX_RELEASE(isp);
		goto out;
	}

	/*
	 * Copy back output registers.
	 */
	for (box = 0; box < MAX_MAILBOX(isp); box++) {
		if (obits & (1 << box)) {
			mbp->param[box] = isp->isp_mboxtmp[box];
			isp_prt(isp, ISP_LOGDEBUG3, "OUT mbox %d = 0x%04x", box,
			    mbp->param[box]);
		}
	}

	isp->isp_mboxbsy = 0;
	MBOX_RELEASE(isp);
 out:
	if (mbp->logval == 0 || opcode == MBOX_EXEC_FIRMWARE) {
		return;
	}
	cname = (IS_FC(isp))? fc_mbcmd_names[opcode] : scsi_mbcmd_names[opcode];
	if (cname == NULL) {
		cname = tname;
		ISP_SNPRINTF(tname, sizeof tname, "opcode %x", opcode);
	}

	/*
	 * Just to be chatty here...
	 */
	xname = NULL;
	switch (mbp->param[0]) {
	case MBOX_COMMAND_COMPLETE:
		break;
	case MBOX_INVALID_COMMAND:
		if (mbp->logval & MBLOGMASK(MBOX_COMMAND_COMPLETE)) {
			xname = "INVALID COMMAND";
		}
		break;
	case MBOX_HOST_INTERFACE_ERROR:
		if (mbp->logval & MBLOGMASK(MBOX_HOST_INTERFACE_ERROR)) {
			xname = "HOST INTERFACE ERROR";
		}
		break;
	case MBOX_TEST_FAILED:
		if (mbp->logval & MBLOGMASK(MBOX_TEST_FAILED)) {
			xname = "TEST FAILED";
		}
		break;
	case MBOX_COMMAND_ERROR:
		if (mbp->logval & MBLOGMASK(MBOX_COMMAND_ERROR)) {
			xname = "COMMAND ERROR";
		}
		break;
	case MBOX_COMMAND_PARAM_ERROR:
		if (mbp->logval & MBLOGMASK(MBOX_COMMAND_PARAM_ERROR)) {
			xname = "COMMAND PARAMETER ERROR";
		}
		break;
	case MBOX_LOOP_ID_USED:
		if (mbp->logval & MBLOGMASK(MBOX_LOOP_ID_USED)) {
			xname = "LOOP ID ALREADY IN USE";
		}
		break;
	case MBOX_PORT_ID_USED:
		if (mbp->logval & MBLOGMASK(MBOX_PORT_ID_USED)) {
			xname = "PORT ID ALREADY IN USE";
		}
		break;
	case MBOX_ALL_IDS_USED:
		if (mbp->logval & MBLOGMASK(MBOX_ALL_IDS_USED)) {
			xname = "ALL LOOP IDS IN USE";
		}
		break;
	case MBOX_REGS_BUSY:
		xname = "REGISTERS BUSY";
		break;
	case MBOX_TIMEOUT:
		xname = "TIMEOUT";
		break;
	default:
		ISP_SNPRINTF(mname, sizeof mname, "error 0x%x", mbp->param[0]);
		xname = mname;
		break;
	}
	if (xname) {
		isp_prt(isp, ISP_LOGALL, "Mailbox Command '%s' failed (%s)",
		    cname, xname);
	}
}

static void
isp_fw_state(ispsoftc_t *isp, int chan)
{
	if (IS_FC(isp)) {
		mbreg_t mbs;
		fcparam *fcp = FCPARAM(isp, chan);

		MBSINIT(&mbs, MBOX_GET_FW_STATE, MBLOGALL, 0);
		isp_mboxcmd(isp, &mbs);
		if (mbs.param[0] == MBOX_COMMAND_COMPLETE) {
			fcp->isp_fwstate = mbs.param[1];
		}
	}
}

static void
isp_spi_update(ispsoftc_t *isp, int chan)
{
	int tgt;
	mbreg_t mbs;
	sdparam *sdp;

	if (IS_FC(isp)) {
		/*
		 * There are no 'per-bus' settings for Fibre Channel.
		 */
		return;
	}
	sdp = SDPARAM(isp, chan);
	sdp->update = 0;

	for (tgt = 0; tgt < MAX_TARGETS; tgt++) {
		uint16_t flags, period, offset;
		int get;

		if (sdp->isp_devparam[tgt].dev_enable == 0) {
			sdp->isp_devparam[tgt].dev_update = 0;
			sdp->isp_devparam[tgt].dev_refresh = 0;
			isp_prt(isp, ISP_LOGDEBUG0, "skipping target %d bus %d update", tgt, chan);
			continue;
		}
		/*
		 * If the goal is to update the status of the device,
		 * take what's in goal_flags and try and set the device
		 * toward that. Otherwise, if we're just refreshing the
		 * current device state, get the current parameters.
		 */

		MBSINIT(&mbs, 0, MBLOGALL, 0);

		/*
		 * Refresh overrides set
		 */
		if (sdp->isp_devparam[tgt].dev_refresh) {
			mbs.param[0] = MBOX_GET_TARGET_PARAMS;
			get = 1;
		} else if (sdp->isp_devparam[tgt].dev_update) {
			mbs.param[0] = MBOX_SET_TARGET_PARAMS;

			/*
			 * Make sure goal_flags has "Renegotiate on Error"
			 * on and "Freeze Queue on Error" off.
			 */
			sdp->isp_devparam[tgt].goal_flags |= DPARM_RENEG;
			sdp->isp_devparam[tgt].goal_flags &= ~DPARM_QFRZ;
			mbs.param[2] = sdp->isp_devparam[tgt].goal_flags;

			/*
			 * Insist that PARITY must be enabled
			 * if SYNC or WIDE is enabled.
			 */
			if ((mbs.param[2] & (DPARM_SYNC|DPARM_WIDE)) != 0) {
				mbs.param[2] |= DPARM_PARITY;
			}

			if (mbs.param[2] & DPARM_SYNC) {
				mbs.param[3] =
				    (sdp->isp_devparam[tgt].goal_offset << 8) |
				    (sdp->isp_devparam[tgt].goal_period);
			}
			/*
			 * A command completion later that has
			 * RQSTF_NEGOTIATION set can cause
			 * the dev_refresh/announce cycle also.
			 *
			 * Note: It is really important to update our current
			 * flags with at least the state of TAG capabilities-
			 * otherwise we might try and send a tagged command
			 * when we have it all turned off. So change it here
			 * to say that current already matches goal.
			 */
			sdp->isp_devparam[tgt].actv_flags &= ~DPARM_TQING;
			sdp->isp_devparam[tgt].actv_flags |=
			    (sdp->isp_devparam[tgt].goal_flags & DPARM_TQING);
			isp_prt(isp, ISP_LOGDEBUG0, "bus %d set tgt %d flags 0x%x off 0x%x period 0x%x",
			    chan, tgt, mbs.param[2], mbs.param[3] >> 8, mbs.param[3] & 0xff);
			get = 0;
		} else {
			continue;
		}
		mbs.param[1] = (chan << 15) | (tgt << 8);
		isp_mboxcmd(isp, &mbs);
		if (mbs.param[0] != MBOX_COMMAND_COMPLETE) {
			continue;
		}
		if (get == 0) {
			sdp->sendmarker = 1;
			sdp->isp_devparam[tgt].dev_update = 0;
			sdp->isp_devparam[tgt].dev_refresh = 1;
		} else {
			sdp->isp_devparam[tgt].dev_refresh = 0;
			flags = mbs.param[2];
			period = mbs.param[3] & 0xff;
			offset = mbs.param[3] >> 8;
			sdp->isp_devparam[tgt].actv_flags = flags;
			sdp->isp_devparam[tgt].actv_period = period;
			sdp->isp_devparam[tgt].actv_offset = offset;
			isp_async(isp, ISPASYNC_NEW_TGT_PARAMS, chan, tgt);
		}
	}

	for (tgt = 0; tgt < MAX_TARGETS; tgt++) {
		if (sdp->isp_devparam[tgt].dev_update ||
		    sdp->isp_devparam[tgt].dev_refresh) {
			sdp->update = 1;
			break;
		}
	}
}

static void
isp_setdfltsdparm(ispsoftc_t *isp)
{
	int tgt;
	sdparam *sdp, *sdp1;

	sdp = SDPARAM(isp, 0);
	sdp->role = GET_DEFAULT_ROLE(isp, 0);
	if (IS_DUALBUS(isp)) {
		sdp1 = sdp + 1;
		sdp1->role = GET_DEFAULT_ROLE(isp, 1);
	} else {
		sdp1 = NULL;
	}

	/*
	 * Establish some default parameters.
	 */
	sdp->isp_cmd_dma_burst_enable = 0;
	sdp->isp_data_dma_burst_enabl = 1;
	sdp->isp_fifo_threshold = 0;
	sdp->isp_initiator_id = DEFAULT_IID(isp, 0);
	if (isp->isp_type >= ISP_HA_SCSI_1040) {
		sdp->isp_async_data_setup = 9;
	} else {
		sdp->isp_async_data_setup = 6;
	}
	sdp->isp_selection_timeout = 250;
	sdp->isp_max_queue_depth = MAXISPREQUEST(isp);
	sdp->isp_tag_aging = 8;
	sdp->isp_bus_reset_delay = 5;
	/*
	 * Don't retry selection, busy or queue full automatically- reflect
	 * these back to us.
	 */
	sdp->isp_retry_count = 0;
	sdp->isp_retry_delay = 0;

	for (tgt = 0; tgt < MAX_TARGETS; tgt++) {
		sdp->isp_devparam[tgt].exc_throttle = ISP_EXEC_THROTTLE;
		sdp->isp_devparam[tgt].dev_enable = 1;
	}

	/*
	 * The trick here is to establish a default for the default (honk!)
	 * state (goal_flags). Then try and get the current status from
	 * the card to fill in the current state. We don't, in fact, set
	 * the default to the SAFE default state- that's not the goal state.
	 */
	for (tgt = 0; tgt < MAX_TARGETS; tgt++) {
		uint8_t off, per;
		sdp->isp_devparam[tgt].actv_offset = 0;
		sdp->isp_devparam[tgt].actv_period = 0;
		sdp->isp_devparam[tgt].actv_flags = 0;

		sdp->isp_devparam[tgt].goal_flags =
		    sdp->isp_devparam[tgt].nvrm_flags = DPARM_DEFAULT;

		/*
		 * We default to Wide/Fast for versions less than a 1040
		 * (unless it's SBus).
		 */
		if (IS_ULTRA3(isp)) {
			off = ISP_80M_SYNCPARMS >> 8;
			per = ISP_80M_SYNCPARMS & 0xff;
		} else if (IS_ULTRA2(isp)) {
			off = ISP_40M_SYNCPARMS >> 8;
			per = ISP_40M_SYNCPARMS & 0xff;
		} else if (IS_1240(isp)) {
			off = ISP_20M_SYNCPARMS >> 8;
			per = ISP_20M_SYNCPARMS & 0xff;
		} else if ((isp->isp_bustype == ISP_BT_SBUS &&
		    isp->isp_type < ISP_HA_SCSI_1020A) ||
		    (isp->isp_bustype == ISP_BT_PCI &&
		    isp->isp_type < ISP_HA_SCSI_1040) ||
		    (isp->isp_clock && isp->isp_clock < 60) ||
		    (sdp->isp_ultramode == 0)) {
			off = ISP_10M_SYNCPARMS >> 8;
			per = ISP_10M_SYNCPARMS & 0xff;
		} else {
			off = ISP_20M_SYNCPARMS_1040 >> 8;
			per = ISP_20M_SYNCPARMS_1040 & 0xff;
		}
		sdp->isp_devparam[tgt].goal_offset =
		    sdp->isp_devparam[tgt].nvrm_offset = off;
		sdp->isp_devparam[tgt].goal_period =
		    sdp->isp_devparam[tgt].nvrm_period = per;

	}

	/*
	 * If we're a dual bus card, just copy the data over
	 */
	if (sdp1) {
		*sdp1 = *sdp;
		sdp1->isp_initiator_id = DEFAULT_IID(isp, 1);
	}

	/*
	 * If we've not been told to avoid reading NVRAM, try and read it.
	 * If we're successful reading it, we can then return because NVRAM
	 * will tell us what the desired settings are. Otherwise, we establish
	 * some reasonable 'fake' nvram and goal defaults.
	 */
	if ((isp->isp_confopts & ISP_CFG_NONVRAM) == 0) {
		mbreg_t mbs;

		if (isp_read_nvram(isp, 0) == 0) {
			if (IS_DUALBUS(isp)) {
				if (isp_read_nvram(isp, 1) == 0) {
					return;
				}
			}
		}
		MBSINIT(&mbs, MBOX_GET_ACT_NEG_STATE, MBLOGNONE, 0);
		isp_mboxcmd(isp, &mbs);
		if (mbs.param[0] != MBOX_COMMAND_COMPLETE) {
			sdp->isp_req_ack_active_neg = 1;
			sdp->isp_data_line_active_neg = 1;
			if (sdp1) {
				sdp1->isp_req_ack_active_neg = 1;
				sdp1->isp_data_line_active_neg = 1;
			}
		} else {
			sdp->isp_req_ack_active_neg =
			    (mbs.param[1] >> 4) & 0x1;
			sdp->isp_data_line_active_neg =
			    (mbs.param[1] >> 5) & 0x1;
			if (sdp1) {
				sdp1->isp_req_ack_active_neg =
				    (mbs.param[2] >> 4) & 0x1;
				sdp1->isp_data_line_active_neg =
				    (mbs.param[2] >> 5) & 0x1;
			}
		}
	}

}

static void
isp_setdfltfcparm(ispsoftc_t *isp, int chan)
{
	fcparam *fcp = FCPARAM(isp, chan);

	/*
	 * Establish some default parameters.
	 */
	fcp->role = GET_DEFAULT_ROLE(isp, chan);
	fcp->isp_maxalloc = ICB_DFLT_ALLOC;
	fcp->isp_retry_delay = ICB_DFLT_RDELAY;
	fcp->isp_retry_count = ICB_DFLT_RCOUNT;
	fcp->isp_loopid = DEFAULT_LOOPID(isp, chan);
	fcp->isp_wwnn_nvram = DEFAULT_NODEWWN(isp, chan);
	fcp->isp_wwpn_nvram = DEFAULT_PORTWWN(isp, chan);
	fcp->isp_fwoptions = 0;
	fcp->isp_lasthdl = NIL_HANDLE;

	if (IS_24XX(isp)) {
		fcp->isp_fwoptions |= ICB2400_OPT1_FAIRNESS;
		fcp->isp_fwoptions |= ICB2400_OPT1_HARD_ADDRESS;
		if (isp->isp_confopts & ISP_CFG_FULL_DUPLEX) {
			fcp->isp_fwoptions |= ICB2400_OPT1_FULL_DUPLEX;
		}
		fcp->isp_fwoptions |= ICB2400_OPT1_BOTH_WWNS;
	} else {
		fcp->isp_fwoptions |= ICBOPT_FAIRNESS;
		fcp->isp_fwoptions |= ICBOPT_PDBCHANGE_AE;
		fcp->isp_fwoptions |= ICBOPT_HARD_ADDRESS;
		if (isp->isp_confopts & ISP_CFG_FULL_DUPLEX) {
			fcp->isp_fwoptions |= ICBOPT_FULL_DUPLEX;
		}
		/*
		 * Make sure this is turned off now until we get
		 * extended options from NVRAM
		 */
		fcp->isp_fwoptions &= ~ICBOPT_EXTENDED;
	}


	/*
	 * Now try and read NVRAM unless told to not do so.
	 * This will set fcparam's isp_wwnn_nvram && isp_wwpn_nvram.
	 */
	if ((isp->isp_confopts & ISP_CFG_NONVRAM) == 0) {
		int i, j = 0;
		/*
		 * Give a couple of tries at reading NVRAM.
		 */
		for (i = 0; i < 2; i++) {
			j = isp_read_nvram(isp, chan);
			if (j == 0) {
				break;
			}
		}
		if (j) {
			isp->isp_confopts |= ISP_CFG_NONVRAM;
		}
	}

	fcp->isp_wwnn = ACTIVE_NODEWWN(isp, chan);
	fcp->isp_wwpn = ACTIVE_PORTWWN(isp, chan);
	isp_prt(isp, ISP_LOGCONFIG, "Chan %d 0x%08x%08x/0x%08x%08x Role %s",
	    chan, (uint32_t) (fcp->isp_wwnn >> 32), (uint32_t) (fcp->isp_wwnn),
	    (uint32_t) (fcp->isp_wwpn >> 32), (uint32_t) (fcp->isp_wwpn),
	    isp_class3_roles[fcp->role]);
}

/*
 * Re-initialize the ISP and complete all orphaned commands
 * with a 'botched' notice. The reset/init routines should
 * not disturb an already active list of commands.
 */

void
isp_reinit(ispsoftc_t *isp, int do_load_defaults)
{
	int i;

	isp_reset(isp, do_load_defaults);

	if (isp->isp_state != ISP_RESETSTATE) {
		isp_prt(isp, ISP_LOGERR, "%s: cannot reset card", __func__);
		ISP_DISABLE_INTS(isp);
		goto cleanup;
	}

	isp_init(isp);

	if (isp->isp_state == ISP_INITSTATE) {
		isp->isp_state = ISP_RUNSTATE;
	}

	if (isp->isp_state != ISP_RUNSTATE) {
#ifndef	ISP_TARGET_MODE
		isp_prt(isp, ISP_LOGWARN, "%s: not at runstate", __func__);
#endif
		ISP_DISABLE_INTS(isp);
		if (IS_FC(isp)) {
			/*
			 * If we're in ISP_ROLE_NONE, turn off the lasers.
			 */
			if (!IS_24XX(isp)) {
				ISP_WRITE(isp, BIU2100_CSR, BIU2100_FPM0_REGS);
				ISP_WRITE(isp, FPM_DIAG_CONFIG, FPM_SOFT_RESET);
				ISP_WRITE(isp, BIU2100_CSR, BIU2100_FB_REGS);
				ISP_WRITE(isp, FBM_CMD, FBMCMD_FIFO_RESET_ALL);
				ISP_WRITE(isp, BIU2100_CSR, BIU2100_RISC_REGS);
			}
		}
 	}

 cleanup:

	isp->isp_nactive = 0;

	isp_clear_commands(isp);
	if (IS_FC(isp)) {
		for (i = 0; i < isp->isp_nchan; i++) {
			ISP_MARK_PORTDB(isp, i, -1);
		}
	}
}

/*
 * NVRAM Routines
 */
static int
isp_read_nvram(ispsoftc_t *isp, int bus)
{
	int i, amt, retval;
	uint8_t csum, minversion;
	union {
		uint8_t _x[ISP2400_NVRAM_SIZE];
		uint16_t _s[ISP2400_NVRAM_SIZE>>1];
	} _n;
#define	nvram_data	_n._x
#define	nvram_words	_n._s

	if (IS_24XX(isp)) {
		return (isp_read_nvram_2400(isp, nvram_data));
	} else if (IS_FC(isp)) {
		amt = ISP2100_NVRAM_SIZE;
		minversion = 1;
	} else if (IS_ULTRA2(isp)) {
		amt = ISP1080_NVRAM_SIZE;
		minversion = 0;
	} else {
		amt = ISP_NVRAM_SIZE;
		minversion = 2;
	}

	for (i = 0; i < amt>>1; i++) {
		isp_rdnvram_word(isp, i, &nvram_words[i]);
	}

	if (nvram_data[0] != 'I' || nvram_data[1] != 'S' ||
	    nvram_data[2] != 'P') {
		if (isp->isp_bustype != ISP_BT_SBUS) {
			isp_prt(isp, ISP_LOGWARN, "invalid NVRAM header");
			isp_prt(isp, ISP_LOGDEBUG0, "%x %x %x", nvram_data[0], nvram_data[1], nvram_data[2]);
		}
		retval = -1;
		goto out;
	}

	for (csum = 0, i = 0; i < amt; i++) {
		csum += nvram_data[i];
	}
	if (csum != 0) {
		isp_prt(isp, ISP_LOGWARN, "invalid NVRAM checksum");
		retval = -1;
		goto out;
	}

	if (ISP_NVRAM_VERSION(nvram_data) < minversion) {
		isp_prt(isp, ISP_LOGWARN, "version %d NVRAM not understood",
		    ISP_NVRAM_VERSION(nvram_data));
		retval = -1;
		goto out;
	}

	if (IS_ULTRA3(isp)) {
		isp_parse_nvram_12160(isp, bus, nvram_data);
	} else if (IS_1080(isp)) {
		isp_parse_nvram_1080(isp, bus, nvram_data);
	} else if (IS_1280(isp) || IS_1240(isp)) {
		isp_parse_nvram_1080(isp, bus, nvram_data);
	} else if (IS_SCSI(isp)) {
		isp_parse_nvram_1020(isp, nvram_data);
	} else {
		isp_parse_nvram_2100(isp, nvram_data);
	}
	retval = 0;
out:
	return (retval);
#undef	nvram_data
#undef	nvram_words
}

static int
isp_read_nvram_2400(ispsoftc_t *isp, uint8_t *nvram_data)
{
	int retval = 0;
	uint32_t addr, csum, lwrds, *dptr;

	if (isp->isp_port) {
		addr = ISP2400_NVRAM_PORT1_ADDR;
	} else {
		addr = ISP2400_NVRAM_PORT0_ADDR;
	}

	dptr = (uint32_t *) nvram_data;
	for (lwrds = 0; lwrds < ISP2400_NVRAM_SIZE >> 2; lwrds++) {
		isp_rd_2400_nvram(isp, addr++, dptr++);
	}
	if (nvram_data[0] != 'I' || nvram_data[1] != 'S' ||
	    nvram_data[2] != 'P') {
		isp_prt(isp, ISP_LOGWARN, "invalid NVRAM header (%x %x %x)",
		    nvram_data[0], nvram_data[1], nvram_data[2]);
		retval = -1;
		goto out;
	}
	dptr = (uint32_t *) nvram_data;
	for (csum = 0, lwrds = 0; lwrds < ISP2400_NVRAM_SIZE >> 2; lwrds++) {
		uint32_t tmp;
		ISP_IOXGET_32(isp, &dptr[lwrds], tmp);
		csum += tmp;
	}
	if (csum != 0) {
		isp_prt(isp, ISP_LOGWARN, "invalid NVRAM checksum");
		retval = -1;
		goto out;
	}
	isp_parse_nvram_2400(isp, nvram_data);
out:
	return (retval);
}

static void
isp_rdnvram_word(ispsoftc_t *isp, int wo, uint16_t *rp)
{
	int i, cbits;
	uint16_t bit, rqst, junk;

	ISP_WRITE(isp, BIU_NVRAM, BIU_NVRAM_SELECT);
	ISP_DELAY(10);
	ISP_WRITE(isp, BIU_NVRAM, BIU_NVRAM_SELECT|BIU_NVRAM_CLOCK);
	ISP_DELAY(10);

	if (IS_FC(isp)) {
		wo &= ((ISP2100_NVRAM_SIZE >> 1) - 1);
		if (IS_2312(isp) && isp->isp_port) {
			wo += 128;
		}
		rqst = (ISP_NVRAM_READ << 8) | wo;
		cbits = 10;
	} else if (IS_ULTRA2(isp)) {
		wo &= ((ISP1080_NVRAM_SIZE >> 1) - 1);
		rqst = (ISP_NVRAM_READ << 8) | wo;
		cbits = 10;
	} else {
		wo &= ((ISP_NVRAM_SIZE >> 1) - 1);
		rqst = (ISP_NVRAM_READ << 6) | wo;
		cbits = 8;
	}

	/*
	 * Clock the word select request out...
	 */
	for (i = cbits; i >= 0; i--) {
		if ((rqst >> i) & 1) {
			bit = BIU_NVRAM_SELECT | BIU_NVRAM_DATAOUT;
		} else {
			bit = BIU_NVRAM_SELECT;
		}
		ISP_WRITE(isp, BIU_NVRAM, bit);
		ISP_DELAY(10);
		junk = ISP_READ(isp, BIU_NVRAM);	/* force PCI flush */
		ISP_WRITE(isp, BIU_NVRAM, bit | BIU_NVRAM_CLOCK);
		ISP_DELAY(10);
		junk = ISP_READ(isp, BIU_NVRAM);	/* force PCI flush */
		ISP_WRITE(isp, BIU_NVRAM, bit);
		ISP_DELAY(10);
		junk = ISP_READ(isp, BIU_NVRAM);	/* force PCI flush */
	}
	/*
	 * Now read the result back in (bits come back in MSB format).
	 */
	*rp = 0;
	for (i = 0; i < 16; i++) {
		uint16_t rv;
		*rp <<= 1;
		ISP_WRITE(isp, BIU_NVRAM, BIU_NVRAM_SELECT|BIU_NVRAM_CLOCK);
		ISP_DELAY(10);
		rv = ISP_READ(isp, BIU_NVRAM);
		if (rv & BIU_NVRAM_DATAIN) {
			*rp |= 1;
		}
		ISP_DELAY(10);
		ISP_WRITE(isp, BIU_NVRAM, BIU_NVRAM_SELECT);
		ISP_DELAY(10);
		junk = ISP_READ(isp, BIU_NVRAM);	/* force PCI flush */
	}
	ISP_WRITE(isp, BIU_NVRAM, 0);
	ISP_DELAY(10);
	junk = ISP_READ(isp, BIU_NVRAM);	/* force PCI flush */
	ISP_SWIZZLE_NVRAM_WORD(isp, rp);
}

static void
isp_rd_2400_nvram(ispsoftc_t *isp, uint32_t addr, uint32_t *rp)
{
	int loops = 0;
	uint32_t base = 0x7ffe0000;
	uint32_t tmp = 0;

	if (IS_25XX(isp)) {
		base = 0x7ff00000 | 0x48000;
	}
	ISP_WRITE(isp, BIU2400_FLASH_ADDR, base | addr);
	for (loops = 0; loops < 5000; loops++) {
		ISP_DELAY(10);
		tmp = ISP_READ(isp, BIU2400_FLASH_ADDR);
		if ((tmp & (1U << 31)) != 0) {
			break;
		}
	}
	if (tmp & (1U << 31)) {
		*rp = ISP_READ(isp, BIU2400_FLASH_DATA);
		ISP_SWIZZLE_NVRAM_LONG(isp, rp);
	} else {
		*rp = 0xffffffff;
	}
}

static void
isp_parse_nvram_1020(ispsoftc_t *isp, uint8_t *nvram_data)
{
	sdparam *sdp = SDPARAM(isp, 0);
	int tgt;

	sdp->isp_fifo_threshold =
		ISP_NVRAM_FIFO_THRESHOLD(nvram_data) |
		(ISP_NVRAM_FIFO_THRESHOLD_128(nvram_data) << 2);

	if ((isp->isp_confopts & ISP_CFG_OWNLOOPID) == 0)
		sdp->isp_initiator_id =
			ISP_NVRAM_INITIATOR_ID(nvram_data);

	sdp->isp_bus_reset_delay =
		ISP_NVRAM_BUS_RESET_DELAY(nvram_data);

	sdp->isp_retry_count =
		ISP_NVRAM_BUS_RETRY_COUNT(nvram_data);

	sdp->isp_retry_delay =
		ISP_NVRAM_BUS_RETRY_DELAY(nvram_data);

	sdp->isp_async_data_setup =
		ISP_NVRAM_ASYNC_DATA_SETUP_TIME(nvram_data);

	if (isp->isp_type >= ISP_HA_SCSI_1040) {
		if (sdp->isp_async_data_setup < 9) {
			sdp->isp_async_data_setup = 9;
		}
	} else {
		if (sdp->isp_async_data_setup != 6) {
			sdp->isp_async_data_setup = 6;
		}
	}

	sdp->isp_req_ack_active_neg =
		ISP_NVRAM_REQ_ACK_ACTIVE_NEGATION(nvram_data);

	sdp->isp_data_line_active_neg =
		ISP_NVRAM_DATA_LINE_ACTIVE_NEGATION(nvram_data);

	sdp->isp_data_dma_burst_enabl =
		ISP_NVRAM_DATA_DMA_BURST_ENABLE(nvram_data);

	sdp->isp_cmd_dma_burst_enable =
		ISP_NVRAM_CMD_DMA_BURST_ENABLE(nvram_data);

	sdp->isp_tag_aging =
		ISP_NVRAM_TAG_AGE_LIMIT(nvram_data);

	sdp->isp_selection_timeout =
		ISP_NVRAM_SELECTION_TIMEOUT(nvram_data);

	sdp->isp_max_queue_depth =
		ISP_NVRAM_MAX_QUEUE_DEPTH(nvram_data);

	sdp->isp_fast_mttr = ISP_NVRAM_FAST_MTTR_ENABLE(nvram_data);

	for (tgt = 0; tgt < MAX_TARGETS; tgt++) {
		sdp->isp_devparam[tgt].dev_enable =
			ISP_NVRAM_TGT_DEVICE_ENABLE(nvram_data, tgt);
		sdp->isp_devparam[tgt].exc_throttle =
			ISP_NVRAM_TGT_EXEC_THROTTLE(nvram_data, tgt);
		sdp->isp_devparam[tgt].nvrm_offset =
			ISP_NVRAM_TGT_SYNC_OFFSET(nvram_data, tgt);
		sdp->isp_devparam[tgt].nvrm_period =
			ISP_NVRAM_TGT_SYNC_PERIOD(nvram_data, tgt);
		/*
		 * We probably shouldn't lie about this, but it
		 * it makes it much safer if we limit NVRAM values
		 * to sanity.
		 */
		if (isp->isp_type < ISP_HA_SCSI_1040) {
			/*
			 * If we're not ultra, we can't possibly
			 * be a shorter period than this.
			 */
			if (sdp->isp_devparam[tgt].nvrm_period < 0x19) {
				sdp->isp_devparam[tgt].nvrm_period = 0x19;
			}
			if (sdp->isp_devparam[tgt].nvrm_offset > 0xc) {
				sdp->isp_devparam[tgt].nvrm_offset = 0x0c;
			}
		} else {
			if (sdp->isp_devparam[tgt].nvrm_offset > 0x8) {
				sdp->isp_devparam[tgt].nvrm_offset = 0x8;
			}
		}
		sdp->isp_devparam[tgt].nvrm_flags = 0;
		if (ISP_NVRAM_TGT_RENEG(nvram_data, tgt))
			sdp->isp_devparam[tgt].nvrm_flags |= DPARM_RENEG;
		sdp->isp_devparam[tgt].nvrm_flags |= DPARM_ARQ;
		if (ISP_NVRAM_TGT_TQING(nvram_data, tgt))
			sdp->isp_devparam[tgt].nvrm_flags |= DPARM_TQING;
		if (ISP_NVRAM_TGT_SYNC(nvram_data, tgt))
			sdp->isp_devparam[tgt].nvrm_flags |= DPARM_SYNC;
		if (ISP_NVRAM_TGT_WIDE(nvram_data, tgt))
			sdp->isp_devparam[tgt].nvrm_flags |= DPARM_WIDE;
		if (ISP_NVRAM_TGT_PARITY(nvram_data, tgt))
			sdp->isp_devparam[tgt].nvrm_flags |= DPARM_PARITY;
		if (ISP_NVRAM_TGT_DISC(nvram_data, tgt))
			sdp->isp_devparam[tgt].nvrm_flags |= DPARM_DISC;
		sdp->isp_devparam[tgt].actv_flags = 0; /* we don't know */
		sdp->isp_devparam[tgt].goal_offset =
		    sdp->isp_devparam[tgt].nvrm_offset;
		sdp->isp_devparam[tgt].goal_period =
		    sdp->isp_devparam[tgt].nvrm_period;
		sdp->isp_devparam[tgt].goal_flags =
		    sdp->isp_devparam[tgt].nvrm_flags;
	}
}

static void
isp_parse_nvram_1080(ispsoftc_t *isp, int bus, uint8_t *nvram_data)
{
	sdparam *sdp = SDPARAM(isp, bus);
	int tgt;

	sdp->isp_fifo_threshold =
	    ISP1080_NVRAM_FIFO_THRESHOLD(nvram_data);

	if ((isp->isp_confopts & ISP_CFG_OWNLOOPID) == 0)
		sdp->isp_initiator_id =
		    ISP1080_NVRAM_INITIATOR_ID(nvram_data, bus);

	sdp->isp_bus_reset_delay =
	    ISP1080_NVRAM_BUS_RESET_DELAY(nvram_data, bus);

	sdp->isp_retry_count =
	    ISP1080_NVRAM_BUS_RETRY_COUNT(nvram_data, bus);

	sdp->isp_retry_delay =
	    ISP1080_NVRAM_BUS_RETRY_DELAY(nvram_data, bus);

	sdp->isp_async_data_setup =
	    ISP1080_NVRAM_ASYNC_DATA_SETUP_TIME(nvram_data, bus);

	sdp->isp_req_ack_active_neg =
	    ISP1080_NVRAM_REQ_ACK_ACTIVE_NEGATION(nvram_data, bus);

	sdp->isp_data_line_active_neg =
	    ISP1080_NVRAM_DATA_LINE_ACTIVE_NEGATION(nvram_data, bus);

	sdp->isp_data_dma_burst_enabl =
	    ISP1080_NVRAM_BURST_ENABLE(nvram_data);

	sdp->isp_cmd_dma_burst_enable =
	    ISP1080_NVRAM_BURST_ENABLE(nvram_data);

	sdp->isp_selection_timeout =
	    ISP1080_NVRAM_SELECTION_TIMEOUT(nvram_data, bus);

	sdp->isp_max_queue_depth =
	     ISP1080_NVRAM_MAX_QUEUE_DEPTH(nvram_data, bus);

	for (tgt = 0; tgt < MAX_TARGETS; tgt++) {
		sdp->isp_devparam[tgt].dev_enable =
		    ISP1080_NVRAM_TGT_DEVICE_ENABLE(nvram_data, tgt, bus);
		sdp->isp_devparam[tgt].exc_throttle =
			ISP1080_NVRAM_TGT_EXEC_THROTTLE(nvram_data, tgt, bus);
		sdp->isp_devparam[tgt].nvrm_offset =
			ISP1080_NVRAM_TGT_SYNC_OFFSET(nvram_data, tgt, bus);
		sdp->isp_devparam[tgt].nvrm_period =
			ISP1080_NVRAM_TGT_SYNC_PERIOD(nvram_data, tgt, bus);
		sdp->isp_devparam[tgt].nvrm_flags = 0;
		if (ISP1080_NVRAM_TGT_RENEG(nvram_data, tgt, bus))
			sdp->isp_devparam[tgt].nvrm_flags |= DPARM_RENEG;
		sdp->isp_devparam[tgt].nvrm_flags |= DPARM_ARQ;
		if (ISP1080_NVRAM_TGT_TQING(nvram_data, tgt, bus))
			sdp->isp_devparam[tgt].nvrm_flags |= DPARM_TQING;
		if (ISP1080_NVRAM_TGT_SYNC(nvram_data, tgt, bus))
			sdp->isp_devparam[tgt].nvrm_flags |= DPARM_SYNC;
		if (ISP1080_NVRAM_TGT_WIDE(nvram_data, tgt, bus))
			sdp->isp_devparam[tgt].nvrm_flags |= DPARM_WIDE;
		if (ISP1080_NVRAM_TGT_PARITY(nvram_data, tgt, bus))
			sdp->isp_devparam[tgt].nvrm_flags |= DPARM_PARITY;
		if (ISP1080_NVRAM_TGT_DISC(nvram_data, tgt, bus))
			sdp->isp_devparam[tgt].nvrm_flags |= DPARM_DISC;
		sdp->isp_devparam[tgt].actv_flags = 0;
		sdp->isp_devparam[tgt].goal_offset =
		    sdp->isp_devparam[tgt].nvrm_offset;
		sdp->isp_devparam[tgt].goal_period =
		    sdp->isp_devparam[tgt].nvrm_period;
		sdp->isp_devparam[tgt].goal_flags =
		    sdp->isp_devparam[tgt].nvrm_flags;
	}
}

static void
isp_parse_nvram_12160(ispsoftc_t *isp, int bus, uint8_t *nvram_data)
{
	sdparam *sdp = SDPARAM(isp, bus);
	int tgt;

	sdp->isp_fifo_threshold =
	    ISP12160_NVRAM_FIFO_THRESHOLD(nvram_data);

	if ((isp->isp_confopts & ISP_CFG_OWNLOOPID) == 0)
		sdp->isp_initiator_id =
		    ISP12160_NVRAM_INITIATOR_ID(nvram_data, bus);

	sdp->isp_bus_reset_delay =
	    ISP12160_NVRAM_BUS_RESET_DELAY(nvram_data, bus);

	sdp->isp_retry_count =
	    ISP12160_NVRAM_BUS_RETRY_COUNT(nvram_data, bus);

	sdp->isp_retry_delay =
	    ISP12160_NVRAM_BUS_RETRY_DELAY(nvram_data, bus);

	sdp->isp_async_data_setup =
	    ISP12160_NVRAM_ASYNC_DATA_SETUP_TIME(nvram_data, bus);

	sdp->isp_req_ack_active_neg =
	    ISP12160_NVRAM_REQ_ACK_ACTIVE_NEGATION(nvram_data, bus);

	sdp->isp_data_line_active_neg =
	    ISP12160_NVRAM_DATA_LINE_ACTIVE_NEGATION(nvram_data, bus);

	sdp->isp_data_dma_burst_enabl =
	    ISP12160_NVRAM_BURST_ENABLE(nvram_data);

	sdp->isp_cmd_dma_burst_enable =
	    ISP12160_NVRAM_BURST_ENABLE(nvram_data);

	sdp->isp_selection_timeout =
	    ISP12160_NVRAM_SELECTION_TIMEOUT(nvram_data, bus);

	sdp->isp_max_queue_depth =
	     ISP12160_NVRAM_MAX_QUEUE_DEPTH(nvram_data, bus);

	for (tgt = 0; tgt < MAX_TARGETS; tgt++) {
		sdp->isp_devparam[tgt].dev_enable =
		    ISP12160_NVRAM_TGT_DEVICE_ENABLE(nvram_data, tgt, bus);
		sdp->isp_devparam[tgt].exc_throttle =
			ISP12160_NVRAM_TGT_EXEC_THROTTLE(nvram_data, tgt, bus);
		sdp->isp_devparam[tgt].nvrm_offset =
			ISP12160_NVRAM_TGT_SYNC_OFFSET(nvram_data, tgt, bus);
		sdp->isp_devparam[tgt].nvrm_period =
			ISP12160_NVRAM_TGT_SYNC_PERIOD(nvram_data, tgt, bus);
		sdp->isp_devparam[tgt].nvrm_flags = 0;
		if (ISP12160_NVRAM_TGT_RENEG(nvram_data, tgt, bus))
			sdp->isp_devparam[tgt].nvrm_flags |= DPARM_RENEG;
		sdp->isp_devparam[tgt].nvrm_flags |= DPARM_ARQ;
		if (ISP12160_NVRAM_TGT_TQING(nvram_data, tgt, bus))
			sdp->isp_devparam[tgt].nvrm_flags |= DPARM_TQING;
		if (ISP12160_NVRAM_TGT_SYNC(nvram_data, tgt, bus))
			sdp->isp_devparam[tgt].nvrm_flags |= DPARM_SYNC;
		if (ISP12160_NVRAM_TGT_WIDE(nvram_data, tgt, bus))
			sdp->isp_devparam[tgt].nvrm_flags |= DPARM_WIDE;
		if (ISP12160_NVRAM_TGT_PARITY(nvram_data, tgt, bus))
			sdp->isp_devparam[tgt].nvrm_flags |= DPARM_PARITY;
		if (ISP12160_NVRAM_TGT_DISC(nvram_data, tgt, bus))
			sdp->isp_devparam[tgt].nvrm_flags |= DPARM_DISC;
		sdp->isp_devparam[tgt].actv_flags = 0;
		sdp->isp_devparam[tgt].goal_offset =
		    sdp->isp_devparam[tgt].nvrm_offset;
		sdp->isp_devparam[tgt].goal_period =
		    sdp->isp_devparam[tgt].nvrm_period;
		sdp->isp_devparam[tgt].goal_flags =
		    sdp->isp_devparam[tgt].nvrm_flags;
	}
}

static void
isp_parse_nvram_2100(ispsoftc_t *isp, uint8_t *nvram_data)
{
	fcparam *fcp = FCPARAM(isp, 0);
	uint64_t wwn;

	/*
	 * There is NVRAM storage for both Port and Node entities-
	 * but the Node entity appears to be unused on all the cards
	 * I can find. However, we should account for this being set
	 * at some point in the future.
	 *
	 * Qlogic WWNs have an NAA of 2, but usually nothing shows up in
	 * bits 48..60. In the case of the 2202, it appears that they do
	 * use bit 48 to distinguish between the two instances on the card.
	 * The 2204, which I've never seen, *probably* extends this method.
	 */
	wwn = ISP2100_NVRAM_PORT_NAME(nvram_data);
	if (wwn) {
		isp_prt(isp, ISP_LOGCONFIG, "NVRAM Port WWN 0x%08x%08x",
		    (uint32_t) (wwn >> 32), (uint32_t) (wwn));
		if ((wwn >> 60) == 0) {
			wwn |= (((uint64_t) 2)<< 60);
		}
	}
	fcp->isp_wwpn_nvram = wwn;
	if (IS_2200(isp) || IS_23XX(isp)) {
		wwn = ISP2100_NVRAM_NODE_NAME(nvram_data);
		if (wwn) {
			isp_prt(isp, ISP_LOGCONFIG, "NVRAM Node WWN 0x%08x%08x",
			    (uint32_t) (wwn >> 32),
			    (uint32_t) (wwn));
			if ((wwn >> 60) == 0) {
				wwn |= (((uint64_t) 2)<< 60);
			}
		} else {
			wwn = fcp->isp_wwpn_nvram & ~((uint64_t) 0xfff << 48);
		}
	} else {
		wwn &= ~((uint64_t) 0xfff << 48);
	}
	fcp->isp_wwnn_nvram = wwn;

	fcp->isp_maxalloc = ISP2100_NVRAM_MAXIOCBALLOCATION(nvram_data);
	if ((isp->isp_confopts & ISP_CFG_OWNFSZ) == 0) {
		DEFAULT_FRAMESIZE(isp) =
		    ISP2100_NVRAM_MAXFRAMELENGTH(nvram_data);
	}
	fcp->isp_retry_delay = ISP2100_NVRAM_RETRY_DELAY(nvram_data);
	fcp->isp_retry_count = ISP2100_NVRAM_RETRY_COUNT(nvram_data);
	if ((isp->isp_confopts & ISP_CFG_OWNLOOPID) == 0) {
		fcp->isp_loopid = ISP2100_NVRAM_HARDLOOPID(nvram_data);
	}
	if ((isp->isp_confopts & ISP_CFG_OWNEXCTHROTTLE) == 0) {
		DEFAULT_EXEC_THROTTLE(isp) =
			ISP2100_NVRAM_EXECUTION_THROTTLE(nvram_data);
	}
	fcp->isp_fwoptions = ISP2100_NVRAM_OPTIONS(nvram_data);
	isp_prt(isp, ISP_LOGDEBUG0,
	    "NVRAM 0x%08x%08x 0x%08x%08x maxalloc %d maxframelen %d",
	    (uint32_t) (fcp->isp_wwnn_nvram >> 32),
	    (uint32_t) fcp->isp_wwnn_nvram,
	    (uint32_t) (fcp->isp_wwpn_nvram >> 32),
	    (uint32_t) fcp->isp_wwpn_nvram,
	    ISP2100_NVRAM_MAXIOCBALLOCATION(nvram_data),
	    ISP2100_NVRAM_MAXFRAMELENGTH(nvram_data));
	isp_prt(isp, ISP_LOGDEBUG0,
	    "execthrottle %d fwoptions 0x%x hardloop %d tov %d",
	    ISP2100_NVRAM_EXECUTION_THROTTLE(nvram_data),
	    ISP2100_NVRAM_OPTIONS(nvram_data),
	    ISP2100_NVRAM_HARDLOOPID(nvram_data),
	    ISP2100_NVRAM_TOV(nvram_data));
	fcp->isp_xfwoptions = ISP2100_XFW_OPTIONS(nvram_data);
	fcp->isp_zfwoptions = ISP2100_ZFW_OPTIONS(nvram_data);
	isp_prt(isp, ISP_LOGDEBUG0, "xfwoptions 0x%x zfw options 0x%x",
	    ISP2100_XFW_OPTIONS(nvram_data), ISP2100_ZFW_OPTIONS(nvram_data));
}

static void
isp_parse_nvram_2400(ispsoftc_t *isp, uint8_t *nvram_data)
{
	fcparam *fcp = FCPARAM(isp, 0);
	uint64_t wwn;

	isp_prt(isp, ISP_LOGDEBUG0,
	    "NVRAM 0x%08x%08x 0x%08x%08x exchg_cnt %d maxframelen %d",
	    (uint32_t) (ISP2400_NVRAM_NODE_NAME(nvram_data) >> 32),
	    (uint32_t) (ISP2400_NVRAM_NODE_NAME(nvram_data)),
	    (uint32_t) (ISP2400_NVRAM_PORT_NAME(nvram_data) >> 32),
	    (uint32_t) (ISP2400_NVRAM_PORT_NAME(nvram_data)),
	    ISP2400_NVRAM_EXCHANGE_COUNT(nvram_data),
	    ISP2400_NVRAM_MAXFRAMELENGTH(nvram_data));
	isp_prt(isp, ISP_LOGDEBUG0,
	    "NVRAM execthr %d loopid %d fwopt1 0x%x fwopt2 0x%x fwopt3 0x%x",
	    ISP2400_NVRAM_EXECUTION_THROTTLE(nvram_data),
	    ISP2400_NVRAM_HARDLOOPID(nvram_data),
	    ISP2400_NVRAM_FIRMWARE_OPTIONS1(nvram_data),
	    ISP2400_NVRAM_FIRMWARE_OPTIONS2(nvram_data),
	    ISP2400_NVRAM_FIRMWARE_OPTIONS3(nvram_data));

	wwn = ISP2400_NVRAM_PORT_NAME(nvram_data);
	fcp->isp_wwpn_nvram = wwn;

	wwn = ISP2400_NVRAM_NODE_NAME(nvram_data);
	if (wwn) {
		if ((wwn >> 60) != 2 && (wwn >> 60) != 5) {
			wwn = 0;
		}
	}
	if (wwn == 0 && (fcp->isp_wwpn_nvram >> 60) == 2) {
		wwn = fcp->isp_wwpn_nvram;
		wwn &= ~((uint64_t) 0xfff << 48);
	}
	fcp->isp_wwnn_nvram = wwn;

	if (ISP2400_NVRAM_EXCHANGE_COUNT(nvram_data)) {
		fcp->isp_maxalloc = ISP2400_NVRAM_EXCHANGE_COUNT(nvram_data);
	}
	if ((isp->isp_confopts & ISP_CFG_OWNFSZ) == 0) {
		DEFAULT_FRAMESIZE(isp) =
		    ISP2400_NVRAM_MAXFRAMELENGTH(nvram_data);
	}
	if ((isp->isp_confopts & ISP_CFG_OWNLOOPID) == 0) {
		fcp->isp_loopid = ISP2400_NVRAM_HARDLOOPID(nvram_data);
	}
	if ((isp->isp_confopts & ISP_CFG_OWNEXCTHROTTLE) == 0) {
		DEFAULT_EXEC_THROTTLE(isp) =
			ISP2400_NVRAM_EXECUTION_THROTTLE(nvram_data);
	}
	fcp->isp_fwoptions = ISP2400_NVRAM_FIRMWARE_OPTIONS1(nvram_data);
	fcp->isp_xfwoptions = ISP2400_NVRAM_FIRMWARE_OPTIONS2(nvram_data);
	fcp->isp_zfwoptions = ISP2400_NVRAM_FIRMWARE_OPTIONS3(nvram_data);
}<|MERGE_RESOLUTION|>--- conflicted
+++ resolved
@@ -159,6 +159,8 @@
 isp_reset(ispsoftc_t *isp, int do_load_defaults)
 {
 	mbreg_t mbs;
+	char *buf;
+	uint64_t fwt;
 	uint32_t code_org, val;
 	int loops, i, dodnld = 1;
 	const char *btype = "????";
@@ -684,9 +686,7 @@
 	 * Do some sanity checking by running a NOP command.
 	 * If it succeeds, the ROM firmware is now running.
 	 */
-	ISP_MEMZERO(&mbs, sizeof (mbs));
-	mbs.param[0] = MBOX_NO_OP;
-	mbs.logval = MBLOGALL;
+	MBSINIT(&mbs, MBOX_NO_OP, MBLOGALL, 0);
 	isp_mboxcmd(isp, &mbs);
 	if (mbs.param[0] != MBOX_COMMAND_COMPLETE) {
 		isp_prt(isp, ISP_LOGERR, "NOP command failed (%x)", mbs.param[0]);
@@ -699,29 +699,35 @@
 	 */
 
 	if (IS_SCSI(isp) || IS_24XX(isp)) {
-		ISP_MEMZERO(&mbs, sizeof (mbs));
-		mbs.param[0] = MBOX_MAILBOX_REG_TEST;
-		mbs.param[1] = 0xdead;
-		mbs.param[2] = 0xbeef;
-		mbs.param[3] = 0xffff;
-		mbs.param[4] = 0x1111;
-		mbs.param[5] = 0xa5a5;
-		mbs.param[6] = 0x0000;
-		mbs.param[7] = 0x0000;
-		mbs.logval = MBLOGALL;
+		static const uint16_t patterns[MAX_MAILBOX] = {
+			0x0000, 0xdead, 0xbeef, 0xffff,
+			0xa5a5, 0x5a5a, 0x7f7f, 0x7ff7,
+			0x3421, 0xabcd, 0xdcba, 0xfeef,
+			0xbead, 0xdebe, 0x2222, 0x3333,
+			0x5555, 0x6666, 0x7777, 0xaaaa,
+			0xffff, 0xdddd, 0x9999, 0x1fbc,
+			0x6666, 0x6677, 0x1122, 0x33ff,
+			0x0000, 0x0001, 0x1000, 0x1010,
+		};
+		int nmbox = ISP_NMBOX(isp);
+		if (IS_SCSI(isp))
+			nmbox = 6;
+		MBSINIT(&mbs, MBOX_MAILBOX_REG_TEST, MBLOGALL, 0);
+		for (i = 1; i < nmbox; i++) {
+			mbs.param[i] = patterns[i];
+		}
 		isp_mboxcmd(isp, &mbs);
 		if (mbs.param[0] != MBOX_COMMAND_COMPLETE) {
 			ISP_RESET0(isp);
 			return;
 		}
-		if (mbs.param[1] != 0xdead || mbs.param[2] != 0xbeef ||
-		    mbs.param[3] != 0xffff || mbs.param[4] != 0x1111 ||
-		    mbs.param[5] != 0xa5a5) {
-			ISP_RESET0(isp);
-			isp_prt(isp, ISP_LOGERR, "Register Test Failed (0x%x 0x%x 0x%x 0x%x 0x%x)", mbs.param[1], mbs.param[2], mbs.param[3], mbs.param[4], mbs.param[5]);
-			return;
-		}
-
+		for (i = 1; i < nmbox; i++) {
+			if (mbs.param[i] != patterns[i]) {
+				ISP_RESET0(isp);
+				isp_prt(isp, ISP_LOGERR, "Register Test Failed at Register %d: should have 0x%04x but got 0x%04x", i, patterns[i], mbs.param[i]);
+				return;
+			}
+		}
 	}
 
 	/*
@@ -779,7 +785,7 @@
 				}
 				MEMORYBARRIER(isp, SYNC_REQUEST, 0, ISP_QUEUE_SIZE(RQUEST_QUEUE_LEN(isp)), -1);
 	again:
-				ISP_MEMZERO(&mbs, sizeof (mbs));
+				MBSINIT(&mbs, 0, MBLOGALL, 0);
 				if (la < 0x10000 && nw < 0x10000) {
 					mbs.param[0] = MBOX_LOAD_RISC_RAM_2100;
 					mbs.param[1] = la;
@@ -817,7 +823,6 @@
 					mbs.param[8] = la >> 16;
 					isp_prt(isp, ISP_LOGDEBUG0, "LOAD RISC RAM %u words at load address 0x%x", nw, la);
 				}
-				mbs.logval = MBLOGALL;
 				isp_mboxcmd(isp, &mbs);
 				if (mbs.param[0] != MBOX_COMMAND_COMPLETE) {
 					if (mbs.param[0] == MBOX_HOST_INTERFACE_ERROR) {
@@ -871,7 +876,7 @@
 					wl--;
 				}
 				MEMORYBARRIER(isp, SYNC_REQUEST, 0, ISP_QUEUE_SIZE(RQUEST_QUEUE_LEN(isp)), -1);
-				ISP_MEMZERO(&mbs, sizeof (mbs));
+				MBSINIT(&mbs, 0, MBLOGALL, 0);
 				if (la < 0x10000) {
 					mbs.param[0] = MBOX_LOAD_RISC_RAM_2100;
 					mbs.param[1] = la;
@@ -892,7 +897,6 @@
 					mbs.param[8] = la >> 16;
 					isp_prt(isp, ISP_LOGDEBUG1, "LOAD RISC RAM %u words at load address 0x%x\n", nw, la);
 				}
-				mbs.logval = MBLOGALL;
 				isp_mboxcmd(isp, &mbs);
 				if (mbs.param[0] != MBOX_COMMAND_COMPLETE) {
 					isp_prt(isp, ISP_LOGERR, "F/W Risc Ram Load Failed");
@@ -932,16 +936,10 @@
 		isp->isp_mbxworkp = &ucd.np[1];
 		isp->isp_mbxwrk0 = ucd.np[3] - 1;
 		isp->isp_mbxwrk1 = code_org + 1;
-		ISP_MEMZERO(&mbs, sizeof (mbs));
-		mbs.param[0] = MBOX_WRITE_RAM_WORD;
+		MBSINIT(&mbs, MBOX_WRITE_RAM_WORD, MBLOGNONE, 0);
 		mbs.param[1] = code_org;
 		mbs.param[2] = ucd.np[0];
-<<<<<<< HEAD
-		mbs.logval = MBLOGNONE;
-		isp_prt(isp, ISP_LOGDEBUG1, "WRITE RAM %u words at load address 0x%x\n", ucd.np[3], code_org);
-=======
 		isp_prt(isp, ISP_LOGDEBUG1, "WRITE RAM %u words at load address 0x%x", ucd.np[3], code_org);
->>>>>>> 85823a3b
 		isp_mboxcmd(isp, &mbs);
 		if (mbs.param[0] != MBOX_COMMAND_COMPLETE) {
 			isp_prt(isp, ISP_LOGERR, "F/W download failed at word %d", isp->isp_mbxwrk1 - code_org);
@@ -957,7 +955,7 @@
 	 * If we loaded firmware, verify its checksum
 	 */
 	if (isp->isp_loaded_fw) {
-		ISP_MEMZERO(&mbs, sizeof (mbs));
+		MBSINIT(&mbs, MBOX_VERIFY_CHECKSUM, MBLOGNONE, 0);
 		mbs.param[0] = MBOX_VERIFY_CHECKSUM;
 		if (IS_24XX(isp)) {
 			mbs.param[1] = code_org >> 16;
@@ -981,7 +979,7 @@
 	 */
 
 
-	MBSINIT(&mbs, MBOX_EXEC_FIRMWARE, MBLOGALL, 1000000);
+	MBSINIT(&mbs, MBOX_EXEC_FIRMWARE, MBLOGALL, 5000000);
 	if (IS_24XX(isp)) {
 		mbs.param[1] = code_org >> 16;
 		mbs.param[2] = code_org;
@@ -1073,9 +1071,6 @@
 		isp->isp_fwrev[1] = mbs.param[2];
 		isp->isp_fwrev[2] = mbs.param[3];
 	}
-
-	isp_prt(isp, ISP_LOGCONFIG, "Board Type %s, Chip Revision 0x%x, %s F/W Revision %d.%d.%d",
-	    btype, isp->isp_revision, dodnld? "loaded" : "resident", isp->isp_fwrev[0], isp->isp_fwrev[1], isp->isp_fwrev[2]);
 
 	if (IS_FC(isp)) {
 		/*
@@ -1093,9 +1088,11 @@
 #endif
 		} else {
 			isp->isp_fwattr = mbs.param[6];
-			isp_prt(isp, ISP_LOGDEBUG0, "Firmware Attributes = 0x%x", mbs.param[6]);
-		}
-	} else {
+		}
+		if (IS_24XX(isp) && (isp->isp_fwattr & ISP2400_FW_ATTR_EXTNDED)) {
+			isp->isp_fwattr |= (((uint64_t) mbs.param[15]) << 16) | (((uint64_t) mbs.param[16]) << 32) | (((uint64_t) mbs.param[17]) << 48);
+		}
+	} else if (IS_SCSI(isp)) {
 #ifndef	ISP_TARGET_MODE
 		isp->isp_fwattr = ISP_FW_ATTR_TMODE;
 #else
@@ -1103,7 +1100,108 @@
 #endif
 	}
 
-	if (!IS_24XX(isp)) {
+	isp_prt(isp, ISP_LOGCONFIG, "Board Type %s, Chip Revision 0x%x, %s F/W Revision %d.%d.%d",
+	    btype, isp->isp_revision, dodnld? "loaded" : "resident", isp->isp_fwrev[0], isp->isp_fwrev[1], isp->isp_fwrev[2]);
+
+	fwt = isp->isp_fwattr;
+	if (IS_24XX(isp)) {
+		buf = FCPARAM(isp, 0)->isp_scratch;
+		ISP_SNPRINTF(buf, ISP_FC_SCRLEN, "Attributes:");
+		if (fwt & ISP2400_FW_ATTR_CLASS2) {
+			fwt ^=ISP2400_FW_ATTR_CLASS2;
+			ISP_SNPRINTF(buf, ISP_FC_SCRLEN - strlen(buf), "%s Class2", buf);
+		}
+		if (fwt & ISP2400_FW_ATTR_IP) {
+			fwt ^=ISP2400_FW_ATTR_IP;
+			ISP_SNPRINTF(buf, ISP_FC_SCRLEN - strlen(buf), "%s IP", buf);
+		}
+		if (fwt & ISP2400_FW_ATTR_MULTIID) {
+			fwt ^=ISP2400_FW_ATTR_MULTIID;
+			ISP_SNPRINTF(buf, ISP_FC_SCRLEN - strlen(buf), "%s MultiID", buf);
+		}
+		if (fwt & ISP2400_FW_ATTR_SB2) {
+			fwt ^=ISP2400_FW_ATTR_SB2;
+			ISP_SNPRINTF(buf, ISP_FC_SCRLEN - strlen(buf), "%s SB2", buf);
+		}
+		if (fwt & ISP2400_FW_ATTR_T10CRC) {
+			fwt ^=ISP2400_FW_ATTR_T10CRC;
+			ISP_SNPRINTF(buf, ISP_FC_SCRLEN - strlen(buf), "%s T10CRC", buf);
+		}
+		if (fwt & ISP2400_FW_ATTR_VI) {
+			fwt ^=ISP2400_FW_ATTR_VI;
+			ISP_SNPRINTF(buf, ISP_FC_SCRLEN - strlen(buf), "%s VI", buf);
+		}
+		if (fwt & ISP2400_FW_ATTR_VP0) {
+			fwt ^= ISP2400_FW_ATTR_VP0;
+			ISP_SNPRINTF(buf, ISP_FC_SCRLEN - strlen(buf), "%s VP0_Decoupling", buf);
+		}
+		if (fwt & ISP2400_FW_ATTR_EXPFW) {
+			fwt ^= ISP2400_FW_ATTR_EXPFW;
+			ISP_SNPRINTF(buf, ISP_FC_SCRLEN - strlen(buf), "%s (Experimental)", buf);
+		}
+		fwt &= ~ISP2400_FW_ATTR_EXTNDED;
+		if (fwt) {
+			ISP_SNPRINTF(buf, ISP_FC_SCRLEN - strlen(buf), "%s (unknown 0x%08x%08x)", buf,
+			    (uint32_t) (fwt >> 32), (uint32_t) fwt);
+		}
+		isp_prt(isp, ISP_LOGCONFIG, "%s", buf);
+	} else if (IS_FC(isp)) {
+		buf = FCPARAM(isp, 0)->isp_scratch;
+		ISP_SNPRINTF(buf, ISP_FC_SCRLEN, "Attributes:");
+		if (fwt & ISP_FW_ATTR_TMODE) {
+			fwt ^=ISP_FW_ATTR_TMODE;
+			ISP_SNPRINTF(buf, ISP_FC_SCRLEN - strlen(buf), "%s TargetMode", buf);
+		}
+		if (fwt & ISP_FW_ATTR_SCCLUN) {
+			fwt ^=ISP_FW_ATTR_SCCLUN;
+			ISP_SNPRINTF(buf, ISP_FC_SCRLEN - strlen(buf), "%s SCC-Lun", buf);
+		}
+		if (fwt & ISP_FW_ATTR_FABRIC) {
+			fwt ^=ISP_FW_ATTR_FABRIC;
+			ISP_SNPRINTF(buf, ISP_FC_SCRLEN - strlen(buf), "%s Fabric", buf);
+		}
+		if (fwt & ISP_FW_ATTR_CLASS2) {
+			fwt ^=ISP_FW_ATTR_CLASS2;
+			ISP_SNPRINTF(buf, ISP_FC_SCRLEN - strlen(buf), "%s Class2", buf);
+		}
+		if (fwt & ISP_FW_ATTR_FCTAPE) {
+			fwt ^=ISP_FW_ATTR_FCTAPE;
+			ISP_SNPRINTF(buf, ISP_FC_SCRLEN - strlen(buf), "%s FC-Tape", buf);
+		}
+		if (fwt & ISP_FW_ATTR_IP) {
+			fwt ^=ISP_FW_ATTR_IP;
+			ISP_SNPRINTF(buf, ISP_FC_SCRLEN - strlen(buf), "%s IP", buf);
+		}
+		if (fwt & ISP_FW_ATTR_VI) {
+			fwt ^=ISP_FW_ATTR_VI;
+			ISP_SNPRINTF(buf, ISP_FC_SCRLEN - strlen(buf), "%s VI", buf);
+		}
+		if (fwt & ISP_FW_ATTR_VI_SOLARIS) {
+			fwt ^=ISP_FW_ATTR_VI_SOLARIS;
+			ISP_SNPRINTF(buf, ISP_FC_SCRLEN - strlen(buf), "%s VI_SOLARIS", buf);
+		}
+		if (fwt & ISP_FW_ATTR_2KLOGINS) {
+			fwt ^=ISP_FW_ATTR_2KLOGINS;
+			ISP_SNPRINTF(buf, ISP_FC_SCRLEN - strlen(buf), "%s 2K-Login", buf);
+		}
+		if (fwt != 0) {
+			ISP_SNPRINTF(buf, ISP_FC_SCRLEN - strlen(buf), "%s (unknown 0x%08x%08x)", buf,
+			    (uint32_t) (fwt >> 32), (uint32_t) fwt);
+		}
+		isp_prt(isp, ISP_LOGCONFIG, "%s", buf);
+	}
+
+	if (IS_24XX(isp)) {
+		MBSINIT(&mbs, MBOX_GET_RESOURCE_COUNT, MBLOGALL, 0);
+		isp_mboxcmd(isp, &mbs);
+		if (mbs.param[0] != MBOX_COMMAND_COMPLETE) {
+			ISP_RESET0(isp);
+			return;
+		}
+		if (isp->isp_maxcmds >= mbs.param[3]) {
+			isp->isp_maxcmds = mbs.param[3];
+		}
+	} else {
 		MBSINIT(&mbs, MBOX_GET_FIRMWARE_STATUS, MBLOGALL, 0);
 		isp_mboxcmd(isp, &mbs);
 		if (mbs.param[0] != MBOX_COMMAND_COMPLETE) {
@@ -1121,11 +1219,12 @@
 	 * Only make this check for non-SCSI cards (I'm not sure firmware attributes
 	 * work for them).
 	 */
-	if (IS_FC(isp) && ISP_CAP_MULTI_ID(isp) == 0 && isp->isp_nchan > 1) {
-		isp_prt(isp, ISP_LOGWARN, "non-MULTIID f/w loaded, only can enable 1 of %d channels", isp->isp_nchan);
-		isp->isp_nchan = 1;
-	}
-
+	if (IS_FC(isp) && isp->isp_nchan > 1) {
+		if (!IS_24XX(isp) || (fwt & ISP2400_FW_ATTR_MULTIID) == 0) {
+			isp_prt(isp, ISP_LOGWARN, "non-MULTIID f/w loaded, only can enable 1 of %d channels", isp->isp_nchan);
+			isp->isp_nchan = 1;
+		}
+	}
 	for (i = 0; i < isp->isp_nchan; i++) {
 		isp_fw_state(isp, i);
 	}
@@ -1612,8 +1711,6 @@
 	 */
 	if (IS_2200(isp) || IS_23XX(isp)) {
 		icbp->icb_fwoptions |= ICBOPT_EXTENDED;
-<<<<<<< HEAD
-=======
 
 		icbp->icb_xfwoptions = fcp->isp_xfwoptions;
 
@@ -1636,22 +1733,36 @@
 			FCPARAM(isp, 0)->fctape_enabled = 0;
 		}
 
->>>>>>> 85823a3b
 		/*
 		 * Prefer or force Point-To-Point instead Loop?
 		 */
 		switch (isp->isp_confopts & ISP_CFG_PORT_PREF) {
 		case ISP_CFG_NPORT:
+			icbp->icb_xfwoptions &= ~ICBXOPT_TOPO_MASK;
 			icbp->icb_xfwoptions |= ICBXOPT_PTP_2_LOOP;
 			break;
 		case ISP_CFG_NPORT_ONLY:
+			icbp->icb_xfwoptions &= ~ICBXOPT_TOPO_MASK;
 			icbp->icb_xfwoptions |= ICBXOPT_PTP_ONLY;
 			break;
 		case ISP_CFG_LPORT_ONLY:
+			icbp->icb_xfwoptions &= ~ICBXOPT_TOPO_MASK;
 			icbp->icb_xfwoptions |= ICBXOPT_LOOP_ONLY;
 			break;
 		default:
-			icbp->icb_xfwoptions |= ICBXOPT_LOOP_2_PTP;
+			/*
+			 * Let NVRAM settings define it if they are sane
+			 */
+			switch (icbp->icb_xfwoptions & ICBXOPT_TOPO_MASK) {
+			case ICBXOPT_PTP_2_LOOP:
+			case ICBXOPT_PTP_ONLY:
+			case ICBXOPT_LOOP_ONLY:
+			case ICBXOPT_LOOP_2_PTP:
+				break;
+			default:
+				icbp->icb_xfwoptions &= ~ICBXOPT_TOPO_MASK;
+				icbp->icb_xfwoptions |= ICBXOPT_LOOP_2_PTP;
+			}
 			break;
 		}
 		if (IS_2200(isp)) {
@@ -1677,15 +1788,24 @@
 				icbp->icb_xfwoptions |= ICBXOPT_ZIO;
 				icbp->icb_idelaytimer = 10;
 			}
+			icbp->icb_zfwoptions = fcp->isp_zfwoptions;
 			if (isp->isp_confopts & ISP_CFG_ONEGB) {
+				icbp->icb_zfwoptions &= ~ICBZOPT_RATE_MASK;
 				icbp->icb_zfwoptions |= ICBZOPT_RATE_ONEGB;
 			} else if (isp->isp_confopts & ISP_CFG_TWOGB) {
+				icbp->icb_zfwoptions &= ~ICBZOPT_RATE_MASK;
 				icbp->icb_zfwoptions |= ICBZOPT_RATE_TWOGB;
 			} else {
-				icbp->icb_zfwoptions |= ICBZOPT_RATE_AUTO;
-			}
-			if (fcp->isp_zfwoptions & ICBZOPT_50_OHM) {
-				icbp->icb_zfwoptions |= ICBZOPT_50_OHM;
+				switch (icbp->icb_zfwoptions & ICBZOPT_RATE_MASK) {
+				case ICBZOPT_RATE_ONEGB:
+				case ICBZOPT_RATE_TWOGB:
+				case ICBZOPT_RATE_AUTO:
+					break;
+				default:
+					icbp->icb_zfwoptions &= ~ICBZOPT_RATE_MASK;
+					icbp->icb_zfwoptions |= ICBZOPT_RATE_AUTO;
+					break;
+				}
 			}
 		}
 	}
@@ -1806,6 +1926,7 @@
 	isp_icb_2400_t local, *icbp = &local;
 	mbreg_t mbs;
 	int chan;
+	int ownloopid = 0;
 
 	/*
 	 * Check to see whether all channels have *some* kind of role
@@ -1864,29 +1985,25 @@
 		icbp->icb_execthrottle = ICB_DFLT_THROTTLE;
 	}
 
+	/*
+	 * Set target exchange count. Take half if we are supporting both roles.
+	 */
 	if (icbp->icb_fwoptions1 & ICB2400_OPT1_TGT_ENABLE) {
-		/*
-		 * Get current resource count
-		 */
-		MBSINIT(&mbs, MBOX_GET_RESOURCE_COUNT, MBLOGALL, 0);
-		mbs.obits = 0x4cf;
-		isp_mboxcmd(isp, &mbs);
-		if (mbs.param[0] != MBOX_COMMAND_COMPLETE) {
-			return;
-		}
-		icbp->icb_xchgcnt = mbs.param[3];
-	}
-
-
+		icbp->icb_xchgcnt = isp->isp_maxcmds;
+		if ((icbp->icb_fwoptions1 & ICB2400_OPT1_INI_DISABLE) == 0)
+			icbp->icb_xchgcnt >>= 1;
+	}
+
+
+	ownloopid = (isp->isp_confopts & ISP_CFG_OWNLOOPID) != 0;
 	icbp->icb_hardaddr = fcp->isp_loopid;
 	if (icbp->icb_hardaddr >= LOCAL_LOOP_LIM) {
 		icbp->icb_hardaddr = 0;
-	}
-
-	/*
-	 * Force this on.
-	 */
-	icbp->icb_fwoptions1 |= ICB2400_OPT1_HARD_ADDRESS;
+		ownloopid = 0;
+	}
+
+	if (ownloopid)
+		icbp->icb_fwoptions1 |= ICB2400_OPT1_HARD_ADDRESS;
 
 	icbp->icb_fwoptions2 = fcp->isp_xfwoptions;
 	if (isp->isp_confopts & ISP_CFG_NOFCTAPE) {
@@ -1903,15 +2020,6 @@
 	}
 
 	switch (isp->isp_confopts & ISP_CFG_PORT_PREF) {
-#if	0
-	case ISP_CFG_NPORT:
-		/*
-		 * XXX: This causes the f/w to crash.
-		 */
-		icbp->icb_fwoptions2 &= ~ICB2400_OPT2_TOPO_MASK;
-		icbp->icb_fwoptions2 |= ICB2400_OPT2_PTP_2_LOOP;
-		break;
-#endif
 	case ISP_CFG_NPORT_ONLY:
 		icbp->icb_fwoptions2 &= ~ICB2400_OPT2_TOPO_MASK;
 		icbp->icb_fwoptions2 |= ICB2400_OPT2_PTP_ONLY;
@@ -1921,13 +2029,11 @@
 		icbp->icb_fwoptions2 |= ICB2400_OPT2_LOOP_ONLY;
 		break;
 	default:
+		/* ISP_CFG_PTP_2_LOOP not available in 24XX/25XX */
 		icbp->icb_fwoptions2 &= ~ICB2400_OPT2_TOPO_MASK;
 		icbp->icb_fwoptions2 |= ICB2400_OPT2_LOOP_2_PTP;
 		break;
 	}
-
-	/* force this on for now */
-	icbp->icb_fwoptions2 |= ICB2400_OPT2_ZIO;
 
 	switch (icbp->icb_fwoptions2 & ICB2400_OPT2_TIMER_MASK) {
 	case ICB2400_OPT2_ZIO:
@@ -1942,12 +2048,10 @@
 		break;
 	}
 
-	/*
-	 * We don't support FCTAPE, so clear it.
-	 */
-	icbp->icb_fwoptions2 &= ~ICB2400_OPT2_FCTAPE;
-
 	icbp->icb_fwoptions3 = fcp->isp_zfwoptions;
+	if ((icbp->icb_fwoptions3 & ICB2400_OPT3_RSPSZ_MASK) == 0) {
+		icbp->icb_fwoptions3 |= ICB2400_OPT3_RSPSZ_24;
+	}
 	icbp->icb_fwoptions3 &= ~ICB2400_OPT3_RATE_AUTO;
 	if (isp->isp_confopts & ISP_CFG_ONEGB) {
 		icbp->icb_fwoptions3 |= ICB2400_OPT3_RATE_ONEGB;
@@ -1955,11 +2059,12 @@
 		icbp->icb_fwoptions3 |= ICB2400_OPT3_RATE_TWOGB;
 	} else if (isp->isp_confopts & ISP_CFG_FOURGB) {
 		icbp->icb_fwoptions3 |= ICB2400_OPT3_RATE_FOURGB;
+	} else if (IS_25XX(isp) && (isp->isp_confopts & ISP_CFG_EIGHTGB)) {
+		icbp->icb_fwoptions3 |= ICB2400_OPT3_RATE_EIGHTGB;
 	} else {
 		icbp->icb_fwoptions3 |= ICB2400_OPT3_RATE_AUTO;
 	}
-
-	if ((isp->isp_confopts & ISP_CFG_OWNLOOPID) == 0) {
+	if (ownloopid == 0) {
 		icbp->icb_fwoptions3 |= ICB2400_OPT3_SOFTID;
 	}
 	icbp->icb_logintime = ICB_LOGIN_TOV;
@@ -2348,6 +2453,11 @@
 	}
 }
 
+/*
+ * Pre-24XX fabric port logout
+ *
+ * Note that portid is not used
+ */
 static int
 isp_port_logout(ispsoftc_t *isp, uint16_t handle, uint32_t portid)
 {
@@ -2468,15 +2578,12 @@
 	MBSINIT(&mbs, MBOX_GET_PORT_NAME, MBLOGALL & ~MBOX_COMMAND_PARAM_ERROR, 500000);
 	if (ISP_CAP_2KLOGIN(isp)) {
 		mbs.param[1] = loopid;
-		mbs.ibits = (1 << 10);
 		if (nodename) {
 			mbs.param[10] = 1;
 		}
-		if (ISP_CAP_MULTI_ID(isp)) {
-			mbs.ibits |= (1 << 9);
-			mbs.param[9] = chan;
-		}
+		mbs.param[9] = chan;
 	} else {
+		mbs.ibits = 3;
 		mbs.param[1] = loopid << 8;
 		if (nodename) {
 			mbs.param[1] |= 1;
@@ -2602,11 +2709,7 @@
 	 * Get our Loop ID and Port ID.
 	 */
 	MBSINIT(&mbs, MBOX_GET_LOOP_ID, MBLOGALL, 0);
-	if (ISP_CAP_MULTI_ID(isp)) {
-		mbs.param[9] = chan;
-		mbs.ibits = (1 << 9);
-		mbs.obits = (1 << 7);
-	}
+	mbs.param[9] = chan;
 	isp_mboxcmd(isp, &mbs);
 	if (mbs.param[0] != MBOX_COMMAND_COMPLETE) {
 		return (-1);
@@ -2711,14 +2814,6 @@
 		lp->new_portid = lp->portid;
 		lp->new_prli_word3 = lp->prli_word3;
 		if (IS_24XX(isp)) {
-<<<<<<< HEAD
-			fcp->inorder = (mbs.param[7] & ISP24XX_INORDER) != 0;
-			if (ISP_FW_NEWER_THAN(isp, 4, 0, 27)) {
-				fcp->npiv_fabric = (mbs.param[7] & ISP24XX_NPIV_SAN) != 0;
-				if (fcp->npiv_fabric) {
-					isp_prt(isp, ISP_LOGCONFIG, "fabric supports NP-IV");
-				}
-=======
 			if (check_for_fabric) {
 				/*
 				 * The mbs is still hanging out from the MBOX_GET_LOOP_ID above.
@@ -2726,7 +2821,6 @@
 				fcp->isp_fabric_params = mbs.param[7];
 			} else {
 				fcp->isp_fabric_params = 0;
->>>>>>> 85823a3b
 			}
 			if (chan) {
 				fcp->isp_sns_hdl = NPH_SNS_HDLBASE + chan;
@@ -2800,7 +2894,7 @@
  * layer appropriately).
  *
  * We also do initiator map target id assignment here for new initiator
- * devices and refresh old ones ot make sure that they point to the corret
+ * devices and refresh old ones ot make sure that they point to the correct
  * entities.
  */
 static int
@@ -4448,8 +4542,6 @@
 			t7->req_lun[0] |= 0x40;
 		}
 		t7->req_lun[1] = XS_LUN(xs);
-<<<<<<< HEAD
-=======
 		if (FCPARAM(isp, XS_CHANNEL(xs))->fctape_enabled && (lp->prli_word3 & PRLI_WD3_RETRY)) {
 			if (FCP_NEXT_CRN(isp, &t7->req_crn, xs)) {
 				isp_prt(isp, ISP_LOG_WARN1, "%d.%d.%d cannot generate next CRN", XS_CHANNEL(xs), target, XS_LUN(xs));
@@ -4457,7 +4549,6 @@
 				return (CMD_EAGAIN);
 			}
 		}
->>>>>>> 85823a3b
 		tptr = &t7->req_time;
 		cdbp = t7->req_cdb;
 	} else {
@@ -4930,7 +5021,7 @@
 			if (isp->isp_mboxbsy) {
 				int obits = isp->isp_obits;
 				isp->isp_mboxtmp[0] = mbox;
-				for (i = 1; i < MAX_MAILBOX(isp); i++) {
+				for (i = 1; i < ISP_NMBOX(isp); i++) {
 					if ((obits & (1 << i)) == 0) {
 						continue;
 					}
@@ -6718,105 +6809,106 @@
 	return (0);
 }
 
-#define	HIWRD(x)			((x) >> 16)
-#define	LOWRD(x)			((x)  & 0xffff)
-#define	ISPOPMAP(a, b)			(((a) << 16) | (b))
-static const uint32_t mbpscsi[] = {
-	ISPOPMAP(0x01, 0x01),	/* 0x00: MBOX_NO_OP */
-	ISPOPMAP(0x1f, 0x01),	/* 0x01: MBOX_LOAD_RAM */
-	ISPOPMAP(0x03, 0x01),	/* 0x02: MBOX_EXEC_FIRMWARE */
-	ISPOPMAP(0x1f, 0x01),	/* 0x03: MBOX_DUMP_RAM */
-	ISPOPMAP(0x07, 0x07),	/* 0x04: MBOX_WRITE_RAM_WORD */
-	ISPOPMAP(0x03, 0x07),	/* 0x05: MBOX_READ_RAM_WORD */
-	ISPOPMAP(0x3f, 0x3f),	/* 0x06: MBOX_MAILBOX_REG_TEST */
-	ISPOPMAP(0x07, 0x07),	/* 0x07: MBOX_VERIFY_CHECKSUM	*/
-	ISPOPMAP(0x01, 0x0f),	/* 0x08: MBOX_ABOUT_FIRMWARE */
-	ISPOPMAP(0x00, 0x00),	/* 0x09: */
-	ISPOPMAP(0x00, 0x00),	/* 0x0a: */
-	ISPOPMAP(0x00, 0x00),	/* 0x0b: */
-	ISPOPMAP(0x00, 0x00),	/* 0x0c: */
-	ISPOPMAP(0x00, 0x00),	/* 0x0d: */
-	ISPOPMAP(0x01, 0x05),	/* 0x0e: MBOX_CHECK_FIRMWARE */
-	ISPOPMAP(0x00, 0x00),	/* 0x0f: */
-	ISPOPMAP(0x1f, 0x1f),	/* 0x10: MBOX_INIT_REQ_QUEUE */
-	ISPOPMAP(0x3f, 0x3f),	/* 0x11: MBOX_INIT_RES_QUEUE */
-	ISPOPMAP(0x0f, 0x0f),	/* 0x12: MBOX_EXECUTE_IOCB */
-	ISPOPMAP(0x03, 0x03),	/* 0x13: MBOX_WAKE_UP	*/
-	ISPOPMAP(0x01, 0x3f),	/* 0x14: MBOX_STOP_FIRMWARE */
-	ISPOPMAP(0x0f, 0x0f),	/* 0x15: MBOX_ABORT */
-	ISPOPMAP(0x03, 0x03),	/* 0x16: MBOX_ABORT_DEVICE */
-	ISPOPMAP(0x07, 0x07),	/* 0x17: MBOX_ABORT_TARGET */
-	ISPOPMAP(0x07, 0x07),	/* 0x18: MBOX_BUS_RESET */
-	ISPOPMAP(0x03, 0x07),	/* 0x19: MBOX_STOP_QUEUE */
-	ISPOPMAP(0x03, 0x07),	/* 0x1a: MBOX_START_QUEUE */
-	ISPOPMAP(0x03, 0x07),	/* 0x1b: MBOX_SINGLE_STEP_QUEUE */
-	ISPOPMAP(0x03, 0x07),	/* 0x1c: MBOX_ABORT_QUEUE */
-	ISPOPMAP(0x03, 0x4f),	/* 0x1d: MBOX_GET_DEV_QUEUE_STATUS */
-	ISPOPMAP(0x00, 0x00),	/* 0x1e: */
-	ISPOPMAP(0x01, 0x07),	/* 0x1f: MBOX_GET_FIRMWARE_STATUS */
-	ISPOPMAP(0x01, 0x07),	/* 0x20: MBOX_GET_INIT_SCSI_ID */
-	ISPOPMAP(0x01, 0x07),	/* 0x21: MBOX_GET_SELECT_TIMEOUT */
-	ISPOPMAP(0x01, 0xc7),	/* 0x22: MBOX_GET_RETRY_COUNT	*/
-	ISPOPMAP(0x01, 0x07),	/* 0x23: MBOX_GET_TAG_AGE_LIMIT */
-	ISPOPMAP(0x01, 0x03),	/* 0x24: MBOX_GET_CLOCK_RATE */
-	ISPOPMAP(0x01, 0x07),	/* 0x25: MBOX_GET_ACT_NEG_STATE */
-	ISPOPMAP(0x01, 0x07),	/* 0x26: MBOX_GET_ASYNC_DATA_SETUP_TIME */
-	ISPOPMAP(0x01, 0x07),	/* 0x27: MBOX_GET_PCI_PARAMS */
-	ISPOPMAP(0x03, 0x4f),	/* 0x28: MBOX_GET_TARGET_PARAMS */
-	ISPOPMAP(0x03, 0x0f),	/* 0x29: MBOX_GET_DEV_QUEUE_PARAMS */
-	ISPOPMAP(0x01, 0x07),	/* 0x2a: MBOX_GET_RESET_DELAY_PARAMS */
-	ISPOPMAP(0x00, 0x00),	/* 0x2b: */
-	ISPOPMAP(0x00, 0x00),	/* 0x2c: */
-	ISPOPMAP(0x00, 0x00),	/* 0x2d: */
-	ISPOPMAP(0x00, 0x00),	/* 0x2e: */
-	ISPOPMAP(0x00, 0x00),	/* 0x2f: */
-	ISPOPMAP(0x03, 0x03),	/* 0x30: MBOX_SET_INIT_SCSI_ID */
-	ISPOPMAP(0x07, 0x07),	/* 0x31: MBOX_SET_SELECT_TIMEOUT */
-	ISPOPMAP(0xc7, 0xc7),	/* 0x32: MBOX_SET_RETRY_COUNT	*/
-	ISPOPMAP(0x07, 0x07),	/* 0x33: MBOX_SET_TAG_AGE_LIMIT */
-	ISPOPMAP(0x03, 0x03),	/* 0x34: MBOX_SET_CLOCK_RATE */
-	ISPOPMAP(0x07, 0x07),	/* 0x35: MBOX_SET_ACT_NEG_STATE */
-	ISPOPMAP(0x07, 0x07),	/* 0x36: MBOX_SET_ASYNC_DATA_SETUP_TIME */
-	ISPOPMAP(0x07, 0x07),	/* 0x37: MBOX_SET_PCI_CONTROL_PARAMS */
-	ISPOPMAP(0x4f, 0x4f),	/* 0x38: MBOX_SET_TARGET_PARAMS */
-	ISPOPMAP(0x0f, 0x0f),	/* 0x39: MBOX_SET_DEV_QUEUE_PARAMS */
-	ISPOPMAP(0x07, 0x07),	/* 0x3a: MBOX_SET_RESET_DELAY_PARAMS */
-	ISPOPMAP(0x00, 0x00),	/* 0x3b: */
-	ISPOPMAP(0x00, 0x00),	/* 0x3c: */
-	ISPOPMAP(0x00, 0x00),	/* 0x3d: */
-	ISPOPMAP(0x00, 0x00),	/* 0x3e: */
-	ISPOPMAP(0x00, 0x00),	/* 0x3f: */
-	ISPOPMAP(0x01, 0x03),	/* 0x40: MBOX_RETURN_BIOS_BLOCK_ADDR */
-	ISPOPMAP(0x3f, 0x01),	/* 0x41: MBOX_WRITE_FOUR_RAM_WORDS */
-	ISPOPMAP(0x03, 0x07),	/* 0x42: MBOX_EXEC_BIOS_IOCB */
-	ISPOPMAP(0x00, 0x00),	/* 0x43: */
-	ISPOPMAP(0x00, 0x00),	/* 0x44: */
-	ISPOPMAP(0x03, 0x03),	/* 0x45: SET SYSTEM PARAMETER */
-	ISPOPMAP(0x01, 0x03),	/* 0x46: GET SYSTEM PARAMETER */
-	ISPOPMAP(0x00, 0x00),	/* 0x47: */
-	ISPOPMAP(0x01, 0xcf),	/* 0x48: GET SCAM CONFIGURATION */
-	ISPOPMAP(0xcf, 0xcf),	/* 0x49: SET SCAM CONFIGURATION */
-	ISPOPMAP(0x03, 0x03),	/* 0x4a: MBOX_SET_FIRMWARE_FEATURES */
-	ISPOPMAP(0x01, 0x03),	/* 0x4b: MBOX_GET_FIRMWARE_FEATURES */
-	ISPOPMAP(0x00, 0x00),	/* 0x4c: */
-	ISPOPMAP(0x00, 0x00),	/* 0x4d: */
-	ISPOPMAP(0x00, 0x00),	/* 0x4e: */
-	ISPOPMAP(0x00, 0x00),	/* 0x4f: */
-	ISPOPMAP(0xdf, 0xdf),	/* 0x50: LOAD RAM A64 */
-	ISPOPMAP(0xdf, 0xdf),	/* 0x51: DUMP RAM A64 */
-	ISPOPMAP(0xdf, 0xff),	/* 0x52: INITIALIZE REQUEST QUEUE A64 */
-	ISPOPMAP(0xef, 0xff),	/* 0x53: INITIALIZE RESPONSE QUEUE A64 */
-	ISPOPMAP(0xcf, 0x01),	/* 0x54: EXECUCUTE COMMAND IOCB A64 */
-	ISPOPMAP(0x07, 0x01),	/* 0x55: ENABLE TARGET MODE */
-	ISPOPMAP(0x03, 0x0f),	/* 0x56: GET TARGET STATUS */
-	ISPOPMAP(0x00, 0x00),	/* 0x57: */
-	ISPOPMAP(0x00, 0x00),	/* 0x58: */
-	ISPOPMAP(0x00, 0x00),	/* 0x59: */
-	ISPOPMAP(0x03, 0x03),	/* 0x5a: SET DATA OVERRUN RECOVERY MODE */
-	ISPOPMAP(0x01, 0x03),	/* 0x5b: GET DATA OVERRUN RECOVERY MODE */
-	ISPOPMAP(0x0f, 0x0f),	/* 0x5c: SET HOST DATA */
-	ISPOPMAP(0x01, 0x01)	/* 0x5d: GET NOST DATA */
+#define	ISP_SCSI_IBITS(op)		(mbpscsi[((op)<<1)])
+#define	ISP_SCSI_OBITS(op)		(mbpscsi[((op)<<1) + 1])
+#define	ISP_SCSI_OPMAP(in, out)		in, out
+static const uint8_t mbpscsi[] = {
+	ISP_SCSI_OPMAP(0x01, 0x01),	/* 0x00: MBOX_NO_OP */
+	ISP_SCSI_OPMAP(0x1f, 0x01),	/* 0x01: MBOX_LOAD_RAM */
+	ISP_SCSI_OPMAP(0x03, 0x01),	/* 0x02: MBOX_EXEC_FIRMWARE */
+	ISP_SCSI_OPMAP(0x1f, 0x01),	/* 0x03: MBOX_DUMP_RAM */
+	ISP_SCSI_OPMAP(0x07, 0x07),	/* 0x04: MBOX_WRITE_RAM_WORD */
+	ISP_SCSI_OPMAP(0x03, 0x07),	/* 0x05: MBOX_READ_RAM_WORD */
+	ISP_SCSI_OPMAP(0x3f, 0x3f),	/* 0x06: MBOX_MAILBOX_REG_TEST */
+	ISP_SCSI_OPMAP(0x07, 0x07),	/* 0x07: MBOX_VERIFY_CHECKSUM	*/
+	ISP_SCSI_OPMAP(0x01, 0x0f),	/* 0x08: MBOX_ABOUT_FIRMWARE */
+	ISP_SCSI_OPMAP(0x00, 0x00),	/* 0x09: */
+	ISP_SCSI_OPMAP(0x00, 0x00),	/* 0x0a: */
+	ISP_SCSI_OPMAP(0x00, 0x00),	/* 0x0b: */
+	ISP_SCSI_OPMAP(0x00, 0x00),	/* 0x0c: */
+	ISP_SCSI_OPMAP(0x00, 0x00),	/* 0x0d: */
+	ISP_SCSI_OPMAP(0x01, 0x05),	/* 0x0e: MBOX_CHECK_FIRMWARE */
+	ISP_SCSI_OPMAP(0x00, 0x00),	/* 0x0f: */
+	ISP_SCSI_OPMAP(0x1f, 0x1f),	/* 0x10: MBOX_INIT_REQ_QUEUE */
+	ISP_SCSI_OPMAP(0x3f, 0x3f),	/* 0x11: MBOX_INIT_RES_QUEUE */
+	ISP_SCSI_OPMAP(0x0f, 0x0f),	/* 0x12: MBOX_EXECUTE_IOCB */
+	ISP_SCSI_OPMAP(0x03, 0x03),	/* 0x13: MBOX_WAKE_UP	*/
+	ISP_SCSI_OPMAP(0x01, 0x3f),	/* 0x14: MBOX_STOP_FIRMWARE */
+	ISP_SCSI_OPMAP(0x0f, 0x0f),	/* 0x15: MBOX_ABORT */
+	ISP_SCSI_OPMAP(0x03, 0x03),	/* 0x16: MBOX_ABORT_DEVICE */
+	ISP_SCSI_OPMAP(0x07, 0x07),	/* 0x17: MBOX_ABORT_TARGET */
+	ISP_SCSI_OPMAP(0x07, 0x07),	/* 0x18: MBOX_BUS_RESET */
+	ISP_SCSI_OPMAP(0x03, 0x07),	/* 0x19: MBOX_STOP_QUEUE */
+	ISP_SCSI_OPMAP(0x03, 0x07),	/* 0x1a: MBOX_START_QUEUE */
+	ISP_SCSI_OPMAP(0x03, 0x07),	/* 0x1b: MBOX_SINGLE_STEP_QUEUE */
+	ISP_SCSI_OPMAP(0x03, 0x07),	/* 0x1c: MBOX_ABORT_QUEUE */
+	ISP_SCSI_OPMAP(0x03, 0x4f),	/* 0x1d: MBOX_GET_DEV_QUEUE_STATUS */
+	ISP_SCSI_OPMAP(0x00, 0x00),	/* 0x1e: */
+	ISP_SCSI_OPMAP(0x01, 0x07),	/* 0x1f: MBOX_GET_FIRMWARE_STATUS */
+	ISP_SCSI_OPMAP(0x01, 0x07),	/* 0x20: MBOX_GET_INIT_SCSI_ID */
+	ISP_SCSI_OPMAP(0x01, 0x07),	/* 0x21: MBOX_GET_SELECT_TIMEOUT */
+	ISP_SCSI_OPMAP(0x01, 0xc7),	/* 0x22: MBOX_GET_RETRY_COUNT	*/
+	ISP_SCSI_OPMAP(0x01, 0x07),	/* 0x23: MBOX_GET_TAG_AGE_LIMIT */
+	ISP_SCSI_OPMAP(0x01, 0x03),	/* 0x24: MBOX_GET_CLOCK_RATE */
+	ISP_SCSI_OPMAP(0x01, 0x07),	/* 0x25: MBOX_GET_ACT_NEG_STATE */
+	ISP_SCSI_OPMAP(0x01, 0x07),	/* 0x26: MBOX_GET_ASYNC_DATA_SETUP_TIME */
+	ISP_SCSI_OPMAP(0x01, 0x07),	/* 0x27: MBOX_GET_PCI_PARAMS */
+	ISP_SCSI_OPMAP(0x03, 0x4f),	/* 0x28: MBOX_GET_TARGET_PARAMS */
+	ISP_SCSI_OPMAP(0x03, 0x0f),	/* 0x29: MBOX_GET_DEV_QUEUE_PARAMS */
+	ISP_SCSI_OPMAP(0x01, 0x07),	/* 0x2a: MBOX_GET_RESET_DELAY_PARAMS */
+	ISP_SCSI_OPMAP(0x00, 0x00),	/* 0x2b: */
+	ISP_SCSI_OPMAP(0x00, 0x00),	/* 0x2c: */
+	ISP_SCSI_OPMAP(0x00, 0x00),	/* 0x2d: */
+	ISP_SCSI_OPMAP(0x00, 0x00),	/* 0x2e: */
+	ISP_SCSI_OPMAP(0x00, 0x00),	/* 0x2f: */
+	ISP_SCSI_OPMAP(0x03, 0x03),	/* 0x30: MBOX_SET_INIT_SCSI_ID */
+	ISP_SCSI_OPMAP(0x07, 0x07),	/* 0x31: MBOX_SET_SELECT_TIMEOUT */
+	ISP_SCSI_OPMAP(0xc7, 0xc7),	/* 0x32: MBOX_SET_RETRY_COUNT	*/
+	ISP_SCSI_OPMAP(0x07, 0x07),	/* 0x33: MBOX_SET_TAG_AGE_LIMIT */
+	ISP_SCSI_OPMAP(0x03, 0x03),	/* 0x34: MBOX_SET_CLOCK_RATE */
+	ISP_SCSI_OPMAP(0x07, 0x07),	/* 0x35: MBOX_SET_ACT_NEG_STATE */
+	ISP_SCSI_OPMAP(0x07, 0x07),	/* 0x36: MBOX_SET_ASYNC_DATA_SETUP_TIME */
+	ISP_SCSI_OPMAP(0x07, 0x07),	/* 0x37: MBOX_SET_PCI_CONTROL_PARAMS */
+	ISP_SCSI_OPMAP(0x4f, 0x4f),	/* 0x38: MBOX_SET_TARGET_PARAMS */
+	ISP_SCSI_OPMAP(0x0f, 0x0f),	/* 0x39: MBOX_SET_DEV_QUEUE_PARAMS */
+	ISP_SCSI_OPMAP(0x07, 0x07),	/* 0x3a: MBOX_SET_RESET_DELAY_PARAMS */
+	ISP_SCSI_OPMAP(0x00, 0x00),	/* 0x3b: */
+	ISP_SCSI_OPMAP(0x00, 0x00),	/* 0x3c: */
+	ISP_SCSI_OPMAP(0x00, 0x00),	/* 0x3d: */
+	ISP_SCSI_OPMAP(0x00, 0x00),	/* 0x3e: */
+	ISP_SCSI_OPMAP(0x00, 0x00),	/* 0x3f: */
+	ISP_SCSI_OPMAP(0x01, 0x03),	/* 0x40: MBOX_RETURN_BIOS_BLOCK_ADDR */
+	ISP_SCSI_OPMAP(0x3f, 0x01),	/* 0x41: MBOX_WRITE_FOUR_RAM_WORDS */
+	ISP_SCSI_OPMAP(0x03, 0x07),	/* 0x42: MBOX_EXEC_BIOS_IOCB */
+	ISP_SCSI_OPMAP(0x00, 0x00),	/* 0x43: */
+	ISP_SCSI_OPMAP(0x00, 0x00),	/* 0x44: */
+	ISP_SCSI_OPMAP(0x03, 0x03),	/* 0x45: SET SYSTEM PARAMETER */
+	ISP_SCSI_OPMAP(0x01, 0x03),	/* 0x46: GET SYSTEM PARAMETER */
+	ISP_SCSI_OPMAP(0x00, 0x00),	/* 0x47: */
+	ISP_SCSI_OPMAP(0x01, 0xcf),	/* 0x48: GET SCAM CONFIGURATION */
+	ISP_SCSI_OPMAP(0xcf, 0xcf),	/* 0x49: SET SCAM CONFIGURATION */
+	ISP_SCSI_OPMAP(0x03, 0x03),	/* 0x4a: MBOX_SET_FIRMWARE_FEATURES */
+	ISP_SCSI_OPMAP(0x01, 0x03),	/* 0x4b: MBOX_GET_FIRMWARE_FEATURES */
+	ISP_SCSI_OPMAP(0x00, 0x00),	/* 0x4c: */
+	ISP_SCSI_OPMAP(0x00, 0x00),	/* 0x4d: */
+	ISP_SCSI_OPMAP(0x00, 0x00),	/* 0x4e: */
+	ISP_SCSI_OPMAP(0x00, 0x00),	/* 0x4f: */
+	ISP_SCSI_OPMAP(0xdf, 0xdf),	/* 0x50: LOAD RAM A64 */
+	ISP_SCSI_OPMAP(0xdf, 0xdf),	/* 0x51: DUMP RAM A64 */
+	ISP_SCSI_OPMAP(0xdf, 0xff),	/* 0x52: INITIALIZE REQUEST QUEUE A64 */
+	ISP_SCSI_OPMAP(0xef, 0xff),	/* 0x53: INITIALIZE RESPONSE QUEUE A64 */
+	ISP_SCSI_OPMAP(0xcf, 0x01),	/* 0x54: EXECUCUTE COMMAND IOCB A64 */
+	ISP_SCSI_OPMAP(0x07, 0x01),	/* 0x55: ENABLE TARGET MODE */
+	ISP_SCSI_OPMAP(0x03, 0x0f),	/* 0x56: GET TARGET STATUS */
+	ISP_SCSI_OPMAP(0x00, 0x00),	/* 0x57: */
+	ISP_SCSI_OPMAP(0x00, 0x00),	/* 0x58: */
+	ISP_SCSI_OPMAP(0x00, 0x00),	/* 0x59: */
+	ISP_SCSI_OPMAP(0x03, 0x03),	/* 0x5a: SET DATA OVERRUN RECOVERY MODE */
+	ISP_SCSI_OPMAP(0x01, 0x03),	/* 0x5b: GET DATA OVERRUN RECOVERY MODE */
+	ISP_SCSI_OPMAP(0x0f, 0x0f),	/* 0x5c: SET HOST DATA */
+	ISP_SCSI_OPMAP(0x01, 0x01)	/* 0x5d: GET NOST DATA */
 };
+#define	MAX_SCSI_OPCODE	0x5d
 
 static const char *scsi_mbcmd_names[] = {
 	"NO-OP",
@@ -6915,136 +7007,13 @@
 	"GET NOST DATA",
 };
 
+#define	ISP_FC_IBITS(op)	((mbpfc[((op)<<3) + 0] << 24) | (mbpfc[((op)<<3) + 1] << 16) | (mbpfc[((op)<<3) + 2] << 8) | (mbpfc[((op)<<3) + 3]))
+#define	ISP_FC_OBITS(op)	((mbpfc[((op)<<3) + 4] << 24) | (mbpfc[((op)<<3) + 5] << 16) | (mbpfc[((op)<<3) + 6] << 8) | (mbpfc[((op)<<3) + 7]))
+
+#define	ISP_FC_OPMAP(in0, out0)							  0,   0,   0, in0,    0,    0,    0, out0
+#define	ISP_FC_OPMAP_HALF(in1, in0, out1, out0)					  0,   0, in1, in0,    0,    0, out1, out0
+#define	ISP_FC_OPMAP_FULL(in3, in2, in1, in0, out3, out2, out1, out0)		in3, in2, in1, in0, out3, out2, out1, out0
 static const uint32_t mbpfc[] = {
-<<<<<<< HEAD
-	ISPOPMAP(0x01, 0x01),	/* 0x00: MBOX_NO_OP */
-	ISPOPMAP(0x1f, 0x01),	/* 0x01: MBOX_LOAD_RAM */
-	ISPOPMAP(0x0f, 0x01),	/* 0x02: MBOX_EXEC_FIRMWARE */
-	ISPOPMAP(0xdf, 0x01),	/* 0x03: MBOX_DUMP_RAM */
-	ISPOPMAP(0x07, 0x07),	/* 0x04: MBOX_WRITE_RAM_WORD */
-	ISPOPMAP(0x03, 0x07),	/* 0x05: MBOX_READ_RAM_WORD */
-	ISPOPMAP(0xff, 0xff),	/* 0x06: MBOX_MAILBOX_REG_TEST */
-	ISPOPMAP(0x07, 0x07),	/* 0x07: MBOX_VERIFY_CHECKSUM	*/
-	ISPOPMAP(0x01, 0x4f),	/* 0x08: MBOX_ABOUT_FIRMWARE */
-	ISPOPMAP(0xdf, 0x01),	/* 0x09: MBOX_LOAD_RISC_RAM_2100 */
-	ISPOPMAP(0xdf, 0x01),	/* 0x0a: DUMP RAM */
-	ISPOPMAP(0x1ff, 0x01),	/* 0x0b: MBOX_LOAD_RISC_RAM */
-	ISPOPMAP(0x00, 0x00),	/* 0x0c: */
-	ISPOPMAP(0x10f, 0x01),	/* 0x0d: MBOX_WRITE_RAM_WORD_EXTENDED */
-	ISPOPMAP(0x01, 0x05),	/* 0x0e: MBOX_CHECK_FIRMWARE */
-	ISPOPMAP(0x103, 0x0d),	/* 0x0f: MBOX_READ_RAM_WORD_EXTENDED */
-	ISPOPMAP(0x1f, 0x11),	/* 0x10: MBOX_INIT_REQ_QUEUE */
-	ISPOPMAP(0x2f, 0x21),	/* 0x11: MBOX_INIT_RES_QUEUE */
-	ISPOPMAP(0x0f, 0x01),	/* 0x12: MBOX_EXECUTE_IOCB */
-	ISPOPMAP(0x03, 0x03),	/* 0x13: MBOX_WAKE_UP	*/
-	ISPOPMAP(0x01, 0xff),	/* 0x14: MBOX_STOP_FIRMWARE */
-	ISPOPMAP(0x4f, 0x01),	/* 0x15: MBOX_ABORT */
-	ISPOPMAP(0x07, 0x01),	/* 0x16: MBOX_ABORT_DEVICE */
-	ISPOPMAP(0x07, 0x01),	/* 0x17: MBOX_ABORT_TARGET */
-	ISPOPMAP(0x03, 0x03),	/* 0x18: MBOX_BUS_RESET */
-	ISPOPMAP(0x07, 0x05),	/* 0x19: MBOX_STOP_QUEUE */
-	ISPOPMAP(0x07, 0x05),	/* 0x1a: MBOX_START_QUEUE */
-	ISPOPMAP(0x07, 0x05),	/* 0x1b: MBOX_SINGLE_STEP_QUEUE */
-	ISPOPMAP(0x07, 0x05),	/* 0x1c: MBOX_ABORT_QUEUE */
-	ISPOPMAP(0x07, 0x03),	/* 0x1d: MBOX_GET_DEV_QUEUE_STATUS */
-	ISPOPMAP(0x00, 0x00),	/* 0x1e: */
-	ISPOPMAP(0x01, 0x07),	/* 0x1f: MBOX_GET_FIRMWARE_STATUS */
-	ISPOPMAP(0x01, 0x4f),	/* 0x20: MBOX_GET_LOOP_ID */
-	ISPOPMAP(0x00, 0x00),	/* 0x21: */
-	ISPOPMAP(0x01, 0x07),	/* 0x22: MBOX_GET_RETRY_COUNT	*/
-	ISPOPMAP(0x00, 0x00),	/* 0x23: */
-	ISPOPMAP(0x00, 0x00),	/* 0x24: */
-	ISPOPMAP(0x00, 0x00),	/* 0x25: */
-	ISPOPMAP(0x00, 0x00),	/* 0x26: */
-	ISPOPMAP(0x00, 0x00),	/* 0x27: */
-	ISPOPMAP(0x01, 0x03),	/* 0x28: MBOX_GET_FIRMWARE_OPTIONS */
-	ISPOPMAP(0x03, 0x07),	/* 0x29: MBOX_GET_PORT_QUEUE_PARAMS */
-	ISPOPMAP(0x00, 0x00),	/* 0x2a: */
-	ISPOPMAP(0x00, 0x00),	/* 0x2b: */
-	ISPOPMAP(0x00, 0x00),	/* 0x2c: */
-	ISPOPMAP(0x00, 0x00),	/* 0x2d: */
-	ISPOPMAP(0x00, 0x00),	/* 0x2e: */
-	ISPOPMAP(0x00, 0x00),	/* 0x2f: */
-	ISPOPMAP(0x00, 0x00),	/* 0x30: */
-	ISPOPMAP(0x00, 0x00),	/* 0x31: */
-	ISPOPMAP(0x07, 0x07),	/* 0x32: MBOX_SET_RETRY_COUNT	*/
-	ISPOPMAP(0x00, 0x00),	/* 0x33: */
-	ISPOPMAP(0x00, 0x00),	/* 0x34: */
-	ISPOPMAP(0x00, 0x00),	/* 0x35: */
-	ISPOPMAP(0x00, 0x00),	/* 0x36: */
-	ISPOPMAP(0x00, 0x00),	/* 0x37: */
-	ISPOPMAP(0x0f, 0x01),	/* 0x38: MBOX_SET_FIRMWARE_OPTIONS */
-	ISPOPMAP(0x0f, 0x07),	/* 0x39: MBOX_SET_PORT_QUEUE_PARAMS */
-	ISPOPMAP(0x00, 0x00),	/* 0x3a: */
-	ISPOPMAP(0x00, 0x00),	/* 0x3b: */
-	ISPOPMAP(0x00, 0x00),	/* 0x3c: */
-	ISPOPMAP(0x00, 0x00),	/* 0x3d: */
-	ISPOPMAP(0x00, 0x00),	/* 0x3e: */
-	ISPOPMAP(0x00, 0x00),	/* 0x3f: */
-	ISPOPMAP(0x03, 0x01),	/* 0x40: MBOX_LOOP_PORT_BYPASS */
-	ISPOPMAP(0x03, 0x01),	/* 0x41: MBOX_LOOP_PORT_ENABLE */
-	ISPOPMAP(0x03, 0x07),	/* 0x42: MBOX_GET_RESOURCE_COUNT */
-	ISPOPMAP(0x01, 0x01),	/* 0x43: MBOX_REQUEST_OFFLINE_MODE */
-	ISPOPMAP(0x00, 0x00),	/* 0x44: */
-	ISPOPMAP(0x00, 0x00),	/* 0x45: */
-	ISPOPMAP(0x00, 0x00),	/* 0x46: */
-	ISPOPMAP(0xcf, 0x03),	/* 0x47: GET PORT_DATABASE ENHANCED */
-	ISPOPMAP(0xcd, 0x01),	/* 0x48: MBOX_INIT_FIRMWARE_MULTI_ID */
-	ISPOPMAP(0xcd, 0x01),	/* 0x49: MBOX_GET_VP_DATABASE */
-	ISPOPMAP(0x2cd, 0x01),	/* 0x4a: MBOX_GET_VP_DATABASE_ENTRY */
-	ISPOPMAP(0x00, 0x00),	/* 0x4b: */
-	ISPOPMAP(0x00, 0x00),	/* 0x4c: */
-	ISPOPMAP(0x00, 0x00),	/* 0x4d: */
-	ISPOPMAP(0x00, 0x00),	/* 0x4e: */
-	ISPOPMAP(0x00, 0x00),	/* 0x4f: */
-	ISPOPMAP(0x00, 0x00),	/* 0x50: */
-	ISPOPMAP(0x00, 0x00),	/* 0x51: */
-	ISPOPMAP(0x00, 0x00),	/* 0x52: */
-	ISPOPMAP(0x00, 0x00),	/* 0x53: */
-	ISPOPMAP(0xcf, 0x01),	/* 0x54: EXECUTE IOCB A64 */
-	ISPOPMAP(0x00, 0x00),	/* 0x55: */
-	ISPOPMAP(0x00, 0x00),	/* 0x56: */
-	ISPOPMAP(0x00, 0x00),	/* 0x57: */
-	ISPOPMAP(0x00, 0x00),	/* 0x58: */
-	ISPOPMAP(0x00, 0x00),	/* 0x59: */
-	ISPOPMAP(0x00, 0x00),	/* 0x5a: */
-	ISPOPMAP(0x03, 0x01),	/* 0x5b: MBOX_DRIVER_HEARTBEAT */
-	ISPOPMAP(0xcf, 0x01),	/* 0x5c: MBOX_FW_HEARTBEAT */
-	ISPOPMAP(0x07, 0x03),	/* 0x5d: MBOX_GET_SET_DATA_RATE */
-	ISPOPMAP(0x00, 0x00),	/* 0x5e: */
-	ISPOPMAP(0x00, 0x00),	/* 0x5f: */
-	ISPOPMAP(0xcd, 0x01),	/* 0x60: MBOX_INIT_FIRMWARE */
-	ISPOPMAP(0x00, 0x00),	/* 0x61: */
-	ISPOPMAP(0x01, 0x01),	/* 0x62: MBOX_INIT_LIP */
-	ISPOPMAP(0xcd, 0x03),	/* 0x63: MBOX_GET_FC_AL_POSITION_MAP */
-	ISPOPMAP(0xcf, 0x01),	/* 0x64: MBOX_GET_PORT_DB */
-	ISPOPMAP(0x07, 0x01),	/* 0x65: MBOX_CLEAR_ACA */
-	ISPOPMAP(0x07, 0x01),	/* 0x66: MBOX_TARGET_RESET */
-	ISPOPMAP(0x07, 0x01),	/* 0x67: MBOX_CLEAR_TASK_SET */
-	ISPOPMAP(0x07, 0x01),	/* 0x68: MBOX_ABORT_TASK_SET */
-	ISPOPMAP(0x01, 0x07),	/* 0x69: MBOX_GET_FW_STATE */
-	ISPOPMAP(0x03, 0xcf),	/* 0x6a: MBOX_GET_PORT_NAME */
-	ISPOPMAP(0xcf, 0x01),	/* 0x6b: MBOX_GET_LINK_STATUS */
-	ISPOPMAP(0x0f, 0x01),	/* 0x6c: MBOX_INIT_LIP_RESET */
-	ISPOPMAP(0x00, 0x00),	/* 0x6d: */
-	ISPOPMAP(0xcf, 0x03),	/* 0x6e: MBOX_SEND_SNS */
-	ISPOPMAP(0x0f, 0x07),	/* 0x6f: MBOX_FABRIC_LOGIN */
-	ISPOPMAP(0x03, 0x01),	/* 0x70: MBOX_SEND_CHANGE_REQUEST */
-	ISPOPMAP(0x03, 0x03),	/* 0x71: MBOX_FABRIC_LOGOUT */
-	ISPOPMAP(0x0f, 0x0f),	/* 0x72: MBOX_INIT_LIP_LOGIN */
-	ISPOPMAP(0x00, 0x00),	/* 0x73: */
-	ISPOPMAP(0x07, 0x01),	/* 0x74: LOGIN LOOP PORT */
-	ISPOPMAP(0xcf, 0x03),	/* 0x75: GET PORT/NODE NAME LIST */
-	ISPOPMAP(0x4f, 0x01),	/* 0x76: SET VENDOR ID */
-	ISPOPMAP(0xcd, 0x01),	/* 0x77: INITIALIZE IP MAILBOX */
-	ISPOPMAP(0x00, 0x00),	/* 0x78: */
-	ISPOPMAP(0x00, 0x00),	/* 0x79: */
-	ISPOPMAP(0x00, 0x00),	/* 0x7a: */
-	ISPOPMAP(0x00, 0x00),	/* 0x7b: */
-	ISPOPMAP(0x4f, 0x03),	/* 0x7c: Get ID List */
-	ISPOPMAP(0xcf, 0x01),	/* 0x7d: SEND LFA */
-	ISPOPMAP(0x0f, 0x01)	/* 0x7e: LUN RESET */
-=======
 	ISP_FC_OPMAP(0x01, 0x01),	/* 0x00: MBOX_NO_OP */
 	ISP_FC_OPMAP(0x1f, 0x01),	/* 0x01: MBOX_LOAD_RAM */
 	ISP_FC_OPMAP(0x0f, 0x01),	/* 0x02: MBOX_EXEC_FIRMWARE */
@@ -7172,8 +7141,8 @@
 	ISP_FC_OPMAP(0x4f, 0x03),	/* 0x7c: Get ID List */
 	ISP_FC_OPMAP(0xcf, 0x01),	/* 0x7d: SEND LFA */
 	ISP_FC_OPMAP(0x0f, 0x01)	/* 0x7e: LUN RESET */
->>>>>>> 85823a3b
 };
+#define	MAX_FC_OPCODE	0x7e
 /*
  * Footnotes
  *
@@ -7317,19 +7286,18 @@
 isp_mboxcmd_qnw(ispsoftc_t *isp, mbreg_t *mbp, int nodelay)
 {
 	unsigned int ibits, obits, box, opcode;
-	const uint32_t *mcp;
-
+
+	opcode = mbp->param[0];
 	if (IS_FC(isp)) {
-		mcp = mbpfc;
+		ibits = ISP_FC_IBITS(opcode);
+		obits = ISP_FC_OBITS(opcode);
 	} else {
-		mcp = mbpscsi;
-	}
-	opcode = mbp->param[0];
-	ibits = HIWRD(mcp[opcode]) & NMBOX_BMASK(isp);
-	obits = LOWRD(mcp[opcode]) & NMBOX_BMASK(isp);
+		ibits = ISP_SCSI_IBITS(opcode);
+		obits = ISP_SCSI_OBITS(opcode);
+	}
 	ibits |= mbp->ibits;
 	obits |= mbp->obits;
-	for (box = 0; box < MAX_MAILBOX(isp); box++) {
+	for (box = 0; box < ISP_NMBOX(isp); box++) {
 		if (ibits & (1 << box)) {
 			ISP_WRITE(isp, MBOX_OFF(box), mbp->param[box]);
 		}
@@ -7362,25 +7330,26 @@
 {
 	const char *cname, *xname;
 	char tname[16], mname[16];
-	unsigned int lim, ibits, obits, box, opcode;
-	const uint32_t *mcp;
-
+	unsigned int ibits, obits, box, opcode;
+
+	opcode = mbp->param[0];
 	if (IS_FC(isp)) {
-		mcp = mbpfc;
-		lim = (sizeof (mbpfc) / sizeof (mbpfc[0]));
+		if (opcode > MAX_FC_OPCODE) {
+			mbp->param[0] = MBOX_INVALID_COMMAND;
+			isp_prt(isp, ISP_LOGERR, "Unknown Command 0x%x", opcode);
+			return;
+		}
+		ibits = ISP_FC_IBITS(opcode);
+		obits = ISP_FC_OBITS(opcode);
 	} else {
-		mcp = mbpscsi;
-		lim = (sizeof (mbpscsi) / sizeof (mbpscsi[0]));
-	}
-
-	if ((opcode = mbp->param[0]) >= lim) {
-		mbp->param[0] = MBOX_INVALID_COMMAND;
-		isp_prt(isp, ISP_LOGERR, "Unknown Command 0x%x", opcode);
-		return;
-	}
-
-	ibits = HIWRD(mcp[opcode]) & NMBOX_BMASK(isp);
-	obits = LOWRD(mcp[opcode]) & NMBOX_BMASK(isp);
+		if (opcode > MAX_SCSI_OPCODE) {
+			mbp->param[0] = MBOX_INVALID_COMMAND;
+			isp_prt(isp, ISP_LOGERR, "Unknown Command 0x%x", opcode);
+			return;
+		}
+		ibits = ISP_SCSI_IBITS(opcode);
+		obits = ISP_SCSI_OBITS(opcode);
+	}
 
 	/*
 	 * Pick up any additional bits that the caller might have set.
@@ -7402,7 +7371,7 @@
 		goto out;
 	}
 
-	for (box = 0; box < MAX_MAILBOX(isp); box++) {
+	for (box = 0; box < ISP_NMBOX(isp); box++) {
 		if (ibits & (1 << box)) {
 			isp_prt(isp, ISP_LOGDEBUG3, "IN mbox %d = 0x%04x", box,
 			    mbp->param[box]);
@@ -7445,7 +7414,7 @@
 	/*
 	 * Copy back output registers.
 	 */
-	for (box = 0; box < MAX_MAILBOX(isp); box++) {
+	for (box = 0; box < ISP_NMBOX(isp); box++) {
 		if (obits & (1 << box)) {
 			mbp->param[box] = isp->isp_mboxtmp[box];
 			isp_prt(isp, ISP_LOGDEBUG3, "OUT mbox %d = 0x%04x", box,
@@ -8145,8 +8114,7 @@
 		(ISP_NVRAM_FIFO_THRESHOLD_128(nvram_data) << 2);
 
 	if ((isp->isp_confopts & ISP_CFG_OWNLOOPID) == 0)
-		sdp->isp_initiator_id =
-			ISP_NVRAM_INITIATOR_ID(nvram_data);
+		sdp->isp_initiator_id = ISP_NVRAM_INITIATOR_ID(nvram_data);
 
 	sdp->isp_bus_reset_delay =
 		ISP_NVRAM_BUS_RESET_DELAY(nvram_data);
@@ -8257,8 +8225,7 @@
 	    ISP1080_NVRAM_FIFO_THRESHOLD(nvram_data);
 
 	if ((isp->isp_confopts & ISP_CFG_OWNLOOPID) == 0)
-		sdp->isp_initiator_id =
-		    ISP1080_NVRAM_INITIATOR_ID(nvram_data, bus);
+		sdp->isp_initiator_id = ISP1080_NVRAM_INITIATOR_ID(nvram_data, bus);
 
 	sdp->isp_bus_reset_delay =
 	    ISP1080_NVRAM_BUS_RESET_DELAY(nvram_data, bus);
@@ -8333,8 +8300,7 @@
 	    ISP12160_NVRAM_FIFO_THRESHOLD(nvram_data);
 
 	if ((isp->isp_confopts & ISP_CFG_OWNLOOPID) == 0)
-		sdp->isp_initiator_id =
-		    ISP12160_NVRAM_INITIATOR_ID(nvram_data, bus);
+		sdp->isp_initiator_id = ISP12160_NVRAM_INITIATOR_ID(nvram_data, bus);
 
 	sdp->isp_bus_reset_delay =
 	    ISP12160_NVRAM_BUS_RESET_DELAY(nvram_data, bus);
