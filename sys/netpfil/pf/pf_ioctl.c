/*-
 * Copyright (c) 2001 Daniel Hartmeier
 * Copyright (c) 2002,2003 Henning Brauer
 * Copyright (c) 2012 Gleb Smirnoff <glebius@FreeBSD.org>
 * All rights reserved.
 *
 * Redistribution and use in source and binary forms, with or without
 * modification, are permitted provided that the following conditions
 * are met:
 *
 *    - Redistributions of source code must retain the above copyright
 *      notice, this list of conditions and the following disclaimer.
 *    - Redistributions in binary form must reproduce the above
 *      copyright notice, this list of conditions and the following
 *      disclaimer in the documentation and/or other materials provided
 *      with the distribution.
 *
 * THIS SOFTWARE IS PROVIDED BY THE COPYRIGHT HOLDERS AND CONTRIBUTORS
 * "AS IS" AND ANY EXPRESS OR IMPLIED WARRANTIES, INCLUDING, BUT NOT
 * LIMITED TO, THE IMPLIED WARRANTIES OF MERCHANTABILITY AND FITNESS
 * FOR A PARTICULAR PURPOSE ARE DISCLAIMED. IN NO EVENT SHALL THE
 * COPYRIGHT HOLDERS OR CONTRIBUTORS BE LIABLE FOR ANY DIRECT, INDIRECT,
 * INCIDENTAL, SPECIAL, EXEMPLARY, OR CONSEQUENTIAL DAMAGES (INCLUDING,
 * BUT NOT LIMITED TO, PROCUREMENT OF SUBSTITUTE GOODS OR SERVICES;
 * LOSS OF USE, DATA, OR PROFITS; OR BUSINESS INTERRUPTION) HOWEVER
 * CAUSED AND ON ANY THEORY OF LIABILITY, WHETHER IN CONTRACT, STRICT
 * LIABILITY, OR TORT (INCLUDING NEGLIGENCE OR OTHERWISE) ARISING IN
 * ANY WAY OUT OF THE USE OF THIS SOFTWARE, EVEN IF ADVISED OF THE
 * POSSIBILITY OF SUCH DAMAGE.
 *
 * Effort sponsored in part by the Defense Advanced Research Projects
 * Agency (DARPA) and Air Force Research Laboratory, Air Force
 * Materiel Command, USAF, under agreement number F30602-01-2-0537.
 *
 *	$OpenBSD: pf_ioctl.c,v 1.213 2009/02/15 21:46:12 mbalmer Exp $
 */

#include <sys/cdefs.h>
__FBSDID("$FreeBSD$");

#include "opt_inet.h"
#include "opt_inet6.h"
#include "opt_bpf.h"
#include "opt_pf.h"

#include <sys/param.h>
#include <sys/bus.h>
#include <sys/conf.h>
#include <sys/endian.h>
#include <sys/fcntl.h>
#include <sys/filio.h>
#include <sys/interrupt.h>
#include <sys/jail.h>
#include <sys/kernel.h>
#include <sys/kthread.h>
#include <sys/lock.h>
#include <sys/mbuf.h>
#include <sys/module.h>
#include <sys/proc.h>
#include <sys/rwlock.h>
#include <sys/smp.h>
#include <sys/socket.h>
#include <sys/sysctl.h>
#include <sys/md5.h>
#include <sys/ucred.h>

#include <net/if.h>
#include <net/if_var.h>
#include <net/vnet.h>
#include <net/route.h>
#include <net/pfil.h>
#include <net/pfvar.h>
#include <net/if_pfsync.h>
#include <net/if_pflog.h>

#include <netinet/in.h>
#include <netinet/ip.h>
#include <netinet/ip_var.h>
#include <netinet/ip_icmp.h>

#ifdef INET6
#include <netinet/ip6.h>
#endif /* INET6 */

#ifdef ALTQ
#include <altq/altq.h>
#endif

static int		 pfattach(void);
static struct pf_pool	*pf_get_pool(char *, u_int32_t, u_int8_t, u_int32_t,
			    u_int8_t, u_int8_t, u_int8_t);

static void		 pf_mv_pool(struct pf_palist *, struct pf_palist *);
static void		 pf_empty_pool(struct pf_palist *);
static int		 pfioctl(struct cdev *, u_long, caddr_t, int,
			    struct thread *);
#ifdef ALTQ
static int		 pf_begin_altq(u_int32_t *);
static int		 pf_rollback_altq(u_int32_t);
static int		 pf_commit_altq(u_int32_t);
static int		 pf_enable_altq(struct pf_altq *);
static int		 pf_disable_altq(struct pf_altq *);
static u_int32_t	 pf_qname2qid(char *);
static void		 pf_qid_unref(u_int32_t);
#endif /* ALTQ */
static int		 pf_begin_rules(u_int32_t *, int, const char *);
static int		 pf_rollback_rules(u_int32_t, int, char *);
static int		 pf_setup_pfsync_matching(struct pf_ruleset *);
static void		 pf_hash_rule(MD5_CTX *, struct pf_rule *);
static void		 pf_hash_rule_addr(MD5_CTX *, struct pf_rule_addr *);
static int		 pf_commit_rules(u_int32_t, int, char *);
static int		 pf_addr_setup(struct pf_ruleset *,
			    struct pf_addr_wrap *, sa_family_t);
static void		 pf_addr_copyout(struct pf_addr_wrap *);

VNET_DEFINE(struct pf_rule,	pf_default_rule);

#ifdef ALTQ
static VNET_DEFINE(int,		pf_altq_running);
#define	V_pf_altq_running	VNET(pf_altq_running)
#endif

#define	TAGID_MAX	 50000
struct pf_tagname {
	TAILQ_ENTRY(pf_tagname)	entries;
	char			name[PF_TAG_NAME_SIZE];
	uint16_t		tag;
	int			ref;
};

TAILQ_HEAD(pf_tags, pf_tagname);
#define	V_pf_tags		VNET(pf_tags)
VNET_DEFINE(struct pf_tags, pf_tags);
#define	V_pf_qids		VNET(pf_qids)
VNET_DEFINE(struct pf_tags, pf_qids);
static MALLOC_DEFINE(M_PFTAG, "pf_tag", "pf(4) tag names");
static MALLOC_DEFINE(M_PFALTQ, "pf_altq", "pf(4) altq configuration db");
static MALLOC_DEFINE(M_PFRULE, "pf_rule", "pf(4) rules");

#if (PF_QNAME_SIZE != PF_TAG_NAME_SIZE)
#error PF_QNAME_SIZE must be equal to PF_TAG_NAME_SIZE
#endif

static u_int16_t	 tagname2tag(struct pf_tags *, char *);
static u_int16_t	 pf_tagname2tag(char *);
static void		 tag_unref(struct pf_tags *, u_int16_t);

#define DPFPRINTF(n, x) if (V_pf_status.debug >= (n)) printf x

struct cdev *pf_dev;

/*
 * XXX - These are new and need to be checked when moveing to a new version
 */
static void		 pf_clear_states(void);
static int		 pf_clear_tables(void);
static void		 pf_clear_srcnodes(struct pf_src_node *);
static void		 pf_kill_srcnodes(struct pfioc_src_node_kill *);
static void		 pf_tbladdr_copyout(struct pf_addr_wrap *);

/*
 * Wrapper functions for pfil(9) hooks
 */
#ifdef INET
static int pf_check_in(void *arg, struct mbuf **m, struct ifnet *ifp,
    int dir, struct inpcb *inp);
static int pf_check_out(void *arg, struct mbuf **m, struct ifnet *ifp,
    int dir, struct inpcb *inp);
#endif
#ifdef INET6
static int pf_check6_in(void *arg, struct mbuf **m, struct ifnet *ifp,
    int dir, struct inpcb *inp);
static int pf_check6_out(void *arg, struct mbuf **m, struct ifnet *ifp,
    int dir, struct inpcb *inp);
#endif

static int		hook_pf(void);
static int		dehook_pf(void);
static int		shutdown_pf(void);
static int		pf_load(void);
static int		pf_unload(void);

static struct cdevsw pf_cdevsw = {
	.d_ioctl =	pfioctl,
	.d_name =	PF_NAME,
	.d_version =	D_VERSION,
};

static volatile VNET_DEFINE(int, pf_pfil_hooked);
#define V_pf_pfil_hooked	VNET(pf_pfil_hooked)
VNET_DEFINE(int,		pf_end_threads);

struct rwlock			pf_rules_lock;

/* pfsync */
pfsync_state_import_t 		*pfsync_state_import_ptr = NULL;
pfsync_insert_state_t		*pfsync_insert_state_ptr = NULL;
pfsync_update_state_t		*pfsync_update_state_ptr = NULL;
pfsync_delete_state_t		*pfsync_delete_state_ptr = NULL;
pfsync_clear_states_t		*pfsync_clear_states_ptr = NULL;
pfsync_defer_t			*pfsync_defer_ptr = NULL;
/* pflog */
pflog_packet_t			*pflog_packet_ptr = NULL;

static int
pfattach(void)
{
	u_int32_t *my_timeout = V_pf_default_rule.timeout;
	int error;

	pf_initialize();
	pfr_initialize();
	pfi_initialize();
	pf_normalize_init();

	V_pf_limits[PF_LIMIT_STATES].limit = PFSTATE_HIWAT;
	V_pf_limits[PF_LIMIT_SRC_NODES].limit = PFSNODE_HIWAT;

	RB_INIT(&V_pf_anchors);
	pf_init_ruleset(&pf_main_ruleset);

	/* default rule should never be garbage collected */
	V_pf_default_rule.entries.tqe_prev = &V_pf_default_rule.entries.tqe_next;
#ifdef PF_DEFAULT_TO_DROP
	V_pf_default_rule.action = PF_DROP;
#else
	V_pf_default_rule.action = PF_PASS;
#endif
	V_pf_default_rule.nr = -1;
	V_pf_default_rule.rtableid = -1;

	V_pf_default_rule.states_cur = counter_u64_alloc(M_WAITOK);
	V_pf_default_rule.states_tot = counter_u64_alloc(M_WAITOK);
	V_pf_default_rule.src_nodes = counter_u64_alloc(M_WAITOK);

	/* initialize default timeouts */
	my_timeout[PFTM_TCP_FIRST_PACKET] = PFTM_TCP_FIRST_PACKET_VAL;
	my_timeout[PFTM_TCP_OPENING] = PFTM_TCP_OPENING_VAL;
	my_timeout[PFTM_TCP_ESTABLISHED] = PFTM_TCP_ESTABLISHED_VAL;
	my_timeout[PFTM_TCP_CLOSING] = PFTM_TCP_CLOSING_VAL;
	my_timeout[PFTM_TCP_FIN_WAIT] = PFTM_TCP_FIN_WAIT_VAL;
	my_timeout[PFTM_TCP_CLOSED] = PFTM_TCP_CLOSED_VAL;
	my_timeout[PFTM_UDP_FIRST_PACKET] = PFTM_UDP_FIRST_PACKET_VAL;
	my_timeout[PFTM_UDP_SINGLE] = PFTM_UDP_SINGLE_VAL;
	my_timeout[PFTM_UDP_MULTIPLE] = PFTM_UDP_MULTIPLE_VAL;
	my_timeout[PFTM_ICMP_FIRST_PACKET] = PFTM_ICMP_FIRST_PACKET_VAL;
	my_timeout[PFTM_ICMP_ERROR_REPLY] = PFTM_ICMP_ERROR_REPLY_VAL;
	my_timeout[PFTM_OTHER_FIRST_PACKET] = PFTM_OTHER_FIRST_PACKET_VAL;
	my_timeout[PFTM_OTHER_SINGLE] = PFTM_OTHER_SINGLE_VAL;
	my_timeout[PFTM_OTHER_MULTIPLE] = PFTM_OTHER_MULTIPLE_VAL;
	my_timeout[PFTM_FRAG] = PFTM_FRAG_VAL;
	my_timeout[PFTM_INTERVAL] = PFTM_INTERVAL_VAL;
	my_timeout[PFTM_SRC_NODE] = PFTM_SRC_NODE_VAL;
	my_timeout[PFTM_TS_DIFF] = PFTM_TS_DIFF_VAL;
	my_timeout[PFTM_ADAPTIVE_START] = PFSTATE_ADAPT_START;
	my_timeout[PFTM_ADAPTIVE_END] = PFSTATE_ADAPT_END;

	bzero(&V_pf_status, sizeof(V_pf_status));
	V_pf_status.debug = PF_DEBUG_URGENT;

	V_pf_pfil_hooked = 0;

	/* XXX do our best to avoid a conflict */
	V_pf_status.hostid = arc4random();

	if ((error = kproc_create(pf_purge_thread, curvnet, NULL, 0, 0,
	    "pf purge")) != 0)
		/* XXXGL: leaked all above. */
		return (error);
	if ((error = swi_add(NULL, "pf send", pf_intr, curvnet, SWI_NET,
	    INTR_MPSAFE, &V_pf_swi_cookie)) != 0)
		/* XXXGL: leaked all above. */
		return (error);

	return (0);
}

static struct pf_pool *
pf_get_pool(char *anchor, u_int32_t ticket, u_int8_t rule_action,
    u_int32_t rule_number, u_int8_t r_last, u_int8_t active,
    u_int8_t check_ticket)
{
	struct pf_ruleset	*ruleset;
	struct pf_rule		*rule;
	int			 rs_num;

	ruleset = pf_find_ruleset(anchor);
	if (ruleset == NULL)
		return (NULL);
	rs_num = pf_get_ruleset_number(rule_action);
	if (rs_num >= PF_RULESET_MAX)
		return (NULL);
	if (active) {
		if (check_ticket && ticket !=
		    ruleset->rules[rs_num].active.ticket)
			return (NULL);
		if (r_last)
			rule = TAILQ_LAST(ruleset->rules[rs_num].active.ptr,
			    pf_rulequeue);
		else
			rule = TAILQ_FIRST(ruleset->rules[rs_num].active.ptr);
	} else {
		if (check_ticket && ticket !=
		    ruleset->rules[rs_num].inactive.ticket)
			return (NULL);
		if (r_last)
			rule = TAILQ_LAST(ruleset->rules[rs_num].inactive.ptr,
			    pf_rulequeue);
		else
			rule = TAILQ_FIRST(ruleset->rules[rs_num].inactive.ptr);
	}
	if (!r_last) {
		while ((rule != NULL) && (rule->nr != rule_number))
			rule = TAILQ_NEXT(rule, entries);
	}
	if (rule == NULL)
		return (NULL);

	return (&rule->rpool);
}

static void
pf_mv_pool(struct pf_palist *poola, struct pf_palist *poolb)
{
	struct pf_pooladdr	*mv_pool_pa;

	while ((mv_pool_pa = TAILQ_FIRST(poola)) != NULL) {
		TAILQ_REMOVE(poola, mv_pool_pa, entries);
		TAILQ_INSERT_TAIL(poolb, mv_pool_pa, entries);
	}
}

static void
pf_empty_pool(struct pf_palist *poola)
{
	struct pf_pooladdr *pa;

	while ((pa = TAILQ_FIRST(poola)) != NULL) {
		switch (pa->addr.type) {
		case PF_ADDR_DYNIFTL:
			pfi_dynaddr_remove(pa->addr.p.dyn);
			break;
		case PF_ADDR_TABLE:
			pfr_detach_table(pa->addr.p.tbl);
			break;
		}
		if (pa->kif)
			pfi_kif_unref(pa->kif);
		TAILQ_REMOVE(poola, pa, entries);
		free(pa, M_PFRULE);
	}
}

static void
pf_unlink_rule(struct pf_rulequeue *rulequeue, struct pf_rule *rule)
{

	PF_RULES_WASSERT();

	TAILQ_REMOVE(rulequeue, rule, entries);

	PF_UNLNKDRULES_LOCK();
	rule->rule_flag |= PFRULE_REFS;
	TAILQ_INSERT_TAIL(&V_pf_unlinked_rules, rule, entries);
	PF_UNLNKDRULES_UNLOCK();
}

void
pf_free_rule(struct pf_rule *rule)
{

	PF_RULES_WASSERT();

	if (rule->tag)
		tag_unref(&V_pf_tags, rule->tag);
	if (rule->match_tag)
		tag_unref(&V_pf_tags, rule->match_tag);
#ifdef ALTQ
	if (rule->pqid != rule->qid)
		pf_qid_unref(rule->pqid);
	pf_qid_unref(rule->qid);
#endif
	switch (rule->src.addr.type) {
	case PF_ADDR_DYNIFTL:
		pfi_dynaddr_remove(rule->src.addr.p.dyn);
		break;
	case PF_ADDR_TABLE:
		pfr_detach_table(rule->src.addr.p.tbl);
		break;
	}
	switch (rule->dst.addr.type) {
	case PF_ADDR_DYNIFTL:
		pfi_dynaddr_remove(rule->dst.addr.p.dyn);
		break;
	case PF_ADDR_TABLE:
		pfr_detach_table(rule->dst.addr.p.tbl);
		break;
	}
	if (rule->overload_tbl)
		pfr_detach_table(rule->overload_tbl);
	if (rule->kif)
		pfi_kif_unref(rule->kif);
	pf_anchor_remove(rule);
	pf_empty_pool(&rule->rpool.list);
	counter_u64_free(rule->states_cur);
	counter_u64_free(rule->states_tot);
	counter_u64_free(rule->src_nodes);
	free(rule, M_PFRULE);
}

static u_int16_t
tagname2tag(struct pf_tags *head, char *tagname)
{
	struct pf_tagname	*tag, *p = NULL;
	u_int16_t		 new_tagid = 1;

	PF_RULES_WASSERT();

	TAILQ_FOREACH(tag, head, entries)
		if (strcmp(tagname, tag->name) == 0) {
			tag->ref++;
			return (tag->tag);
		}

	/*
	 * to avoid fragmentation, we do a linear search from the beginning
	 * and take the first free slot we find. if there is none or the list
	 * is empty, append a new entry at the end.
	 */

	/* new entry */
	if (!TAILQ_EMPTY(head))
		for (p = TAILQ_FIRST(head); p != NULL &&
		    p->tag == new_tagid; p = TAILQ_NEXT(p, entries))
			new_tagid = p->tag + 1;

	if (new_tagid > TAGID_MAX)
		return (0);

	/* allocate and fill new struct pf_tagname */
	tag = malloc(sizeof(*tag), M_PFTAG, M_NOWAIT|M_ZERO);
	if (tag == NULL)
		return (0);
	strlcpy(tag->name, tagname, sizeof(tag->name));
	tag->tag = new_tagid;
	tag->ref++;

	if (p != NULL)	/* insert new entry before p */
		TAILQ_INSERT_BEFORE(p, tag, entries);
	else	/* either list empty or no free slot in between */
		TAILQ_INSERT_TAIL(head, tag, entries);

	return (tag->tag);
}

static void
tag_unref(struct pf_tags *head, u_int16_t tag)
{
	struct pf_tagname	*p, *next;

	PF_RULES_WASSERT();

	for (p = TAILQ_FIRST(head); p != NULL; p = next) {
		next = TAILQ_NEXT(p, entries);
		if (tag == p->tag) {
			if (--p->ref == 0) {
				TAILQ_REMOVE(head, p, entries);
				free(p, M_PFTAG);
			}
			break;
		}
	}
}

static u_int16_t
pf_tagname2tag(char *tagname)
{
	return (tagname2tag(&V_pf_tags, tagname));
}

#ifdef ALTQ
static u_int32_t
pf_qname2qid(char *qname)
{
	return ((u_int32_t)tagname2tag(&V_pf_qids, qname));
}

static void
pf_qid_unref(u_int32_t qid)
{
	tag_unref(&V_pf_qids, (u_int16_t)qid);
}

static int
pf_begin_altq(u_int32_t *ticket)
{
	struct pf_altq	*altq;
	int		 error = 0;

	PF_RULES_WASSERT();

	/* Purge the old altq list */
	while ((altq = TAILQ_FIRST(V_pf_altqs_inactive)) != NULL) {
		TAILQ_REMOVE(V_pf_altqs_inactive, altq, entries);
		if (altq->qname[0] == 0 &&
		    (altq->local_flags & PFALTQ_FLAG_IF_REMOVED) == 0) {
			/* detach and destroy the discipline */
			error = altq_remove(altq);
		} else
			pf_qid_unref(altq->qid);
		free(altq, M_PFALTQ);
	}
	if (error)
		return (error);
	*ticket = ++V_ticket_altqs_inactive;
	V_altqs_inactive_open = 1;
	return (0);
}

static int
pf_rollback_altq(u_int32_t ticket)
{
	struct pf_altq	*altq;
	int		 error = 0;

	PF_RULES_WASSERT();

	if (!V_altqs_inactive_open || ticket != V_ticket_altqs_inactive)
		return (0);
	/* Purge the old altq list */
	while ((altq = TAILQ_FIRST(V_pf_altqs_inactive)) != NULL) {
		TAILQ_REMOVE(V_pf_altqs_inactive, altq, entries);
		if (altq->qname[0] == 0 &&
		   (altq->local_flags & PFALTQ_FLAG_IF_REMOVED) == 0) {
			/* detach and destroy the discipline */
			error = altq_remove(altq);
		} else
			pf_qid_unref(altq->qid);
		free(altq, M_PFALTQ);
	}
	V_altqs_inactive_open = 0;
	return (error);
}

static int
pf_commit_altq(u_int32_t ticket)
{
	struct pf_altqqueue	*old_altqs;
	struct pf_altq		*altq;
	int			 err, error = 0;

	PF_RULES_WASSERT();

	if (!V_altqs_inactive_open || ticket != V_ticket_altqs_inactive)
		return (EBUSY);

	/* swap altqs, keep the old. */
	old_altqs = V_pf_altqs_active;
	V_pf_altqs_active = V_pf_altqs_inactive;
	V_pf_altqs_inactive = old_altqs;
	V_ticket_altqs_active = V_ticket_altqs_inactive;

	/* Attach new disciplines */
	TAILQ_FOREACH(altq, V_pf_altqs_active, entries) {
	if (altq->qname[0] == 0 &&
	   (altq->local_flags & PFALTQ_FLAG_IF_REMOVED) == 0) {
			/* attach the discipline */
			error = altq_pfattach(altq);
			if (error == 0 && V_pf_altq_running)
				error = pf_enable_altq(altq);
			if (error != 0)
				return (error);
		}
	}

	/* Purge the old altq list */
	while ((altq = TAILQ_FIRST(V_pf_altqs_inactive)) != NULL) {
		TAILQ_REMOVE(V_pf_altqs_inactive, altq, entries);
		if (altq->qname[0] == 0 &&
		    (altq->local_flags & PFALTQ_FLAG_IF_REMOVED) == 0) {
			/* detach and destroy the discipline */
			if (V_pf_altq_running)
				error = pf_disable_altq(altq);
			err = altq_pfdetach(altq);
			if (err != 0 && error == 0)
				error = err;
			err = altq_remove(altq);
			if (err != 0 && error == 0)
				error = err;
		} else
			pf_qid_unref(altq->qid);
		free(altq, M_PFALTQ);
	}

	V_altqs_inactive_open = 0;
	return (error);
}

static int
pf_enable_altq(struct pf_altq *altq)
{
	struct ifnet		*ifp;
	struct tb_profile	 tb;
	int			 error = 0;

	if ((ifp = ifunit(altq->ifname)) == NULL)
		return (EINVAL);

	if (ifp->if_snd.altq_type != ALTQT_NONE)
		error = altq_enable(&ifp->if_snd);

	/* set tokenbucket regulator */
	if (error == 0 && ifp != NULL && ALTQ_IS_ENABLED(&ifp->if_snd)) {
		tb.rate = altq->ifbandwidth;
		tb.depth = altq->tbrsize;
		error = tbr_set(&ifp->if_snd, &tb);
	}

	return (error);
}

static int
pf_disable_altq(struct pf_altq *altq)
{
	struct ifnet		*ifp;
	struct tb_profile	 tb;
	int			 error;

	if ((ifp = ifunit(altq->ifname)) == NULL)
		return (EINVAL);

	/*
	 * when the discipline is no longer referenced, it was overridden
	 * by a new one.  if so, just return.
	 */
	if (altq->altq_disc != ifp->if_snd.altq_disc)
		return (0);

	error = altq_disable(&ifp->if_snd);

	if (error == 0) {
		/* clear tokenbucket regulator */
		tb.rate = 0;
		error = tbr_set(&ifp->if_snd, &tb);
	}

	return (error);
}

void
pf_altq_ifnet_event(struct ifnet *ifp, int remove)
{
	struct ifnet	*ifp1;
	struct pf_altq	*a1, *a2, *a3;
	u_int32_t	 ticket;
	int		 error = 0;

	/* Interrupt userland queue modifications */
	if (V_altqs_inactive_open)
		pf_rollback_altq(V_ticket_altqs_inactive);

	/* Start new altq ruleset */
	if (pf_begin_altq(&ticket))
		return;

	/* Copy the current active set */
	TAILQ_FOREACH(a1, V_pf_altqs_active, entries) {
		a2 = malloc(sizeof(*a2), M_PFALTQ, M_NOWAIT);
		if (a2 == NULL) {
			error = ENOMEM;
			break;
		}
		bcopy(a1, a2, sizeof(struct pf_altq));

		if (a2->qname[0] != 0) {
			if ((a2->qid = pf_qname2qid(a2->qname)) == 0) {
				error = EBUSY;
				free(a2, M_PFALTQ);
				break;
			}
			a2->altq_disc = NULL;
			TAILQ_FOREACH(a3, V_pf_altqs_inactive, entries) {
				if (strncmp(a3->ifname, a2->ifname,
				    IFNAMSIZ) == 0 && a3->qname[0] == 0) {
					a2->altq_disc = a3->altq_disc;
					break;
				}
			}
		}
		/* Deactivate the interface in question */
		a2->local_flags &= ~PFALTQ_FLAG_IF_REMOVED;
		if ((ifp1 = ifunit(a2->ifname)) == NULL ||
		    (remove && ifp1 == ifp)) {
			a2->local_flags |= PFALTQ_FLAG_IF_REMOVED;
		} else {
			error = altq_add(a2);

			if (ticket != V_ticket_altqs_inactive)
				error = EBUSY;

			if (error) {
				free(a2, M_PFALTQ);
				break;
			}
		}

		TAILQ_INSERT_TAIL(V_pf_altqs_inactive, a2, entries);
	}

	if (error != 0)
		pf_rollback_altq(ticket);
	else
		pf_commit_altq(ticket);
}
#endif /* ALTQ */

static int
pf_begin_rules(u_int32_t *ticket, int rs_num, const char *anchor)
{
	struct pf_ruleset	*rs;
	struct pf_rule		*rule;

	PF_RULES_WASSERT();

	if (rs_num < 0 || rs_num >= PF_RULESET_MAX)
		return (EINVAL);
	rs = pf_find_or_create_ruleset(anchor);
	if (rs == NULL)
		return (EINVAL);
	while ((rule = TAILQ_FIRST(rs->rules[rs_num].inactive.ptr)) != NULL) {
		pf_unlink_rule(rs->rules[rs_num].inactive.ptr, rule);
		rs->rules[rs_num].inactive.rcount--;
	}
	*ticket = ++rs->rules[rs_num].inactive.ticket;
	rs->rules[rs_num].inactive.open = 1;
	return (0);
}

static int
pf_rollback_rules(u_int32_t ticket, int rs_num, char *anchor)
{
	struct pf_ruleset	*rs;
	struct pf_rule		*rule;

	PF_RULES_WASSERT();

	if (rs_num < 0 || rs_num >= PF_RULESET_MAX)
		return (EINVAL);
	rs = pf_find_ruleset(anchor);
	if (rs == NULL || !rs->rules[rs_num].inactive.open ||
	    rs->rules[rs_num].inactive.ticket != ticket)
		return (0);
	while ((rule = TAILQ_FIRST(rs->rules[rs_num].inactive.ptr)) != NULL) {
		pf_unlink_rule(rs->rules[rs_num].inactive.ptr, rule);
		rs->rules[rs_num].inactive.rcount--;
	}
	rs->rules[rs_num].inactive.open = 0;
	return (0);
}

#define PF_MD5_UPD(st, elm)						\
		MD5Update(ctx, (u_int8_t *) &(st)->elm, sizeof((st)->elm))

#define PF_MD5_UPD_STR(st, elm)						\
		MD5Update(ctx, (u_int8_t *) (st)->elm, strlen((st)->elm))

#define PF_MD5_UPD_HTONL(st, elm, stor) do {				\
		(stor) = htonl((st)->elm);				\
		MD5Update(ctx, (u_int8_t *) &(stor), sizeof(u_int32_t));\
} while (0)

#define PF_MD5_UPD_HTONS(st, elm, stor) do {				\
		(stor) = htons((st)->elm);				\
		MD5Update(ctx, (u_int8_t *) &(stor), sizeof(u_int16_t));\
} while (0)

static void
pf_hash_rule_addr(MD5_CTX *ctx, struct pf_rule_addr *pfr)
{
	PF_MD5_UPD(pfr, addr.type);
	switch (pfr->addr.type) {
		case PF_ADDR_DYNIFTL:
			PF_MD5_UPD(pfr, addr.v.ifname);
			PF_MD5_UPD(pfr, addr.iflags);
			break;
		case PF_ADDR_TABLE:
			PF_MD5_UPD(pfr, addr.v.tblname);
			break;
		case PF_ADDR_ADDRMASK:
			/* XXX ignore af? */
			PF_MD5_UPD(pfr, addr.v.a.addr.addr32);
			PF_MD5_UPD(pfr, addr.v.a.mask.addr32);
			break;
	}

	PF_MD5_UPD(pfr, port[0]);
	PF_MD5_UPD(pfr, port[1]);
	PF_MD5_UPD(pfr, neg);
	PF_MD5_UPD(pfr, port_op);
}

static void
pf_hash_rule(MD5_CTX *ctx, struct pf_rule *rule)
{
	u_int16_t x;
	u_int32_t y;

	pf_hash_rule_addr(ctx, &rule->src);
	pf_hash_rule_addr(ctx, &rule->dst);
	PF_MD5_UPD_STR(rule, label);
	PF_MD5_UPD_STR(rule, ifname);
	PF_MD5_UPD_STR(rule, match_tagname);
	PF_MD5_UPD_HTONS(rule, match_tag, x); /* dup? */
	PF_MD5_UPD_HTONL(rule, os_fingerprint, y);
	PF_MD5_UPD_HTONL(rule, prob, y);
	PF_MD5_UPD_HTONL(rule, uid.uid[0], y);
	PF_MD5_UPD_HTONL(rule, uid.uid[1], y);
	PF_MD5_UPD(rule, uid.op);
	PF_MD5_UPD_HTONL(rule, gid.gid[0], y);
	PF_MD5_UPD_HTONL(rule, gid.gid[1], y);
	PF_MD5_UPD(rule, gid.op);
	PF_MD5_UPD_HTONL(rule, rule_flag, y);
	PF_MD5_UPD(rule, action);
	PF_MD5_UPD(rule, direction);
	PF_MD5_UPD(rule, af);
	PF_MD5_UPD(rule, quick);
	PF_MD5_UPD(rule, ifnot);
	PF_MD5_UPD(rule, match_tag_not);
	PF_MD5_UPD(rule, natpass);
	PF_MD5_UPD(rule, keep_state);
	PF_MD5_UPD(rule, proto);
	PF_MD5_UPD(rule, type);
	PF_MD5_UPD(rule, code);
	PF_MD5_UPD(rule, flags);
	PF_MD5_UPD(rule, flagset);
	PF_MD5_UPD(rule, allow_opts);
	PF_MD5_UPD(rule, rt);
	PF_MD5_UPD(rule, tos);
}

static int
pf_commit_rules(u_int32_t ticket, int rs_num, char *anchor)
{
	struct pf_ruleset	*rs;
	struct pf_rule		*rule, **old_array;
	struct pf_rulequeue	*old_rules;
	int			 error;
	u_int32_t		 old_rcount;

	PF_RULES_WASSERT();

	if (rs_num < 0 || rs_num >= PF_RULESET_MAX)
		return (EINVAL);
	rs = pf_find_ruleset(anchor);
	if (rs == NULL || !rs->rules[rs_num].inactive.open ||
	    ticket != rs->rules[rs_num].inactive.ticket)
		return (EBUSY);

	/* Calculate checksum for the main ruleset */
	if (rs == &pf_main_ruleset) {
		error = pf_setup_pfsync_matching(rs);
		if (error != 0)
			return (error);
	}

	/* Swap rules, keep the old. */
	old_rules = rs->rules[rs_num].active.ptr;
	old_rcount = rs->rules[rs_num].active.rcount;
	old_array = rs->rules[rs_num].active.ptr_array;

	rs->rules[rs_num].active.ptr =
	    rs->rules[rs_num].inactive.ptr;
	rs->rules[rs_num].active.ptr_array =
	    rs->rules[rs_num].inactive.ptr_array;
	rs->rules[rs_num].active.rcount =
	    rs->rules[rs_num].inactive.rcount;
	rs->rules[rs_num].inactive.ptr = old_rules;
	rs->rules[rs_num].inactive.ptr_array = old_array;
	rs->rules[rs_num].inactive.rcount = old_rcount;

	rs->rules[rs_num].active.ticket =
	    rs->rules[rs_num].inactive.ticket;
	pf_calc_skip_steps(rs->rules[rs_num].active.ptr);


	/* Purge the old rule list. */
	while ((rule = TAILQ_FIRST(old_rules)) != NULL)
		pf_unlink_rule(old_rules, rule);
	if (rs->rules[rs_num].inactive.ptr_array)
		free(rs->rules[rs_num].inactive.ptr_array, M_TEMP);
	rs->rules[rs_num].inactive.ptr_array = NULL;
	rs->rules[rs_num].inactive.rcount = 0;
	rs->rules[rs_num].inactive.open = 0;
	pf_remove_if_empty_ruleset(rs);

	return (0);
}

static int
pf_setup_pfsync_matching(struct pf_ruleset *rs)
{
	MD5_CTX			 ctx;
	struct pf_rule		*rule;
	int			 rs_cnt;
	u_int8_t		 digest[PF_MD5_DIGEST_LENGTH];

	MD5Init(&ctx);
	for (rs_cnt = 0; rs_cnt < PF_RULESET_MAX; rs_cnt++) {
		/* XXX PF_RULESET_SCRUB as well? */
		if (rs_cnt == PF_RULESET_SCRUB)
			continue;

		if (rs->rules[rs_cnt].inactive.ptr_array)
			free(rs->rules[rs_cnt].inactive.ptr_array, M_TEMP);
		rs->rules[rs_cnt].inactive.ptr_array = NULL;

		if (rs->rules[rs_cnt].inactive.rcount) {
			rs->rules[rs_cnt].inactive.ptr_array =
			    malloc(sizeof(caddr_t) *
			    rs->rules[rs_cnt].inactive.rcount,
			    M_TEMP, M_NOWAIT);

			if (!rs->rules[rs_cnt].inactive.ptr_array)
				return (ENOMEM);
		}

		TAILQ_FOREACH(rule, rs->rules[rs_cnt].inactive.ptr,
		    entries) {
			pf_hash_rule(&ctx, rule);
			(rs->rules[rs_cnt].inactive.ptr_array)[rule->nr] = rule;
		}
	}

	MD5Final(digest, &ctx);
	memcpy(V_pf_status.pf_chksum, digest, sizeof(V_pf_status.pf_chksum));
	return (0);
}

static int
pf_addr_setup(struct pf_ruleset *ruleset, struct pf_addr_wrap *addr,
    sa_family_t af)
{
	int error = 0;

	switch (addr->type) {
	case PF_ADDR_TABLE:
		addr->p.tbl = pfr_attach_table(ruleset, addr->v.tblname);
		if (addr->p.tbl == NULL)
			error = ENOMEM;
		break;
	case PF_ADDR_DYNIFTL:
		error = pfi_dynaddr_setup(addr, af);
		break;
	}

	return (error);
}

static void
pf_addr_copyout(struct pf_addr_wrap *addr)
{

	switch (addr->type) {
	case PF_ADDR_DYNIFTL:
		pfi_dynaddr_copyout(addr);
		break;
	case PF_ADDR_TABLE:
		pf_tbladdr_copyout(addr);
		break;
	}
}

static int
pfioctl(struct cdev *dev, u_long cmd, caddr_t addr, int flags, struct thread *td)
{
	int			 error = 0;

	/* XXX keep in sync with switch() below */
	if (securelevel_gt(td->td_ucred, 2))
		switch (cmd) {
		case DIOCGETRULES:
		case DIOCGETRULE:
		case DIOCGETADDRS:
		case DIOCGETADDR:
		case DIOCGETSTATE:
		case DIOCSETSTATUSIF:
		case DIOCGETSTATUS:
		case DIOCCLRSTATUS:
		case DIOCNATLOOK:
		case DIOCSETDEBUG:
		case DIOCGETSTATES:
		case DIOCGETTIMEOUT:
		case DIOCCLRRULECTRS:
		case DIOCGETLIMIT:
		case DIOCGETALTQS:
		case DIOCGETALTQ:
		case DIOCGETQSTATS:
		case DIOCGETRULESETS:
		case DIOCGETRULESET:
		case DIOCRGETTABLES:
		case DIOCRGETTSTATS:
		case DIOCRCLRTSTATS:
		case DIOCRCLRADDRS:
		case DIOCRADDADDRS:
		case DIOCRDELADDRS:
		case DIOCRSETADDRS:
		case DIOCRGETADDRS:
		case DIOCRGETASTATS:
		case DIOCRCLRASTATS:
		case DIOCRTSTADDRS:
		case DIOCOSFPGET:
		case DIOCGETSRCNODES:
		case DIOCCLRSRCNODES:
		case DIOCIGETIFACES:
		case DIOCGIFSPEED:
		case DIOCSETIFFLAG:
		case DIOCCLRIFFLAG:
			break;
		case DIOCRCLRTABLES:
		case DIOCRADDTABLES:
		case DIOCRDELTABLES:
		case DIOCRSETTFLAGS:
			if (((struct pfioc_table *)addr)->pfrio_flags &
			    PFR_FLAG_DUMMY)
				break; /* dummy operation ok */
			return (EPERM);
		default:
			return (EPERM);
		}

	if (!(flags & FWRITE))
		switch (cmd) {
		case DIOCGETRULES:
		case DIOCGETADDRS:
		case DIOCGETADDR:
		case DIOCGETSTATE:
		case DIOCGETSTATUS:
		case DIOCGETSTATES:
		case DIOCGETTIMEOUT:
		case DIOCGETLIMIT:
		case DIOCGETALTQS:
		case DIOCGETALTQ:
		case DIOCGETQSTATS:
		case DIOCGETRULESETS:
		case DIOCGETRULESET:
		case DIOCNATLOOK:
		case DIOCRGETTABLES:
		case DIOCRGETTSTATS:
		case DIOCRGETADDRS:
		case DIOCRGETASTATS:
		case DIOCRTSTADDRS:
		case DIOCOSFPGET:
		case DIOCGETSRCNODES:
		case DIOCIGETIFACES:
		case DIOCGIFSPEED:
			break;
		case DIOCRCLRTABLES:
		case DIOCRADDTABLES:
		case DIOCRDELTABLES:
		case DIOCRCLRTSTATS:
		case DIOCRCLRADDRS:
		case DIOCRADDADDRS:
		case DIOCRDELADDRS:
		case DIOCRSETADDRS:
		case DIOCRSETTFLAGS:
			if (((struct pfioc_table *)addr)->pfrio_flags &
			    PFR_FLAG_DUMMY) {
				flags |= FWRITE; /* need write lock for dummy */
				break; /* dummy operation ok */
			}
			return (EACCES);
		case DIOCGETRULE:
			if (((struct pfioc_rule *)addr)->action ==
			    PF_GET_CLR_CNTR)
				return (EACCES);
			break;
		default:
			return (EACCES);
		}

	CURVNET_SET(TD_TO_VNET(td));

	switch (cmd) {
	case DIOCSTART:
		PF_RULES_WLOCK();
		if (V_pf_status.running)
			error = EEXIST;
		else {
			int cpu;

			PF_RULES_WUNLOCK();
			error = hook_pf();
			if (error) {
				DPFPRINTF(PF_DEBUG_MISC,
				    ("pf: pfil registration failed\n"));
				break;
			}
			PF_RULES_WLOCK();
			V_pf_status.running = 1;
			V_pf_status.since = time_second;

			CPU_FOREACH(cpu)
				V_pf_stateid[cpu] = time_second;

			DPFPRINTF(PF_DEBUG_MISC, ("pf: started\n"));
		}
		PF_RULES_WUNLOCK();
		break;

	case DIOCSTOP:
		PF_RULES_WLOCK();
		if (!V_pf_status.running)
			error = ENOENT;
		else {
			V_pf_status.running = 0;
			PF_RULES_WUNLOCK();
			error = dehook_pf();
			if (error) {
				V_pf_status.running = 1;
				DPFPRINTF(PF_DEBUG_MISC,
				    ("pf: pfil unregistration failed\n"));
			}
			PF_RULES_WLOCK();
			V_pf_status.since = time_second;
			DPFPRINTF(PF_DEBUG_MISC, ("pf: stopped\n"));
		}
		PF_RULES_WUNLOCK();
		break;

	case DIOCADDRULE: {
		struct pfioc_rule	*pr = (struct pfioc_rule *)addr;
		struct pf_ruleset	*ruleset;
		struct pf_rule		*rule, *tail;
		struct pf_pooladdr	*pa;
		struct pfi_kif		*kif = NULL;
		int			 rs_num;

		if (pr->rule.return_icmp >> 8 > ICMP_MAXTYPE) {
			error = EINVAL;
			break;
		}
#ifndef INET
		if (pr->rule.af == AF_INET) {
			error = EAFNOSUPPORT;
			break;
		}
#endif /* INET */
#ifndef INET6
		if (pr->rule.af == AF_INET6) {
			error = EAFNOSUPPORT;
			break;
		}
#endif /* INET6 */

		rule = malloc(sizeof(*rule), M_PFRULE, M_WAITOK);
		bcopy(&pr->rule, rule, sizeof(struct pf_rule));
		if (rule->ifname[0])
			kif = malloc(sizeof(*kif), PFI_MTYPE, M_WAITOK);
		rule->states_cur = counter_u64_alloc(M_WAITOK);
		rule->states_tot = counter_u64_alloc(M_WAITOK);
		rule->src_nodes = counter_u64_alloc(M_WAITOK);
		rule->cuid = td->td_ucred->cr_ruid;
		rule->cpid = td->td_proc ? td->td_proc->p_pid : 0;
		TAILQ_INIT(&rule->rpool.list);

#define	ERROUT(x)	{ error = (x); goto DIOCADDRULE_error; }

		PF_RULES_WLOCK();
		pr->anchor[sizeof(pr->anchor) - 1] = 0;
		ruleset = pf_find_ruleset(pr->anchor);
		if (ruleset == NULL)
			ERROUT(EINVAL);
		rs_num = pf_get_ruleset_number(pr->rule.action);
		if (rs_num >= PF_RULESET_MAX)
			ERROUT(EINVAL);
		if (pr->ticket != ruleset->rules[rs_num].inactive.ticket) {
			DPFPRINTF(PF_DEBUG_MISC,
			    ("ticket: %d != [%d]%d\n", pr->ticket, rs_num,
			    ruleset->rules[rs_num].inactive.ticket));
			ERROUT(EBUSY);
		}
		if (pr->pool_ticket != V_ticket_pabuf) {
			DPFPRINTF(PF_DEBUG_MISC,
			    ("pool_ticket: %d != %d\n", pr->pool_ticket,
			    V_ticket_pabuf));
			ERROUT(EBUSY);
		}

		tail = TAILQ_LAST(ruleset->rules[rs_num].inactive.ptr,
		    pf_rulequeue);
		if (tail)
			rule->nr = tail->nr + 1;
		else
			rule->nr = 0;
		if (rule->ifname[0]) {
			rule->kif = pfi_kif_attach(kif, rule->ifname);
			pfi_kif_ref(rule->kif);
		} else
			rule->kif = NULL;

		if (rule->rtableid > 0 && rule->rtableid >= rt_numfibs)
			error = EBUSY;

#ifdef ALTQ
		/* set queue IDs */
		if (rule->qname[0] != 0) {
			if ((rule->qid = pf_qname2qid(rule->qname)) == 0)
				error = EBUSY;
			else if (rule->pqname[0] != 0) {
				if ((rule->pqid =
				    pf_qname2qid(rule->pqname)) == 0)
					error = EBUSY;
			} else
				rule->pqid = rule->qid;
		}
#endif
		if (rule->tagname[0])
			if ((rule->tag = pf_tagname2tag(rule->tagname)) == 0)
				error = EBUSY;
		if (rule->match_tagname[0])
			if ((rule->match_tag =
			    pf_tagname2tag(rule->match_tagname)) == 0)
				error = EBUSY;
		if (rule->rt && !rule->direction)
			error = EINVAL;
		if (!rule->log)
			rule->logif = 0;
		if (rule->logif >= PFLOGIFS_MAX)
			error = EINVAL;
		if (pf_addr_setup(ruleset, &rule->src.addr, rule->af))
			error = ENOMEM;
		if (pf_addr_setup(ruleset, &rule->dst.addr, rule->af))
			error = ENOMEM;
		if (pf_anchor_setup(rule, ruleset, pr->anchor_call))
			error = EINVAL;
		TAILQ_FOREACH(pa, &V_pf_pabuf, entries)
			if (pa->addr.type == PF_ADDR_TABLE) {
				pa->addr.p.tbl = pfr_attach_table(ruleset,
				    pa->addr.v.tblname);
				if (pa->addr.p.tbl == NULL)
					error = ENOMEM;
			}

		if (rule->overload_tblname[0]) {
			if ((rule->overload_tbl = pfr_attach_table(ruleset,
			    rule->overload_tblname)) == NULL)
				error = EINVAL;
			else
				rule->overload_tbl->pfrkt_flags |=
				    PFR_TFLAG_ACTIVE;
		}

		pf_mv_pool(&V_pf_pabuf, &rule->rpool.list);
		if (((((rule->action == PF_NAT) || (rule->action == PF_RDR) ||
		    (rule->action == PF_BINAT)) && rule->anchor == NULL) ||
		    (rule->rt > PF_FASTROUTE)) &&
		    (TAILQ_FIRST(&rule->rpool.list) == NULL))
			error = EINVAL;

		if (error) {
			pf_free_rule(rule);
			PF_RULES_WUNLOCK();
			break;
		}

		rule->rpool.cur = TAILQ_FIRST(&rule->rpool.list);
		rule->evaluations = rule->packets[0] = rule->packets[1] =
		    rule->bytes[0] = rule->bytes[1] = 0;
		TAILQ_INSERT_TAIL(ruleset->rules[rs_num].inactive.ptr,
		    rule, entries);
		ruleset->rules[rs_num].inactive.rcount++;
		PF_RULES_WUNLOCK();
		break;

#undef ERROUT
DIOCADDRULE_error:
		PF_RULES_WUNLOCK();
		counter_u64_free(rule->states_cur);
		counter_u64_free(rule->states_tot);
		counter_u64_free(rule->src_nodes);
		free(rule, M_PFRULE);
		if (kif)
			free(kif, PFI_MTYPE);
		break;
	}

	case DIOCGETRULES: {
		struct pfioc_rule	*pr = (struct pfioc_rule *)addr;
		struct pf_ruleset	*ruleset;
		struct pf_rule		*tail;
		int			 rs_num;

		PF_RULES_WLOCK();
		pr->anchor[sizeof(pr->anchor) - 1] = 0;
		ruleset = pf_find_ruleset(pr->anchor);
		if (ruleset == NULL) {
			PF_RULES_WUNLOCK();
			error = EINVAL;
			break;
		}
		rs_num = pf_get_ruleset_number(pr->rule.action);
		if (rs_num >= PF_RULESET_MAX) {
			PF_RULES_WUNLOCK();
			error = EINVAL;
			break;
		}
		tail = TAILQ_LAST(ruleset->rules[rs_num].active.ptr,
		    pf_rulequeue);
		if (tail)
			pr->nr = tail->nr + 1;
		else
			pr->nr = 0;
		pr->ticket = ruleset->rules[rs_num].active.ticket;
		PF_RULES_WUNLOCK();
		break;
	}

	case DIOCGETRULE: {
		struct pfioc_rule	*pr = (struct pfioc_rule *)addr;
		struct pf_ruleset	*ruleset;
		struct pf_rule		*rule;
		int			 rs_num, i;

		PF_RULES_WLOCK();
		pr->anchor[sizeof(pr->anchor) - 1] = 0;
		ruleset = pf_find_ruleset(pr->anchor);
		if (ruleset == NULL) {
			PF_RULES_WUNLOCK();
			error = EINVAL;
			break;
		}
		rs_num = pf_get_ruleset_number(pr->rule.action);
		if (rs_num >= PF_RULESET_MAX) {
			PF_RULES_WUNLOCK();
			error = EINVAL;
			break;
		}
		if (pr->ticket != ruleset->rules[rs_num].active.ticket) {
			PF_RULES_WUNLOCK();
			error = EBUSY;
			break;
		}
		rule = TAILQ_FIRST(ruleset->rules[rs_num].active.ptr);
		while ((rule != NULL) && (rule->nr != pr->nr))
			rule = TAILQ_NEXT(rule, entries);
		if (rule == NULL) {
			PF_RULES_WUNLOCK();
			error = EBUSY;
			break;
		}
		bcopy(rule, &pr->rule, sizeof(struct pf_rule));
		pr->rule.u_states_cur = counter_u64_fetch(rule->states_cur);
		pr->rule.u_states_tot = counter_u64_fetch(rule->states_tot);
		pr->rule.u_src_nodes = counter_u64_fetch(rule->src_nodes);
		if (pf_anchor_copyout(ruleset, rule, pr)) {
			PF_RULES_WUNLOCK();
			error = EBUSY;
			break;
		}
		pf_addr_copyout(&pr->rule.src.addr);
		pf_addr_copyout(&pr->rule.dst.addr);
		for (i = 0; i < PF_SKIP_COUNT; ++i)
			if (rule->skip[i].ptr == NULL)
				pr->rule.skip[i].nr = -1;
			else
				pr->rule.skip[i].nr =
				    rule->skip[i].ptr->nr;

		if (pr->action == PF_GET_CLR_CNTR) {
			rule->evaluations = 0;
			rule->packets[0] = rule->packets[1] = 0;
			rule->bytes[0] = rule->bytes[1] = 0;
			counter_u64_zero(rule->states_tot);
		}
		PF_RULES_WUNLOCK();
		break;
	}

	case DIOCCHANGERULE: {
		struct pfioc_rule	*pcr = (struct pfioc_rule *)addr;
		struct pf_ruleset	*ruleset;
		struct pf_rule		*oldrule = NULL, *newrule = NULL;
		struct pfi_kif		*kif = NULL;
		struct pf_pooladdr	*pa;
		u_int32_t		 nr = 0;
		int			 rs_num;

		if (pcr->action < PF_CHANGE_ADD_HEAD ||
		    pcr->action > PF_CHANGE_GET_TICKET) {
			error = EINVAL;
			break;
		}
		if (pcr->rule.return_icmp >> 8 > ICMP_MAXTYPE) {
			error = EINVAL;
			break;
		}

		if (pcr->action != PF_CHANGE_REMOVE) {
#ifndef INET
			if (pcr->rule.af == AF_INET) {
				error = EAFNOSUPPORT;
				break;
			}
#endif /* INET */
#ifndef INET6
			if (pcr->rule.af == AF_INET6) {
				error = EAFNOSUPPORT;
				break;
			}
#endif /* INET6 */
			newrule = malloc(sizeof(*newrule), M_PFRULE, M_WAITOK);
			bcopy(&pcr->rule, newrule, sizeof(struct pf_rule));
			if (newrule->ifname[0])
				kif = malloc(sizeof(*kif), PFI_MTYPE, M_WAITOK);
			newrule->states_cur = counter_u64_alloc(M_WAITOK);
			newrule->states_tot = counter_u64_alloc(M_WAITOK);
			newrule->src_nodes = counter_u64_alloc(M_WAITOK);
			newrule->cuid = td->td_ucred->cr_ruid;
			newrule->cpid = td->td_proc ? td->td_proc->p_pid : 0;
			TAILQ_INIT(&newrule->rpool.list);
		}

#define	ERROUT(x)	{ error = (x); goto DIOCCHANGERULE_error; }

		PF_RULES_WLOCK();
		if (!(pcr->action == PF_CHANGE_REMOVE ||
		    pcr->action == PF_CHANGE_GET_TICKET) &&
		    pcr->pool_ticket != V_ticket_pabuf)
			ERROUT(EBUSY);

		ruleset = pf_find_ruleset(pcr->anchor);
		if (ruleset == NULL)
			ERROUT(EINVAL);

		rs_num = pf_get_ruleset_number(pcr->rule.action);
		if (rs_num >= PF_RULESET_MAX)
			ERROUT(EINVAL);

		if (pcr->action == PF_CHANGE_GET_TICKET) {
			pcr->ticket = ++ruleset->rules[rs_num].active.ticket;
			ERROUT(0);
		} else if (pcr->ticket !=
			    ruleset->rules[rs_num].active.ticket)
				ERROUT(EINVAL);

		if (pcr->action != PF_CHANGE_REMOVE) {
			if (newrule->ifname[0]) {
				newrule->kif = pfi_kif_attach(kif,
				    newrule->ifname);
				pfi_kif_ref(newrule->kif);
			} else
				newrule->kif = NULL;

			if (newrule->rtableid > 0 &&
			    newrule->rtableid >= rt_numfibs)
				error = EBUSY;

#ifdef ALTQ
			/* set queue IDs */
			if (newrule->qname[0] != 0) {
				if ((newrule->qid =
				    pf_qname2qid(newrule->qname)) == 0)
					error = EBUSY;
				else if (newrule->pqname[0] != 0) {
					if ((newrule->pqid =
					    pf_qname2qid(newrule->pqname)) == 0)
						error = EBUSY;
				} else
					newrule->pqid = newrule->qid;
			}
#endif /* ALTQ */
			if (newrule->tagname[0])
				if ((newrule->tag =
				    pf_tagname2tag(newrule->tagname)) == 0)
					error = EBUSY;
			if (newrule->match_tagname[0])
				if ((newrule->match_tag = pf_tagname2tag(
				    newrule->match_tagname)) == 0)
					error = EBUSY;
			if (newrule->rt && !newrule->direction)
				error = EINVAL;
			if (!newrule->log)
				newrule->logif = 0;
			if (newrule->logif >= PFLOGIFS_MAX)
				error = EINVAL;
			if (pf_addr_setup(ruleset, &newrule->src.addr, newrule->af))
				error = ENOMEM;
			if (pf_addr_setup(ruleset, &newrule->dst.addr, newrule->af))
				error = ENOMEM;
			if (pf_anchor_setup(newrule, ruleset, pcr->anchor_call))
				error = EINVAL;
			TAILQ_FOREACH(pa, &V_pf_pabuf, entries)
				if (pa->addr.type == PF_ADDR_TABLE) {
					pa->addr.p.tbl =
					    pfr_attach_table(ruleset,
					    pa->addr.v.tblname);
					if (pa->addr.p.tbl == NULL)
						error = ENOMEM;
				}

			if (newrule->overload_tblname[0]) {
				if ((newrule->overload_tbl = pfr_attach_table(
				    ruleset, newrule->overload_tblname)) ==
				    NULL)
					error = EINVAL;
				else
					newrule->overload_tbl->pfrkt_flags |=
					    PFR_TFLAG_ACTIVE;
			}

			pf_mv_pool(&V_pf_pabuf, &newrule->rpool.list);
			if (((((newrule->action == PF_NAT) ||
			    (newrule->action == PF_RDR) ||
			    (newrule->action == PF_BINAT) ||
			    (newrule->rt > PF_FASTROUTE)) &&
			    !newrule->anchor)) &&
			    (TAILQ_FIRST(&newrule->rpool.list) == NULL))
				error = EINVAL;

			if (error) {
				pf_free_rule(newrule);
				PF_RULES_WUNLOCK();
				break;
			}

			newrule->rpool.cur = TAILQ_FIRST(&newrule->rpool.list);
			newrule->evaluations = 0;
			newrule->packets[0] = newrule->packets[1] = 0;
			newrule->bytes[0] = newrule->bytes[1] = 0;
		}
		pf_empty_pool(&V_pf_pabuf);

		if (pcr->action == PF_CHANGE_ADD_HEAD)
			oldrule = TAILQ_FIRST(
			    ruleset->rules[rs_num].active.ptr);
		else if (pcr->action == PF_CHANGE_ADD_TAIL)
			oldrule = TAILQ_LAST(
			    ruleset->rules[rs_num].active.ptr, pf_rulequeue);
		else {
			oldrule = TAILQ_FIRST(
			    ruleset->rules[rs_num].active.ptr);
			while ((oldrule != NULL) && (oldrule->nr != pcr->nr))
				oldrule = TAILQ_NEXT(oldrule, entries);
			if (oldrule == NULL) {
				if (newrule != NULL)
					pf_free_rule(newrule);
				PF_RULES_WUNLOCK();
				error = EINVAL;
				break;
			}
		}

		if (pcr->action == PF_CHANGE_REMOVE) {
			pf_unlink_rule(ruleset->rules[rs_num].active.ptr,
			    oldrule);
			ruleset->rules[rs_num].active.rcount--;
		} else {
			if (oldrule == NULL)
				TAILQ_INSERT_TAIL(
				    ruleset->rules[rs_num].active.ptr,
				    newrule, entries);
			else if (pcr->action == PF_CHANGE_ADD_HEAD ||
			    pcr->action == PF_CHANGE_ADD_BEFORE)
				TAILQ_INSERT_BEFORE(oldrule, newrule, entries);
			else
				TAILQ_INSERT_AFTER(
				    ruleset->rules[rs_num].active.ptr,
				    oldrule, newrule, entries);
			ruleset->rules[rs_num].active.rcount++;
		}

		nr = 0;
		TAILQ_FOREACH(oldrule,
		    ruleset->rules[rs_num].active.ptr, entries)
			oldrule->nr = nr++;

		ruleset->rules[rs_num].active.ticket++;

		pf_calc_skip_steps(ruleset->rules[rs_num].active.ptr);
		pf_remove_if_empty_ruleset(ruleset);

		PF_RULES_WUNLOCK();
		break;

#undef ERROUT
DIOCCHANGERULE_error:
		PF_RULES_WUNLOCK();
		if (newrule != NULL) {
			counter_u64_free(newrule->states_cur);
			counter_u64_free(newrule->states_tot);
			counter_u64_free(newrule->src_nodes);
			free(newrule, M_PFRULE);
		}
		if (kif != NULL)
			free(kif, PFI_MTYPE);
		break;
	}

	case DIOCCLRSTATES: {
		struct pf_state		*s;
		struct pfioc_state_kill *psk = (struct pfioc_state_kill *)addr;
		u_int			 i, killed = 0;

		for (i = 0; i <= pf_hashmask; i++) {
			struct pf_idhash *ih = &V_pf_idhash[i];

relock_DIOCCLRSTATES:
			PF_HASHROW_LOCK(ih);
			LIST_FOREACH(s, &ih->states, entry)
				if (!psk->psk_ifname[0] ||
				    !strcmp(psk->psk_ifname,
				    s->kif->pfik_name)) {
					/*
					 * Don't send out individual
					 * delete messages.
					 */
					s->state_flags |= PFSTATE_NOSYNC;
					pf_unlink_state(s, PF_ENTER_LOCKED);
					killed++;
					goto relock_DIOCCLRSTATES;
				}
			PF_HASHROW_UNLOCK(ih);
		}
		psk->psk_killed = killed;
		if (pfsync_clear_states_ptr != NULL)
			pfsync_clear_states_ptr(V_pf_status.hostid, psk->psk_ifname);
		break;
	}

	case DIOCKILLSTATES: {
		struct pf_state		*s;
		struct pf_state_key	*sk;
		struct pf_addr		*srcaddr, *dstaddr;
		u_int16_t		 srcport, dstport;
		struct pfioc_state_kill	*psk = (struct pfioc_state_kill *)addr;
		u_int			 i, killed = 0;

		if (psk->psk_pfcmp.id) {
			if (psk->psk_pfcmp.creatorid == 0)
				psk->psk_pfcmp.creatorid = V_pf_status.hostid;
			if ((s = pf_find_state_byid(psk->psk_pfcmp.id,
			    psk->psk_pfcmp.creatorid))) {
				pf_unlink_state(s, PF_ENTER_LOCKED);
				psk->psk_killed = 1;
			}
			break;
		}

		for (i = 0; i <= pf_hashmask; i++) {
			struct pf_idhash *ih = &V_pf_idhash[i];

relock_DIOCKILLSTATES:
			PF_HASHROW_LOCK(ih);
			LIST_FOREACH(s, &ih->states, entry) {
				sk = s->key[PF_SK_WIRE];
				if (s->direction == PF_OUT) {
					srcaddr = &sk->addr[1];
					dstaddr = &sk->addr[0];
					srcport = sk->port[0];
					dstport = sk->port[0];
				} else {
					srcaddr = &sk->addr[0];
					dstaddr = &sk->addr[1];
					srcport = sk->port[0];
					dstport = sk->port[0];
				}

				if ((!psk->psk_af || sk->af == psk->psk_af)
				    && (!psk->psk_proto || psk->psk_proto ==
				    sk->proto) &&
				    PF_MATCHA(psk->psk_src.neg,
				    &psk->psk_src.addr.v.a.addr,
				    &psk->psk_src.addr.v.a.mask,
				    srcaddr, sk->af) &&
				    PF_MATCHA(psk->psk_dst.neg,
				    &psk->psk_dst.addr.v.a.addr,
				    &psk->psk_dst.addr.v.a.mask,
				    dstaddr, sk->af) &&
				    (psk->psk_src.port_op == 0 ||
				    pf_match_port(psk->psk_src.port_op,
				    psk->psk_src.port[0], psk->psk_src.port[1],
				    srcport)) &&
				    (psk->psk_dst.port_op == 0 ||
				    pf_match_port(psk->psk_dst.port_op,
				    psk->psk_dst.port[0], psk->psk_dst.port[1],
				    dstport)) &&
				    (!psk->psk_label[0] ||
				    (s->rule.ptr->label[0] &&
				    !strcmp(psk->psk_label,
				    s->rule.ptr->label))) &&
				    (!psk->psk_ifname[0] ||
				    !strcmp(psk->psk_ifname,
				    s->kif->pfik_name))) {
					pf_unlink_state(s, PF_ENTER_LOCKED);
					killed++;
					goto relock_DIOCKILLSTATES;
				}
			}
			PF_HASHROW_UNLOCK(ih);
		}
		psk->psk_killed = killed;
		break;
	}

	case DIOCADDSTATE: {
		struct pfioc_state	*ps = (struct pfioc_state *)addr;
		struct pfsync_state	*sp = &ps->state;

		if (sp->timeout >= PFTM_MAX) {
			error = EINVAL;
			break;
		}
		if (pfsync_state_import_ptr != NULL) {
			PF_RULES_RLOCK();
			error = pfsync_state_import_ptr(sp, PFSYNC_SI_IOCTL);
			PF_RULES_RUNLOCK();
		} else
			error = EOPNOTSUPP;
		break;
	}

	case DIOCGETSTATE: {
		struct pfioc_state	*ps = (struct pfioc_state *)addr;
		struct pf_state		*s;

		s = pf_find_state_byid(ps->state.id, ps->state.creatorid);
		if (s == NULL) {
			error = ENOENT;
			break;
		}

		pfsync_state_export(&ps->state, s);
		PF_STATE_UNLOCK(s);
		break;
	}

	case DIOCGETSTATES: {
		struct pfioc_states	*ps = (struct pfioc_states *)addr;
		struct pf_state		*s;
		struct pfsync_state	*pstore, *p;
		int i, nr;

		if (ps->ps_len == 0) {
			nr = uma_zone_get_cur(V_pf_state_z);
			ps->ps_len = sizeof(struct pfsync_state) * nr;
			break;
		}

		p = pstore = malloc(ps->ps_len, M_TEMP, M_WAITOK);
		nr = 0;

		for (i = 0; i <= pf_hashmask; i++) {
			struct pf_idhash *ih = &V_pf_idhash[i];

			PF_HASHROW_LOCK(ih);
			LIST_FOREACH(s, &ih->states, entry) {

				if (s->timeout == PFTM_UNLINKED)
					continue;

				if ((nr+1) * sizeof(*p) > ps->ps_len) {
					PF_HASHROW_UNLOCK(ih);
					goto DIOCGETSTATES_full;
				}
				pfsync_state_export(p, s);
				p++;
				nr++;
			}
			PF_HASHROW_UNLOCK(ih);
		}
DIOCGETSTATES_full:
		error = copyout(pstore, ps->ps_states,
		    sizeof(struct pfsync_state) * nr);
		if (error) {
			free(pstore, M_TEMP);
			break;
		}
		ps->ps_len = sizeof(struct pfsync_state) * nr;
		free(pstore, M_TEMP);

		break;
	}

	case DIOCGETSTATUS: {
		struct pf_status *s = (struct pf_status *)addr;
		PF_RULES_RLOCK();
		bcopy(&V_pf_status, s, sizeof(struct pf_status));
		pfi_update_status(s->ifname, s);
		PF_RULES_RUNLOCK();
		break;
	}

	case DIOCSETSTATUSIF: {
		struct pfioc_if	*pi = (struct pfioc_if *)addr;

		if (pi->ifname[0] == 0) {
			bzero(V_pf_status.ifname, IFNAMSIZ);
			break;
		}
		PF_RULES_WLOCK();
		strlcpy(V_pf_status.ifname, pi->ifname, IFNAMSIZ);
		PF_RULES_WUNLOCK();
		break;
	}

	case DIOCCLRSTATUS: {
		PF_RULES_WLOCK();
		bzero(V_pf_status.counters, sizeof(V_pf_status.counters));
		bzero(V_pf_status.fcounters, sizeof(V_pf_status.fcounters));
		bzero(V_pf_status.scounters, sizeof(V_pf_status.scounters));
		V_pf_status.since = time_second;
		if (*V_pf_status.ifname)
			pfi_update_status(V_pf_status.ifname, NULL);
		PF_RULES_WUNLOCK();
		break;
	}

	case DIOCNATLOOK: {
		struct pfioc_natlook	*pnl = (struct pfioc_natlook *)addr;
		struct pf_state_key	*sk;
		struct pf_state		*state;
		struct pf_state_key_cmp	 key;
		int			 m = 0, direction = pnl->direction;
		int			 sidx, didx;

		/* NATLOOK src and dst are reversed, so reverse sidx/didx */
		sidx = (direction == PF_IN) ? 1 : 0;
		didx = (direction == PF_IN) ? 0 : 1;

		if (!pnl->proto ||
		    PF_AZERO(&pnl->saddr, pnl->af) ||
		    PF_AZERO(&pnl->daddr, pnl->af) ||
		    ((pnl->proto == IPPROTO_TCP ||
		    pnl->proto == IPPROTO_UDP) &&
		    (!pnl->dport || !pnl->sport)))
			error = EINVAL;
		else {
			bzero(&key, sizeof(key));
			key.af = pnl->af;
			key.proto = pnl->proto;
			PF_ACPY(&key.addr[sidx], &pnl->saddr, pnl->af);
			key.port[sidx] = pnl->sport;
			PF_ACPY(&key.addr[didx], &pnl->daddr, pnl->af);
			key.port[didx] = pnl->dport;

			state = pf_find_state_all(&key, direction, &m);

			if (m > 1)
				error = E2BIG;	/* more than one state */
			else if (state != NULL) {
				/* XXXGL: not locked read */
				sk = state->key[sidx];
				PF_ACPY(&pnl->rsaddr, &sk->addr[sidx], sk->af);
				pnl->rsport = sk->port[sidx];
				PF_ACPY(&pnl->rdaddr, &sk->addr[didx], sk->af);
				pnl->rdport = sk->port[didx];
			} else
				error = ENOENT;
		}
		break;
	}

	case DIOCSETTIMEOUT: {
		struct pfioc_tm	*pt = (struct pfioc_tm *)addr;
		int		 old;

		if (pt->timeout < 0 || pt->timeout >= PFTM_MAX ||
		    pt->seconds < 0) {
			error = EINVAL;
			break;
		}
		PF_RULES_WLOCK();
		old = V_pf_default_rule.timeout[pt->timeout];
		if (pt->timeout == PFTM_INTERVAL && pt->seconds == 0)
			pt->seconds = 1;
		V_pf_default_rule.timeout[pt->timeout] = pt->seconds;
		if (pt->timeout == PFTM_INTERVAL && pt->seconds < old)
			wakeup(pf_purge_thread);
		pt->seconds = old;
		PF_RULES_WUNLOCK();
		break;
	}

	case DIOCGETTIMEOUT: {
		struct pfioc_tm	*pt = (struct pfioc_tm *)addr;

		if (pt->timeout < 0 || pt->timeout >= PFTM_MAX) {
			error = EINVAL;
			break;
		}
		PF_RULES_RLOCK();
		pt->seconds = V_pf_default_rule.timeout[pt->timeout];
		PF_RULES_RUNLOCK();
		break;
	}

	case DIOCGETLIMIT: {
		struct pfioc_limit	*pl = (struct pfioc_limit *)addr;

		if (pl->index < 0 || pl->index >= PF_LIMIT_MAX) {
			error = EINVAL;
			break;
		}
		PF_RULES_RLOCK();
		pl->limit = V_pf_limits[pl->index].limit;
		PF_RULES_RUNLOCK();
		break;
	}

	case DIOCSETLIMIT: {
		struct pfioc_limit	*pl = (struct pfioc_limit *)addr;
		int			 old_limit;

		PF_RULES_WLOCK();
		if (pl->index < 0 || pl->index >= PF_LIMIT_MAX ||
		    V_pf_limits[pl->index].zone == NULL) {
			PF_RULES_WUNLOCK();
			error = EINVAL;
			break;
		}
		uma_zone_set_max(V_pf_limits[pl->index].zone, pl->limit);
		old_limit = V_pf_limits[pl->index].limit;
		V_pf_limits[pl->index].limit = pl->limit;
		pl->limit = old_limit;
		PF_RULES_WUNLOCK();
		break;
	}

	case DIOCSETDEBUG: {
		u_int32_t	*level = (u_int32_t *)addr;

		PF_RULES_WLOCK();
		V_pf_status.debug = *level;
		PF_RULES_WUNLOCK();
		break;
	}

	case DIOCCLRRULECTRS: {
		/* obsoleted by DIOCGETRULE with action=PF_GET_CLR_CNTR */
		struct pf_ruleset	*ruleset = &pf_main_ruleset;
		struct pf_rule		*rule;

		PF_RULES_WLOCK();
		TAILQ_FOREACH(rule,
		    ruleset->rules[PF_RULESET_FILTER].active.ptr, entries) {
			rule->evaluations = 0;
			rule->packets[0] = rule->packets[1] = 0;
			rule->bytes[0] = rule->bytes[1] = 0;
		}
		PF_RULES_WUNLOCK();
		break;
	}

	case DIOCGIFSPEED: {
		struct pf_ifspeed	*psp = (struct pf_ifspeed *)addr;
		struct pf_ifspeed	ps;
		struct ifnet		*ifp;

		if (psp->ifname[0] != 0) {
			/* Can we completely trust user-land? */
			strlcpy(ps.ifname, psp->ifname, IFNAMSIZ);
			ifp = ifunit(ps.ifname);
			if (ifp != NULL)
				psp->baudrate = ifp->if_baudrate;
			else
				error = EINVAL;
		} else
			error = EINVAL;
		break;
	}

#ifdef ALTQ
	case DIOCSTARTALTQ: {
		struct pf_altq		*altq;

		PF_RULES_WLOCK();
		/* enable all altq interfaces on active list */
		TAILQ_FOREACH(altq, V_pf_altqs_active, entries) {
			if (altq->qname[0] == 0 && (altq->local_flags &
			    PFALTQ_FLAG_IF_REMOVED) == 0) {
				error = pf_enable_altq(altq);
				if (error != 0)
					break;
			}
		}
		if (error == 0)
			V_pf_altq_running = 1;
		PF_RULES_WUNLOCK();
		DPFPRINTF(PF_DEBUG_MISC, ("altq: started\n"));
		break;
	}

	case DIOCSTOPALTQ: {
		struct pf_altq		*altq;

		PF_RULES_WLOCK();
		/* disable all altq interfaces on active list */
		TAILQ_FOREACH(altq, V_pf_altqs_active, entries) {
			if (altq->qname[0] == 0 && (altq->local_flags &
			    PFALTQ_FLAG_IF_REMOVED) == 0) {
				error = pf_disable_altq(altq);
				if (error != 0)
					break;
			}
		}
		if (error == 0)
			V_pf_altq_running = 0;
		PF_RULES_WUNLOCK();
		DPFPRINTF(PF_DEBUG_MISC, ("altq: stopped\n"));
		break;
	}

	case DIOCADDALTQ: {
		struct pfioc_altq	*pa = (struct pfioc_altq *)addr;
		struct pf_altq		*altq, *a;
		struct ifnet		*ifp;

		altq = malloc(sizeof(*altq), M_PFALTQ, M_WAITOK);
		bcopy(&pa->altq, altq, sizeof(struct pf_altq));
		altq->local_flags = 0;

		PF_RULES_WLOCK();
		if (pa->ticket != V_ticket_altqs_inactive) {
			PF_RULES_WUNLOCK();
			free(altq, M_PFALTQ);
			error = EBUSY;
			break;
		}

		/*
		 * if this is for a queue, find the discipline and
		 * copy the necessary fields
		 */
		if (altq->qname[0] != 0) {
			if ((altq->qid = pf_qname2qid(altq->qname)) == 0) {
				PF_RULES_WUNLOCK();
				error = EBUSY;
				free(altq, M_PFALTQ);
				break;
			}
			altq->altq_disc = NULL;
			TAILQ_FOREACH(a, V_pf_altqs_inactive, entries) {
				if (strncmp(a->ifname, altq->ifname,
				    IFNAMSIZ) == 0 && a->qname[0] == 0) {
					altq->altq_disc = a->altq_disc;
					break;
				}
			}
		}

		if ((ifp = ifunit(altq->ifname)) == NULL)
			altq->local_flags |= PFALTQ_FLAG_IF_REMOVED;
		else
			error = altq_add(altq);

		if (error) {
			PF_RULES_WUNLOCK();
			free(altq, M_PFALTQ);
			break;
		}

		TAILQ_INSERT_TAIL(V_pf_altqs_inactive, altq, entries);
		bcopy(altq, &pa->altq, sizeof(struct pf_altq));
		PF_RULES_WUNLOCK();
		break;
	}

	case DIOCGETALTQS: {
		struct pfioc_altq	*pa = (struct pfioc_altq *)addr;
		struct pf_altq		*altq;

		PF_RULES_RLOCK();
		pa->nr = 0;
		TAILQ_FOREACH(altq, V_pf_altqs_active, entries)
			pa->nr++;
		pa->ticket = V_ticket_altqs_active;
		PF_RULES_RUNLOCK();
		break;
	}

	case DIOCGETALTQ: {
		struct pfioc_altq	*pa = (struct pfioc_altq *)addr;
		struct pf_altq		*altq;
		u_int32_t		 nr;

		PF_RULES_RLOCK();
		if (pa->ticket != V_ticket_altqs_active) {
			PF_RULES_RUNLOCK();
			error = EBUSY;
			break;
		}
		nr = 0;
		altq = TAILQ_FIRST(V_pf_altqs_active);
		while ((altq != NULL) && (nr < pa->nr)) {
			altq = TAILQ_NEXT(altq, entries);
			nr++;
		}
		if (altq == NULL) {
			PF_RULES_RUNLOCK();
			error = EBUSY;
			break;
		}
		bcopy(altq, &pa->altq, sizeof(struct pf_altq));
		PF_RULES_RUNLOCK();
		break;
	}

	case DIOCCHANGEALTQ:
		/* CHANGEALTQ not supported yet! */
		error = ENODEV;
		break;

	case DIOCGETQSTATS: {
		struct pfioc_qstats	*pq = (struct pfioc_qstats *)addr;
		struct pf_altq		*altq;
		u_int32_t		 nr;
		int			 nbytes;

		PF_RULES_RLOCK();
		if (pq->ticket != V_ticket_altqs_active) {
			PF_RULES_RUNLOCK();
			error = EBUSY;
			break;
		}
		nbytes = pq->nbytes;
		nr = 0;
		altq = TAILQ_FIRST(V_pf_altqs_active);
		while ((altq != NULL) && (nr < pq->nr)) {
			altq = TAILQ_NEXT(altq, entries);
			nr++;
		}
		if (altq == NULL) {
			PF_RULES_RUNLOCK();
			error = EBUSY;
			break;
		}

		if ((altq->local_flags & PFALTQ_FLAG_IF_REMOVED) != 0) {
			PF_RULES_RUNLOCK();
			error = ENXIO;
			break;
		}
		PF_RULES_RUNLOCK();
		error = altq_getqstats(altq, pq->buf, &nbytes);
		if (error == 0) {
			pq->scheduler = altq->scheduler;
			pq->nbytes = nbytes;
		}
		break;
	}
#endif /* ALTQ */

	case DIOCBEGINADDRS: {
		struct pfioc_pooladdr	*pp = (struct pfioc_pooladdr *)addr;

		PF_RULES_WLOCK();
		pf_empty_pool(&V_pf_pabuf);
		pp->ticket = ++V_ticket_pabuf;
		PF_RULES_WUNLOCK();
		break;
	}

	case DIOCADDADDR: {
		struct pfioc_pooladdr	*pp = (struct pfioc_pooladdr *)addr;
		struct pf_pooladdr	*pa;
		struct pfi_kif		*kif = NULL;

#ifndef INET
		if (pp->af == AF_INET) {
			error = EAFNOSUPPORT;
			break;
		}
#endif /* INET */
#ifndef INET6
		if (pp->af == AF_INET6) {
			error = EAFNOSUPPORT;
			break;
		}
#endif /* INET6 */
		if (pp->addr.addr.type != PF_ADDR_ADDRMASK &&
		    pp->addr.addr.type != PF_ADDR_DYNIFTL &&
		    pp->addr.addr.type != PF_ADDR_TABLE) {
			error = EINVAL;
			break;
		}
		pa = malloc(sizeof(*pa), M_PFRULE, M_WAITOK);
		bcopy(&pp->addr, pa, sizeof(struct pf_pooladdr));
		if (pa->ifname[0])
			kif = malloc(sizeof(*kif), PFI_MTYPE, M_WAITOK);
		PF_RULES_WLOCK();
		if (pp->ticket != V_ticket_pabuf) {
			PF_RULES_WUNLOCK();
			if (pa->ifname[0])
				free(kif, PFI_MTYPE);
			free(pa, M_PFRULE);
			error = EBUSY;
			break;
		}
		if (pa->ifname[0]) {
			pa->kif = pfi_kif_attach(kif, pa->ifname);
			pfi_kif_ref(pa->kif);
		} else
			pa->kif = NULL;
		if (pa->addr.type == PF_ADDR_DYNIFTL && ((error =
		    pfi_dynaddr_setup(&pa->addr, pp->af)) != 0)) {
			if (pa->ifname[0])
				pfi_kif_unref(pa->kif);
			PF_RULES_WUNLOCK();
			free(pa, M_PFRULE);
			break;
		}
		TAILQ_INSERT_TAIL(&V_pf_pabuf, pa, entries);
		PF_RULES_WUNLOCK();
		break;
	}

	case DIOCGETADDRS: {
		struct pfioc_pooladdr	*pp = (struct pfioc_pooladdr *)addr;
		struct pf_pool		*pool;
		struct pf_pooladdr	*pa;

		PF_RULES_RLOCK();
		pp->nr = 0;
		pool = pf_get_pool(pp->anchor, pp->ticket, pp->r_action,
		    pp->r_num, 0, 1, 0);
		if (pool == NULL) {
			PF_RULES_RUNLOCK();
			error = EBUSY;
			break;
		}
		TAILQ_FOREACH(pa, &pool->list, entries)
			pp->nr++;
		PF_RULES_RUNLOCK();
		break;
	}

	case DIOCGETADDR: {
		struct pfioc_pooladdr	*pp = (struct pfioc_pooladdr *)addr;
		struct pf_pool		*pool;
		struct pf_pooladdr	*pa;
		u_int32_t		 nr = 0;

		PF_RULES_RLOCK();
		pool = pf_get_pool(pp->anchor, pp->ticket, pp->r_action,
		    pp->r_num, 0, 1, 1);
		if (pool == NULL) {
			PF_RULES_RUNLOCK();
			error = EBUSY;
			break;
		}
		pa = TAILQ_FIRST(&pool->list);
		while ((pa != NULL) && (nr < pp->nr)) {
			pa = TAILQ_NEXT(pa, entries);
			nr++;
		}
		if (pa == NULL) {
			PF_RULES_RUNLOCK();
			error = EBUSY;
			break;
		}
		bcopy(pa, &pp->addr, sizeof(struct pf_pooladdr));
		pf_addr_copyout(&pp->addr.addr);
		PF_RULES_RUNLOCK();
		break;
	}

	case DIOCCHANGEADDR: {
		struct pfioc_pooladdr	*pca = (struct pfioc_pooladdr *)addr;
		struct pf_pool		*pool;
		struct pf_pooladdr	*oldpa = NULL, *newpa = NULL;
		struct pf_ruleset	*ruleset;
		struct pfi_kif		*kif = NULL;

		if (pca->action < PF_CHANGE_ADD_HEAD ||
		    pca->action > PF_CHANGE_REMOVE) {
			error = EINVAL;
			break;
		}
		if (pca->addr.addr.type != PF_ADDR_ADDRMASK &&
		    pca->addr.addr.type != PF_ADDR_DYNIFTL &&
		    pca->addr.addr.type != PF_ADDR_TABLE) {
			error = EINVAL;
			break;
		}

		if (pca->action != PF_CHANGE_REMOVE) {
#ifndef INET
			if (pca->af == AF_INET) {
				error = EAFNOSUPPORT;
				break;
			}
#endif /* INET */
#ifndef INET6
			if (pca->af == AF_INET6) {
				error = EAFNOSUPPORT;
				break;
			}
#endif /* INET6 */
			newpa = malloc(sizeof(*newpa), M_PFRULE, M_WAITOK);
			bcopy(&pca->addr, newpa, sizeof(struct pf_pooladdr));
			if (newpa->ifname[0])
				kif = malloc(sizeof(*kif), PFI_MTYPE, M_WAITOK);
			newpa->kif = NULL;
		}

#define	ERROUT(x)	{ error = (x); goto DIOCCHANGEADDR_error; }
		PF_RULES_WLOCK();
		ruleset = pf_find_ruleset(pca->anchor);
		if (ruleset == NULL)
			ERROUT(EBUSY);

		pool = pf_get_pool(pca->anchor, pca->ticket, pca->r_action,
		    pca->r_num, pca->r_last, 1, 1);
		if (pool == NULL)
			ERROUT(EBUSY);

		if (pca->action != PF_CHANGE_REMOVE) {
			if (newpa->ifname[0]) {
				newpa->kif = pfi_kif_attach(kif, newpa->ifname);
				pfi_kif_ref(newpa->kif);
				kif = NULL;
			}

			switch (newpa->addr.type) {
			case PF_ADDR_DYNIFTL:
				error = pfi_dynaddr_setup(&newpa->addr,
				    pca->af);
				break;
			case PF_ADDR_TABLE:
				newpa->addr.p.tbl = pfr_attach_table(ruleset,
				    newpa->addr.v.tblname);
				if (newpa->addr.p.tbl == NULL)
					error = ENOMEM;
				break;
			}
			if (error)
				goto DIOCCHANGEADDR_error;
		}

		switch (pca->action) {
		case PF_CHANGE_ADD_HEAD:
			oldpa = TAILQ_FIRST(&pool->list);
			break;
		case PF_CHANGE_ADD_TAIL:
			oldpa = TAILQ_LAST(&pool->list, pf_palist);
			break;
		default:
			oldpa = TAILQ_FIRST(&pool->list);
			for (int i = 0; oldpa && i < pca->nr; i++)
				oldpa = TAILQ_NEXT(oldpa, entries);

			if (oldpa == NULL)
				ERROUT(EINVAL);
		}

		if (pca->action == PF_CHANGE_REMOVE) {
			TAILQ_REMOVE(&pool->list, oldpa, entries);
			switch (oldpa->addr.type) {
			case PF_ADDR_DYNIFTL:
				pfi_dynaddr_remove(oldpa->addr.p.dyn);
				break;
			case PF_ADDR_TABLE:
				pfr_detach_table(oldpa->addr.p.tbl);
				break;
			}
			if (oldpa->kif)
				pfi_kif_unref(oldpa->kif);
			free(oldpa, M_PFRULE);
		} else {
			if (oldpa == NULL)
				TAILQ_INSERT_TAIL(&pool->list, newpa, entries);
			else if (pca->action == PF_CHANGE_ADD_HEAD ||
			    pca->action == PF_CHANGE_ADD_BEFORE)
				TAILQ_INSERT_BEFORE(oldpa, newpa, entries);
			else
				TAILQ_INSERT_AFTER(&pool->list, oldpa,
				    newpa, entries);
		}

		pool->cur = TAILQ_FIRST(&pool->list);
		PF_ACPY(&pool->counter, &pool->cur->addr.v.a.addr, pca->af);
		PF_RULES_WUNLOCK();
		break;

#undef ERROUT
DIOCCHANGEADDR_error:
		if (newpa->kif)
			pfi_kif_unref(newpa->kif);
		PF_RULES_WUNLOCK();
		if (newpa != NULL)
			free(newpa, M_PFRULE);
		if (kif != NULL)
			free(kif, PFI_MTYPE);
		break;
	}

	case DIOCGETRULESETS: {
		struct pfioc_ruleset	*pr = (struct pfioc_ruleset *)addr;
		struct pf_ruleset	*ruleset;
		struct pf_anchor	*anchor;

		PF_RULES_RLOCK();
		pr->path[sizeof(pr->path) - 1] = 0;
		if ((ruleset = pf_find_ruleset(pr->path)) == NULL) {
			PF_RULES_RUNLOCK();
			error = ENOENT;
			break;
		}
		pr->nr = 0;
		if (ruleset->anchor == NULL) {
			/* XXX kludge for pf_main_ruleset */
			RB_FOREACH(anchor, pf_anchor_global, &V_pf_anchors)
				if (anchor->parent == NULL)
					pr->nr++;
		} else {
			RB_FOREACH(anchor, pf_anchor_node,
			    &ruleset->anchor->children)
				pr->nr++;
		}
		PF_RULES_RUNLOCK();
		break;
	}

	case DIOCGETRULESET: {
		struct pfioc_ruleset	*pr = (struct pfioc_ruleset *)addr;
		struct pf_ruleset	*ruleset;
		struct pf_anchor	*anchor;
		u_int32_t		 nr = 0;

		PF_RULES_RLOCK();
		pr->path[sizeof(pr->path) - 1] = 0;
		if ((ruleset = pf_find_ruleset(pr->path)) == NULL) {
			PF_RULES_RUNLOCK();
			error = ENOENT;
			break;
		}
		pr->name[0] = 0;
		if (ruleset->anchor == NULL) {
			/* XXX kludge for pf_main_ruleset */
			RB_FOREACH(anchor, pf_anchor_global, &V_pf_anchors)
				if (anchor->parent == NULL && nr++ == pr->nr) {
					strlcpy(pr->name, anchor->name,
					    sizeof(pr->name));
					break;
				}
		} else {
			RB_FOREACH(anchor, pf_anchor_node,
			    &ruleset->anchor->children)
				if (nr++ == pr->nr) {
					strlcpy(pr->name, anchor->name,
					    sizeof(pr->name));
					break;
				}
		}
		if (!pr->name[0])
			error = EBUSY;
		PF_RULES_RUNLOCK();
		break;
	}

	case DIOCRCLRTABLES: {
		struct pfioc_table *io = (struct pfioc_table *)addr;

		if (io->pfrio_esize != 0) {
			error = ENODEV;
			break;
		}
		PF_RULES_WLOCK();
		error = pfr_clr_tables(&io->pfrio_table, &io->pfrio_ndel,
		    io->pfrio_flags | PFR_FLAG_USERIOCTL);
		PF_RULES_WUNLOCK();
		break;
	}

	case DIOCRADDTABLES: {
		struct pfioc_table *io = (struct pfioc_table *)addr;
		struct pfr_table *pfrts;
		size_t totlen;

		if (io->pfrio_esize != sizeof(struct pfr_table)) {
			error = ENODEV;
			break;
		}
		totlen = io->pfrio_size * sizeof(struct pfr_table);
		pfrts = malloc(totlen, M_TEMP, M_WAITOK);
		error = copyin(io->pfrio_buffer, pfrts, totlen);
		if (error) {
			free(pfrts, M_TEMP);
			break;
		}
		PF_RULES_WLOCK();
		error = pfr_add_tables(pfrts, io->pfrio_size,
		    &io->pfrio_nadd, io->pfrio_flags | PFR_FLAG_USERIOCTL);
		PF_RULES_WUNLOCK();
		free(pfrts, M_TEMP);
		break;
	}

	case DIOCRDELTABLES: {
		struct pfioc_table *io = (struct pfioc_table *)addr;
		struct pfr_table *pfrts;
		size_t totlen;

		if (io->pfrio_esize != sizeof(struct pfr_table)) {
			error = ENODEV;
			break;
		}
		totlen = io->pfrio_size * sizeof(struct pfr_table);
		pfrts = malloc(totlen, M_TEMP, M_WAITOK);
		error = copyin(io->pfrio_buffer, pfrts, totlen);
		if (error) {
			free(pfrts, M_TEMP);
			break;
		}
		PF_RULES_WLOCK();
		error = pfr_del_tables(pfrts, io->pfrio_size,
		    &io->pfrio_ndel, io->pfrio_flags | PFR_FLAG_USERIOCTL);
		PF_RULES_WUNLOCK();
		free(pfrts, M_TEMP);
		break;
	}

	case DIOCRGETTABLES: {
		struct pfioc_table *io = (struct pfioc_table *)addr;
		struct pfr_table *pfrts;
		size_t totlen;

		if (io->pfrio_esize != sizeof(struct pfr_table)) {
			error = ENODEV;
			break;
		}
		totlen = io->pfrio_size * sizeof(struct pfr_table);
		pfrts = malloc(totlen, M_TEMP, M_WAITOK);
		PF_RULES_RLOCK();
		error = pfr_get_tables(&io->pfrio_table, pfrts,
		    &io->pfrio_size, io->pfrio_flags | PFR_FLAG_USERIOCTL);
		PF_RULES_RUNLOCK();
		if (error == 0)
			error = copyout(pfrts, io->pfrio_buffer, totlen);
		free(pfrts, M_TEMP);
		break;
	}

	case DIOCRGETTSTATS: {
		struct pfioc_table *io = (struct pfioc_table *)addr;
		struct pfr_tstats *pfrtstats;
		size_t totlen;

		if (io->pfrio_esize != sizeof(struct pfr_tstats)) {
			error = ENODEV;
			break;
		}
		totlen = io->pfrio_size * sizeof(struct pfr_tstats);
		pfrtstats = malloc(totlen, M_TEMP, M_WAITOK);
		PF_RULES_WLOCK();
		error = pfr_get_tstats(&io->pfrio_table, pfrtstats,
		    &io->pfrio_size, io->pfrio_flags | PFR_FLAG_USERIOCTL);
		PF_RULES_WUNLOCK();
		if (error == 0)
			error = copyout(pfrtstats, io->pfrio_buffer, totlen);
		free(pfrtstats, M_TEMP);
		break;
	}

	case DIOCRCLRTSTATS: {
		struct pfioc_table *io = (struct pfioc_table *)addr;
		struct pfr_table *pfrts;
		size_t totlen;

		if (io->pfrio_esize != sizeof(struct pfr_table)) {
			error = ENODEV;
			break;
		}
		totlen = io->pfrio_size * sizeof(struct pfr_table);
		pfrts = malloc(totlen, M_TEMP, M_WAITOK);
		error = copyin(io->pfrio_buffer, pfrts, totlen);
		if (error) {
			free(pfrts, M_TEMP);
			break;
		}
		PF_RULES_WLOCK();
		error = pfr_clr_tstats(pfrts, io->pfrio_size,
		    &io->pfrio_nzero, io->pfrio_flags | PFR_FLAG_USERIOCTL);
		PF_RULES_WUNLOCK();
		free(pfrts, M_TEMP);
		break;
	}

	case DIOCRSETTFLAGS: {
		struct pfioc_table *io = (struct pfioc_table *)addr;
		struct pfr_table *pfrts;
		size_t totlen;

		if (io->pfrio_esize != sizeof(struct pfr_table)) {
			error = ENODEV;
			break;
		}
		totlen = io->pfrio_size * sizeof(struct pfr_table);
		pfrts = malloc(totlen, M_TEMP, M_WAITOK);
		error = copyin(io->pfrio_buffer, pfrts, totlen);
		if (error) {
			free(pfrts, M_TEMP);
			break;
		}
		PF_RULES_WLOCK();
		error = pfr_set_tflags(pfrts, io->pfrio_size,
		    io->pfrio_setflag, io->pfrio_clrflag, &io->pfrio_nchange,
		    &io->pfrio_ndel, io->pfrio_flags | PFR_FLAG_USERIOCTL);
		PF_RULES_WUNLOCK();
		free(pfrts, M_TEMP);
		break;
	}

	case DIOCRCLRADDRS: {
		struct pfioc_table *io = (struct pfioc_table *)addr;

		if (io->pfrio_esize != 0) {
			error = ENODEV;
			break;
		}
		PF_RULES_WLOCK();
		error = pfr_clr_addrs(&io->pfrio_table, &io->pfrio_ndel,
		    io->pfrio_flags | PFR_FLAG_USERIOCTL);
		PF_RULES_WUNLOCK();
		break;
	}

	case DIOCRADDADDRS: {
		struct pfioc_table *io = (struct pfioc_table *)addr;
		struct pfr_addr *pfras;
		size_t totlen;

		if (io->pfrio_esize != sizeof(struct pfr_addr)) {
			error = ENODEV;
			break;
		}
		totlen = io->pfrio_size * sizeof(struct pfr_addr);
		pfras = malloc(totlen, M_TEMP, M_WAITOK);
		error = copyin(io->pfrio_buffer, pfras, totlen);
		if (error) {
			free(pfras, M_TEMP);
			break;
		}
		PF_RULES_WLOCK();
		error = pfr_add_addrs(&io->pfrio_table, pfras,
		    io->pfrio_size, &io->pfrio_nadd, io->pfrio_flags |
		    PFR_FLAG_USERIOCTL);
		PF_RULES_WUNLOCK();
		if (error == 0 && io->pfrio_flags & PFR_FLAG_FEEDBACK)
			error = copyout(pfras, io->pfrio_buffer, totlen);
		free(pfras, M_TEMP);
		break;
	}

	case DIOCRDELADDRS: {
		struct pfioc_table *io = (struct pfioc_table *)addr;
		struct pfr_addr *pfras;
		size_t totlen;

		if (io->pfrio_esize != sizeof(struct pfr_addr)) {
			error = ENODEV;
			break;
		}
		totlen = io->pfrio_size * sizeof(struct pfr_addr);
		pfras = malloc(totlen, M_TEMP, M_WAITOK);
		error = copyin(io->pfrio_buffer, pfras, totlen);
		if (error) {
			free(pfras, M_TEMP);
			break;
		}
		PF_RULES_WLOCK();
		error = pfr_del_addrs(&io->pfrio_table, pfras,
		    io->pfrio_size, &io->pfrio_ndel, io->pfrio_flags |
		    PFR_FLAG_USERIOCTL);
		PF_RULES_WUNLOCK();
		if (error == 0 && io->pfrio_flags & PFR_FLAG_FEEDBACK)
			error = copyout(pfras, io->pfrio_buffer, totlen);
		free(pfras, M_TEMP);
		break;
	}

	case DIOCRSETADDRS: {
		struct pfioc_table *io = (struct pfioc_table *)addr;
		struct pfr_addr *pfras;
		size_t totlen;

		if (io->pfrio_esize != sizeof(struct pfr_addr)) {
			error = ENODEV;
			break;
		}
		totlen = (io->pfrio_size + io->pfrio_size2) *
		    sizeof(struct pfr_addr);
		pfras = malloc(totlen, M_TEMP, M_WAITOK);
		error = copyin(io->pfrio_buffer, pfras, totlen);
		if (error) {
			free(pfras, M_TEMP);
			break;
		}
		PF_RULES_WLOCK();
		error = pfr_set_addrs(&io->pfrio_table, pfras,
		    io->pfrio_size, &io->pfrio_size2, &io->pfrio_nadd,
		    &io->pfrio_ndel, &io->pfrio_nchange, io->pfrio_flags |
		    PFR_FLAG_USERIOCTL, 0);
		PF_RULES_WUNLOCK();
		if (error == 0 && io->pfrio_flags & PFR_FLAG_FEEDBACK)
			error = copyout(pfras, io->pfrio_buffer, totlen);
		free(pfras, M_TEMP);
		break;
	}

	case DIOCRGETADDRS: {
		struct pfioc_table *io = (struct pfioc_table *)addr;
		struct pfr_addr *pfras;
		size_t totlen;

		if (io->pfrio_esize != sizeof(struct pfr_addr)) {
			error = ENODEV;
			break;
		}
		totlen = io->pfrio_size * sizeof(struct pfr_addr);
		pfras = malloc(totlen, M_TEMP, M_WAITOK);
		PF_RULES_RLOCK();
		error = pfr_get_addrs(&io->pfrio_table, pfras,
		    &io->pfrio_size, io->pfrio_flags | PFR_FLAG_USERIOCTL);
		PF_RULES_RUNLOCK();
		if (error == 0)
			error = copyout(pfras, io->pfrio_buffer, totlen);
		free(pfras, M_TEMP);
		break;
	}

	case DIOCRGETASTATS: {
		struct pfioc_table *io = (struct pfioc_table *)addr;
		struct pfr_astats *pfrastats;
		size_t totlen;

		if (io->pfrio_esize != sizeof(struct pfr_astats)) {
			error = ENODEV;
			break;
		}
		totlen = io->pfrio_size * sizeof(struct pfr_astats);
		pfrastats = malloc(totlen, M_TEMP, M_WAITOK);
		PF_RULES_RLOCK();
		error = pfr_get_astats(&io->pfrio_table, pfrastats,
		    &io->pfrio_size, io->pfrio_flags | PFR_FLAG_USERIOCTL);
		PF_RULES_RUNLOCK();
		if (error == 0)
			error = copyout(pfrastats, io->pfrio_buffer, totlen);
		free(pfrastats, M_TEMP);
		break;
	}

	case DIOCRCLRASTATS: {
		struct pfioc_table *io = (struct pfioc_table *)addr;
		struct pfr_addr *pfras;
		size_t totlen;

		if (io->pfrio_esize != sizeof(struct pfr_addr)) {
			error = ENODEV;
			break;
		}
		totlen = io->pfrio_size * sizeof(struct pfr_addr);
		pfras = malloc(totlen, M_TEMP, M_WAITOK);
		error = copyin(io->pfrio_buffer, pfras, totlen);
		if (error) {
			free(pfras, M_TEMP);
			break;
		}
		PF_RULES_WLOCK();
		error = pfr_clr_astats(&io->pfrio_table, pfras,
		    io->pfrio_size, &io->pfrio_nzero, io->pfrio_flags |
		    PFR_FLAG_USERIOCTL);
		PF_RULES_WUNLOCK();
		if (error == 0 && io->pfrio_flags & PFR_FLAG_FEEDBACK)
			error = copyout(pfras, io->pfrio_buffer, totlen);
		free(pfras, M_TEMP);
		break;
	}

	case DIOCRTSTADDRS: {
		struct pfioc_table *io = (struct pfioc_table *)addr;
		struct pfr_addr *pfras;
		size_t totlen;

		if (io->pfrio_esize != sizeof(struct pfr_addr)) {
			error = ENODEV;
			break;
		}
		totlen = io->pfrio_size * sizeof(struct pfr_addr);
		pfras = malloc(totlen, M_TEMP, M_WAITOK);
		error = copyin(io->pfrio_buffer, pfras, totlen);
		if (error) {
			free(pfras, M_TEMP);
			break;
		}
		PF_RULES_RLOCK();
		error = pfr_tst_addrs(&io->pfrio_table, pfras,
		    io->pfrio_size, &io->pfrio_nmatch, io->pfrio_flags |
		    PFR_FLAG_USERIOCTL);
		PF_RULES_RUNLOCK();
		if (error == 0)
			error = copyout(pfras, io->pfrio_buffer, totlen);
		free(pfras, M_TEMP);
		break;
	}

	case DIOCRINADEFINE: {
		struct pfioc_table *io = (struct pfioc_table *)addr;
		struct pfr_addr *pfras;
		size_t totlen;

		if (io->pfrio_esize != sizeof(struct pfr_addr)) {
			error = ENODEV;
			break;
		}
		totlen = io->pfrio_size * sizeof(struct pfr_addr);
		pfras = malloc(totlen, M_TEMP, M_WAITOK);
		error = copyin(io->pfrio_buffer, pfras, totlen);
		if (error) {
			free(pfras, M_TEMP);
			break;
		}
		PF_RULES_WLOCK();
		error = pfr_ina_define(&io->pfrio_table, pfras,
		    io->pfrio_size, &io->pfrio_nadd, &io->pfrio_naddr,
		    io->pfrio_ticket, io->pfrio_flags | PFR_FLAG_USERIOCTL);
		PF_RULES_WUNLOCK();
		free(pfras, M_TEMP);
		break;
	}

	case DIOCOSFPADD: {
		struct pf_osfp_ioctl *io = (struct pf_osfp_ioctl *)addr;
		PF_RULES_WLOCK();
		error = pf_osfp_add(io);
		PF_RULES_WUNLOCK();
		break;
	}

	case DIOCOSFPGET: {
		struct pf_osfp_ioctl *io = (struct pf_osfp_ioctl *)addr;
		PF_RULES_RLOCK();
		error = pf_osfp_get(io);
		PF_RULES_RUNLOCK();
		break;
	}

	case DIOCXBEGIN: {
		struct pfioc_trans	*io = (struct pfioc_trans *)addr;
		struct pfioc_trans_e	*ioes, *ioe;
		size_t			 totlen;
		int			 i;

		if (io->esize != sizeof(*ioe)) {
			error = ENODEV;
			break;
		}
		totlen = sizeof(struct pfioc_trans_e) * io->size;
		ioes = malloc(totlen, M_TEMP, M_WAITOK);
		error = copyin(io->array, ioes, totlen);
		if (error) {
			free(ioes, M_TEMP);
			break;
		}
		PF_RULES_WLOCK();
		for (i = 0, ioe = ioes; i < io->size; i++, ioe++) {
			switch (ioe->rs_num) {
#ifdef ALTQ
			case PF_RULESET_ALTQ:
				if (ioe->anchor[0]) {
					PF_RULES_WUNLOCK();
					free(ioes, M_TEMP);
					error = EINVAL;
					goto fail;
				}
				if ((error = pf_begin_altq(&ioe->ticket))) {
					PF_RULES_WUNLOCK();
					free(ioes, M_TEMP);
					goto fail;
				}
				break;
#endif /* ALTQ */
			case PF_RULESET_TABLE:
			    {
				struct pfr_table table;

				bzero(&table, sizeof(table));
				strlcpy(table.pfrt_anchor, ioe->anchor,
				    sizeof(table.pfrt_anchor));
				if ((error = pfr_ina_begin(&table,
				    &ioe->ticket, NULL, 0))) {
					PF_RULES_WUNLOCK();
					free(ioes, M_TEMP);
					goto fail;
				}
				break;
			    }
			default:
				if ((error = pf_begin_rules(&ioe->ticket,
				    ioe->rs_num, ioe->anchor))) {
					PF_RULES_WUNLOCK();
					free(ioes, M_TEMP);
					goto fail;
				}
				break;
			}
		}
		PF_RULES_WUNLOCK();
		error = copyout(ioes, io->array, totlen);
		free(ioes, M_TEMP);
		break;
	}

	case DIOCXROLLBACK: {
		struct pfioc_trans	*io = (struct pfioc_trans *)addr;
		struct pfioc_trans_e	*ioe, *ioes;
		size_t			 totlen;
		int			 i;

		if (io->esize != sizeof(*ioe)) {
			error = ENODEV;
			break;
		}
		totlen = sizeof(struct pfioc_trans_e) * io->size;
		ioes = malloc(totlen, M_TEMP, M_WAITOK);
		error = copyin(io->array, ioes, totlen);
		if (error) {
			free(ioes, M_TEMP);
			break;
		}
		PF_RULES_WLOCK();
		for (i = 0, ioe = ioes; i < io->size; i++, ioe++) {
			switch (ioe->rs_num) {
#ifdef ALTQ
			case PF_RULESET_ALTQ:
				if (ioe->anchor[0]) {
					PF_RULES_WUNLOCK();
					free(ioes, M_TEMP);
					error = EINVAL;
					goto fail;
				}
				if ((error = pf_rollback_altq(ioe->ticket))) {
					PF_RULES_WUNLOCK();
					free(ioes, M_TEMP);
					goto fail; /* really bad */
				}
				break;
#endif /* ALTQ */
			case PF_RULESET_TABLE:
			    {
				struct pfr_table table;

				bzero(&table, sizeof(table));
				strlcpy(table.pfrt_anchor, ioe->anchor,
				    sizeof(table.pfrt_anchor));
				if ((error = pfr_ina_rollback(&table,
				    ioe->ticket, NULL, 0))) {
					PF_RULES_WUNLOCK();
					free(ioes, M_TEMP);
					goto fail; /* really bad */
				}
				break;
			    }
			default:
				if ((error = pf_rollback_rules(ioe->ticket,
				    ioe->rs_num, ioe->anchor))) {
					PF_RULES_WUNLOCK();
					free(ioes, M_TEMP);
					goto fail; /* really bad */
				}
				break;
			}
		}
		PF_RULES_WUNLOCK();
		free(ioes, M_TEMP);
		break;
	}

	case DIOCXCOMMIT: {
		struct pfioc_trans	*io = (struct pfioc_trans *)addr;
		struct pfioc_trans_e	*ioe, *ioes;
		struct pf_ruleset	*rs;
		size_t			 totlen;
		int			 i;

		if (io->esize != sizeof(*ioe)) {
			error = ENODEV;
			break;
		}
		totlen = sizeof(struct pfioc_trans_e) * io->size;
		ioes = malloc(totlen, M_TEMP, M_WAITOK);
		error = copyin(io->array, ioes, totlen);
		if (error) {
			free(ioes, M_TEMP);
			break;
		}
		PF_RULES_WLOCK();
		/* First makes sure everything will succeed. */
		for (i = 0, ioe = ioes; i < io->size; i++, ioe++) {
			switch (ioe->rs_num) {
#ifdef ALTQ
			case PF_RULESET_ALTQ:
				if (ioe->anchor[0]) {
					PF_RULES_WUNLOCK();
					free(ioes, M_TEMP);
					error = EINVAL;
					goto fail;
				}
				if (!V_altqs_inactive_open || ioe->ticket !=
				    V_ticket_altqs_inactive) {
					PF_RULES_WUNLOCK();
					free(ioes, M_TEMP);
					error = EBUSY;
					goto fail;
				}
				break;
#endif /* ALTQ */
			case PF_RULESET_TABLE:
				rs = pf_find_ruleset(ioe->anchor);
				if (rs == NULL || !rs->topen || ioe->ticket !=
				    rs->tticket) {
					PF_RULES_WUNLOCK();
					free(ioes, M_TEMP);
					error = EBUSY;
					goto fail;
				}
				break;
			default:
				if (ioe->rs_num < 0 || ioe->rs_num >=
				    PF_RULESET_MAX) {
					PF_RULES_WUNLOCK();
					free(ioes, M_TEMP);
					error = EINVAL;
					goto fail;
				}
				rs = pf_find_ruleset(ioe->anchor);
				if (rs == NULL ||
				    !rs->rules[ioe->rs_num].inactive.open ||
				    rs->rules[ioe->rs_num].inactive.ticket !=
				    ioe->ticket) {
					PF_RULES_WUNLOCK();
					free(ioes, M_TEMP);
					error = EBUSY;
					goto fail;
				}
				break;
			}
		}
		/* Now do the commit - no errors should happen here. */
		for (i = 0, ioe = ioes; i < io->size; i++, ioe++) {
			switch (ioe->rs_num) {
#ifdef ALTQ
			case PF_RULESET_ALTQ:
				if ((error = pf_commit_altq(ioe->ticket))) {
					PF_RULES_WUNLOCK();
					free(ioes, M_TEMP);
					goto fail; /* really bad */
				}
				break;
#endif /* ALTQ */
			case PF_RULESET_TABLE:
			    {
				struct pfr_table table;

				bzero(&table, sizeof(table));
				strlcpy(table.pfrt_anchor, ioe->anchor,
				    sizeof(table.pfrt_anchor));
				if ((error = pfr_ina_commit(&table,
				    ioe->ticket, NULL, NULL, 0))) {
					PF_RULES_WUNLOCK();
					free(ioes, M_TEMP);
					goto fail; /* really bad */
				}
				break;
			    }
			default:
				if ((error = pf_commit_rules(ioe->ticket,
				    ioe->rs_num, ioe->anchor))) {
					PF_RULES_WUNLOCK();
					free(ioes, M_TEMP);
					goto fail; /* really bad */
				}
				break;
			}
		}
		PF_RULES_WUNLOCK();
		free(ioes, M_TEMP);
		break;
	}

	case DIOCGETSRCNODES: {
		struct pfioc_src_nodes	*psn = (struct pfioc_src_nodes *)addr;
		struct pf_srchash	*sh;
		struct pf_src_node	*n, *p, *pstore;
		uint32_t		 i, nr = 0;

		if (psn->psn_len == 0) {
<<<<<<< HEAD
			for (i = 0, sh = V_pf_srchash; i <= V_pf_srchashmask;
=======
			for (i = 0, sh = V_pf_srchash; i < pf_srchashmask;
>>>>>>> 6828cc99
			    i++, sh++) {
				PF_HASHROW_LOCK(sh);
				LIST_FOREACH(n, &sh->nodes, entry)
					nr++;
				PF_HASHROW_UNLOCK(sh);
			}
			psn->psn_len = sizeof(struct pf_src_node) * nr;
			break;
		}

		p = pstore = malloc(psn->psn_len, M_TEMP, M_WAITOK);
<<<<<<< HEAD
		for (i = 0, sh = V_pf_srchash; i <= V_pf_srchashmask;
=======
		for (i = 0, sh = V_pf_srchash; i < pf_srchashmask;
>>>>>>> 6828cc99
		    i++, sh++) {
		    PF_HASHROW_LOCK(sh);
		    LIST_FOREACH(n, &sh->nodes, entry) {
			int	secs = time_uptime, diff;

			if ((nr + 1) * sizeof(*p) > (unsigned)psn->psn_len)
				break;

			bcopy(n, p, sizeof(struct pf_src_node));
			if (n->rule.ptr != NULL)
				p->rule.nr = n->rule.ptr->nr;
			p->creation = secs - p->creation;
			if (p->expire > secs)
				p->expire -= secs;
			else
				p->expire = 0;

			/* Adjust the connection rate estimate. */
			diff = secs - n->conn_rate.last;
			if (diff >= n->conn_rate.seconds)
				p->conn_rate.count = 0;
			else
				p->conn_rate.count -=
				    n->conn_rate.count * diff /
				    n->conn_rate.seconds;
			p++;
			nr++;
		    }
		    PF_HASHROW_UNLOCK(sh);
		}
		error = copyout(pstore, psn->psn_src_nodes,
		    sizeof(struct pf_src_node) * nr);
		if (error) {
			free(pstore, M_TEMP);
			break;
		}
		psn->psn_len = sizeof(struct pf_src_node) * nr;
		free(pstore, M_TEMP);
		break;
	}

	case DIOCCLRSRCNODES: {

		pf_clear_srcnodes(NULL);
		pf_purge_expired_src_nodes();
		V_pf_status.src_nodes = 0;
		break;
	}

<<<<<<< HEAD
	case DIOCKILLSRCNODES:
		pf_kill_srcnodes((struct pfioc_src_node_kill *)addr);
=======
	case DIOCKILLSRCNODES: {
		struct pfioc_src_node_kill *psnk =
		    (struct pfioc_src_node_kill *)addr;
		struct pf_srchash	*sh;
		struct pf_src_node	*sn;
		u_int			i, killed = 0;

		for (i = 0, sh = V_pf_srchash; i < pf_srchashmask;
		    i++, sh++) {
		    /*
		     * XXXGL: we don't ever acquire sources hash lock
		     * but if we ever do, the below call to pf_clear_srcnodes()
		     * would lead to a LOR.
		     */
		    PF_HASHROW_LOCK(sh);
		    LIST_FOREACH(sn, &sh->nodes, entry)
			if (PF_MATCHA(psnk->psnk_src.neg,
				&psnk->psnk_src.addr.v.a.addr,
				&psnk->psnk_src.addr.v.a.mask,
				&sn->addr, sn->af) &&
			    PF_MATCHA(psnk->psnk_dst.neg,
				&psnk->psnk_dst.addr.v.a.addr,
				&psnk->psnk_dst.addr.v.a.mask,
				&sn->raddr, sn->af)) {
				/* Handle state to src_node linkage */
				if (sn->states != 0)
					pf_clear_srcnodes(sn);
				sn->expire = 1;
				killed++;
			}
		    PF_HASHROW_UNLOCK(sh);
		}

		if (killed > 0)
			pf_purge_expired_src_nodes();

		psnk->psnk_killed = killed;
>>>>>>> 6828cc99
		break;

	case DIOCSETHOSTID: {
		u_int32_t	*hostid = (u_int32_t *)addr;

		PF_RULES_WLOCK();
		if (*hostid == 0)
			V_pf_status.hostid = arc4random();
		else
			V_pf_status.hostid = *hostid;
		PF_RULES_WUNLOCK();
		break;
	}

	case DIOCOSFPFLUSH:
		PF_RULES_WLOCK();
		pf_osfp_flush();
		PF_RULES_WUNLOCK();
		break;

	case DIOCIGETIFACES: {
		struct pfioc_iface *io = (struct pfioc_iface *)addr;
		struct pfi_kif *ifstore;
		size_t bufsiz;

		if (io->pfiio_esize != sizeof(struct pfi_kif)) {
			error = ENODEV;
			break;
		}

		bufsiz = io->pfiio_size * sizeof(struct pfi_kif);
		ifstore = malloc(bufsiz, M_TEMP, M_WAITOK);
		PF_RULES_RLOCK();
		pfi_get_ifaces(io->pfiio_name, ifstore, &io->pfiio_size);
		PF_RULES_RUNLOCK();
		error = copyout(ifstore, io->pfiio_buffer, bufsiz);
		free(ifstore, M_TEMP);
		break;
	}

	case DIOCSETIFFLAG: {
		struct pfioc_iface *io = (struct pfioc_iface *)addr;

		PF_RULES_WLOCK();
		error = pfi_set_flags(io->pfiio_name, io->pfiio_flags);
		PF_RULES_WUNLOCK();
		break;
	}

	case DIOCCLRIFFLAG: {
		struct pfioc_iface *io = (struct pfioc_iface *)addr;

		PF_RULES_WLOCK();
		error = pfi_clear_flags(io->pfiio_name, io->pfiio_flags);
		PF_RULES_WUNLOCK();
		break;
	}

	default:
		error = ENODEV;
		break;
	}
fail:
	CURVNET_RESTORE();

	return (error);
}

void
pfsync_state_export(struct pfsync_state *sp, struct pf_state *st)
{
	bzero(sp, sizeof(struct pfsync_state));

	/* copy from state key */
	sp->key[PF_SK_WIRE].addr[0] = st->key[PF_SK_WIRE]->addr[0];
	sp->key[PF_SK_WIRE].addr[1] = st->key[PF_SK_WIRE]->addr[1];
	sp->key[PF_SK_WIRE].port[0] = st->key[PF_SK_WIRE]->port[0];
	sp->key[PF_SK_WIRE].port[1] = st->key[PF_SK_WIRE]->port[1];
	sp->key[PF_SK_STACK].addr[0] = st->key[PF_SK_STACK]->addr[0];
	sp->key[PF_SK_STACK].addr[1] = st->key[PF_SK_STACK]->addr[1];
	sp->key[PF_SK_STACK].port[0] = st->key[PF_SK_STACK]->port[0];
	sp->key[PF_SK_STACK].port[1] = st->key[PF_SK_STACK]->port[1];
	sp->proto = st->key[PF_SK_WIRE]->proto;
	sp->af = st->key[PF_SK_WIRE]->af;

	/* copy from state */
	strlcpy(sp->ifname, st->kif->pfik_name, sizeof(sp->ifname));
	bcopy(&st->rt_addr, &sp->rt_addr, sizeof(sp->rt_addr));
	sp->creation = htonl(time_uptime - st->creation);
	sp->expire = pf_state_expires(st);
	if (sp->expire <= time_uptime)
		sp->expire = htonl(0);
	else
		sp->expire = htonl(sp->expire - time_uptime);

	sp->direction = st->direction;
	sp->log = st->log;
	sp->timeout = st->timeout;
	sp->state_flags = st->state_flags;
	if (st->src_node)
		sp->sync_flags |= PFSYNC_FLAG_SRCNODE;
	if (st->nat_src_node)
		sp->sync_flags |= PFSYNC_FLAG_NATSRCNODE;

	sp->id = st->id;
	sp->creatorid = st->creatorid;
	pf_state_peer_hton(&st->src, &sp->src);
	pf_state_peer_hton(&st->dst, &sp->dst);

	if (st->rule.ptr == NULL)
		sp->rule = htonl(-1);
	else
		sp->rule = htonl(st->rule.ptr->nr);
	if (st->anchor.ptr == NULL)
		sp->anchor = htonl(-1);
	else
		sp->anchor = htonl(st->anchor.ptr->nr);
	if (st->nat_rule.ptr == NULL)
		sp->nat_rule = htonl(-1);
	else
		sp->nat_rule = htonl(st->nat_rule.ptr->nr);

	pf_state_counter_hton(st->packets[0], sp->packets[0]);
	pf_state_counter_hton(st->packets[1], sp->packets[1]);
	pf_state_counter_hton(st->bytes[0], sp->bytes[0]);
	pf_state_counter_hton(st->bytes[1], sp->bytes[1]);

}

static void
pf_tbladdr_copyout(struct pf_addr_wrap *aw)
{
	struct pfr_ktable *kt;

	KASSERT(aw->type == PF_ADDR_TABLE, ("%s: type %u", __func__, aw->type));

	kt = aw->p.tbl;
	if (!(kt->pfrkt_flags & PFR_TFLAG_ACTIVE) && kt->pfrkt_root != NULL)
		kt = kt->pfrkt_root;
	aw->p.tbl = NULL;
	aw->p.tblcnt = (kt->pfrkt_flags & PFR_TFLAG_ACTIVE) ?
		kt->pfrkt_cnt : -1;
}

/*
 * XXX - Check for version missmatch!!!
 */
static void
pf_clear_states(void)
{
	struct pf_state	*s;
	u_int i;

	for (i = 0; i <= pf_hashmask; i++) {
		struct pf_idhash *ih = &V_pf_idhash[i];
relock:
		PF_HASHROW_LOCK(ih);
		LIST_FOREACH(s, &ih->states, entry) {
			s->timeout = PFTM_PURGE;
			/* Don't send out individual delete messages. */
			s->sync_state = PFSTATE_NOSYNC;
			pf_unlink_state(s, PF_ENTER_LOCKED);
			goto relock;
		}
		PF_HASHROW_UNLOCK(ih);
	}
}

static int
pf_clear_tables(void)
{
	struct pfioc_table io;
	int error;

	bzero(&io, sizeof(io));

	error = pfr_clr_tables(&io.pfrio_table, &io.pfrio_ndel,
	    io.pfrio_flags);

	return (error);
}

static void
pf_clear_srcnodes(struct pf_src_node *n)
{
	struct pf_state *s;
	int i;

	for (i = 0; i <= pf_hashmask; i++) {
		struct pf_idhash *ih = &V_pf_idhash[i];

		PF_HASHROW_LOCK(ih);
		LIST_FOREACH(s, &ih->states, entry) {
			if (n == NULL || n == s->src_node)
				s->src_node = NULL;
			if (n == NULL || n == s->nat_src_node)
				s->nat_src_node = NULL;
		}
		PF_HASHROW_UNLOCK(ih);
	}

	if (n == NULL) {
		struct pf_srchash *sh;

<<<<<<< HEAD
		for (i = 0, sh = V_pf_srchash; i <= V_pf_srchashmask;
=======
		for (i = 0, sh = V_pf_srchash; i < pf_srchashmask;
>>>>>>> 6828cc99
		    i++, sh++) {
			PF_HASHROW_LOCK(sh);
			LIST_FOREACH(n, &sh->nodes, entry) {
				n->expire = 1;
				n->states = 0;
			}
			PF_HASHROW_UNLOCK(sh);
		}
	} else {
		/* XXX: hash slot should already be locked here. */
		n->expire = 1;
		n->states = 0;
	}
}

static void
pf_kill_srcnodes(struct pfioc_src_node_kill *psnk)
{
	struct pf_src_node_list	 kill;

	LIST_INIT(&kill);
	for (int i = 0; i <= V_pf_srchashmask; i++) {
		struct pf_srchash *sh = &V_pf_srchash[i];
		struct pf_src_node *sn, *tmp;

		PF_HASHROW_LOCK(sh);
		LIST_FOREACH_SAFE(sn, &sh->nodes, entry, tmp)
			if (PF_MATCHA(psnk->psnk_src.neg,
			      &psnk->psnk_src.addr.v.a.addr,
			      &psnk->psnk_src.addr.v.a.mask,
			      &sn->addr, sn->af) &&
			    PF_MATCHA(psnk->psnk_dst.neg,
			      &psnk->psnk_dst.addr.v.a.addr,
			      &psnk->psnk_dst.addr.v.a.mask,
			      &sn->raddr, sn->af)) {
				pf_unlink_src_node_locked(sn);
				LIST_INSERT_HEAD(&kill, sn, entry);
				sn->expire = 1;
			}
		PF_HASHROW_UNLOCK(sh);
	}

	for (int i = 0; i <= V_pf_hashmask; i++) {
		struct pf_idhash *ih = &V_pf_idhash[i];
		struct pf_state *s;

		PF_HASHROW_LOCK(ih);
		LIST_FOREACH(s, &ih->states, entry) {
			if (s->src_node && s->src_node->expire == 1) {
#ifdef INVARIANTS
				s->src_node->states--;
#endif
				s->src_node = NULL;
			}
			if (s->nat_src_node && s->nat_src_node->expire == 1) {
#ifdef INVARIANTS
				s->nat_src_node->states--;
#endif
				s->nat_src_node = NULL;
			}
		}
		PF_HASHROW_UNLOCK(ih);
	}

	psnk->psnk_killed = pf_free_src_nodes(&kill);
}

/*
 * XXX - Check for version missmatch!!!
 */

/*
 * Duplicate pfctl -Fa operation to get rid of as much as we can.
 */
static int
shutdown_pf(void)
{
	int error = 0;
	u_int32_t t[5];
	char nn = '\0';

	V_pf_status.running = 0;

	counter_u64_free(V_pf_default_rule.states_cur);
	counter_u64_free(V_pf_default_rule.states_tot);
	counter_u64_free(V_pf_default_rule.src_nodes);

	do {
		if ((error = pf_begin_rules(&t[0], PF_RULESET_SCRUB, &nn))
		    != 0) {
			DPFPRINTF(PF_DEBUG_MISC, ("shutdown_pf: SCRUB\n"));
			break;
		}
		if ((error = pf_begin_rules(&t[1], PF_RULESET_FILTER, &nn))
		    != 0) {
			DPFPRINTF(PF_DEBUG_MISC, ("shutdown_pf: FILTER\n"));
			break;		/* XXX: rollback? */
		}
		if ((error = pf_begin_rules(&t[2], PF_RULESET_NAT, &nn))
		    != 0) {
			DPFPRINTF(PF_DEBUG_MISC, ("shutdown_pf: NAT\n"));
			break;		/* XXX: rollback? */
		}
		if ((error = pf_begin_rules(&t[3], PF_RULESET_BINAT, &nn))
		    != 0) {
			DPFPRINTF(PF_DEBUG_MISC, ("shutdown_pf: BINAT\n"));
			break;		/* XXX: rollback? */
		}
		if ((error = pf_begin_rules(&t[4], PF_RULESET_RDR, &nn))
		    != 0) {
			DPFPRINTF(PF_DEBUG_MISC, ("shutdown_pf: RDR\n"));
			break;		/* XXX: rollback? */
		}

		/* XXX: these should always succeed here */
		pf_commit_rules(t[0], PF_RULESET_SCRUB, &nn);
		pf_commit_rules(t[1], PF_RULESET_FILTER, &nn);
		pf_commit_rules(t[2], PF_RULESET_NAT, &nn);
		pf_commit_rules(t[3], PF_RULESET_BINAT, &nn);
		pf_commit_rules(t[4], PF_RULESET_RDR, &nn);

		if ((error = pf_clear_tables()) != 0)
			break;

#ifdef ALTQ
		if ((error = pf_begin_altq(&t[0])) != 0) {
			DPFPRINTF(PF_DEBUG_MISC, ("shutdown_pf: ALTQ\n"));
			break;
		}
		pf_commit_altq(t[0]);
#endif

		pf_clear_states();

		pf_clear_srcnodes(NULL);

		/* status does not use malloced mem so no need to cleanup */
		/* fingerprints and interfaces have thier own cleanup code */
	} while(0);

	return (error);
}

#ifdef INET
static int
pf_check_in(void *arg, struct mbuf **m, struct ifnet *ifp, int dir,
    struct inpcb *inp)
{
	int chk;

	chk = pf_test(PF_IN, ifp, m, inp);
	if (chk && *m) {
		m_freem(*m);
		*m = NULL;
	}

	return (chk);
}

static int
pf_check_out(void *arg, struct mbuf **m, struct ifnet *ifp, int dir,
    struct inpcb *inp)
{
	int chk;

	/* We need a proper CSUM befor we start (s. OpenBSD ip_output) */
	if ((*m)->m_pkthdr.csum_flags & CSUM_DELAY_DATA) {
		in_delayed_cksum(*m);
		(*m)->m_pkthdr.csum_flags &= ~CSUM_DELAY_DATA;
	}

	chk = pf_test(PF_OUT, ifp, m, inp);
	if (chk && *m) {
		m_freem(*m);
		*m = NULL;
	}

	return (chk);
}
#endif

#ifdef INET6
static int
pf_check6_in(void *arg, struct mbuf **m, struct ifnet *ifp, int dir,
    struct inpcb *inp)
{
	int chk;

	/*
	 * In case of loopback traffic IPv6 uses the real interface in
	 * order to support scoped addresses. In order to support stateful
	 * filtering we have change this to lo0 as it is the case in IPv4.
	 */
	CURVNET_SET(ifp->if_vnet);
	chk = pf_test6(PF_IN, (*m)->m_flags & M_LOOP ? V_loif : ifp, m, inp);
	CURVNET_RESTORE();
	if (chk && *m) {
		m_freem(*m);
		*m = NULL;
	}
	return chk;
}

static int
pf_check6_out(void *arg, struct mbuf **m, struct ifnet *ifp, int dir,
    struct inpcb *inp)
{
	int chk;

	/* We need a proper CSUM before we start (s. OpenBSD ip_output) */
	if ((*m)->m_pkthdr.csum_flags & CSUM_DELAY_DATA) {
#ifdef INET
		/* XXX-BZ copy&paste error from r126261? */
		in_delayed_cksum(*m);
#endif
		(*m)->m_pkthdr.csum_flags &= ~CSUM_DELAY_DATA;
	}
	CURVNET_SET(ifp->if_vnet);
	chk = pf_test6(PF_OUT, ifp, m, inp);
	CURVNET_RESTORE();
	if (chk && *m) {
		m_freem(*m);
		*m = NULL;
	}
	return chk;
}
#endif /* INET6 */

static int
hook_pf(void)
{
#ifdef INET
	struct pfil_head *pfh_inet;
#endif
#ifdef INET6
	struct pfil_head *pfh_inet6;
#endif

	if (V_pf_pfil_hooked)
		return (0);

#ifdef INET
	pfh_inet = pfil_head_get(PFIL_TYPE_AF, AF_INET);
	if (pfh_inet == NULL)
		return (ESRCH); /* XXX */
	pfil_add_hook(pf_check_in, NULL, PFIL_IN | PFIL_WAITOK, pfh_inet);
	pfil_add_hook(pf_check_out, NULL, PFIL_OUT | PFIL_WAITOK, pfh_inet);
#endif
#ifdef INET6
	pfh_inet6 = pfil_head_get(PFIL_TYPE_AF, AF_INET6);
	if (pfh_inet6 == NULL) {
#ifdef INET
		pfil_remove_hook(pf_check_in, NULL, PFIL_IN | PFIL_WAITOK,
		    pfh_inet);
		pfil_remove_hook(pf_check_out, NULL, PFIL_OUT | PFIL_WAITOK,
		    pfh_inet);
#endif
		return (ESRCH); /* XXX */
	}
	pfil_add_hook(pf_check6_in, NULL, PFIL_IN | PFIL_WAITOK, pfh_inet6);
	pfil_add_hook(pf_check6_out, NULL, PFIL_OUT | PFIL_WAITOK, pfh_inet6);
#endif

	V_pf_pfil_hooked = 1;
	return (0);
}

static int
dehook_pf(void)
{
#ifdef INET
	struct pfil_head *pfh_inet;
#endif
#ifdef INET6
	struct pfil_head *pfh_inet6;
#endif

	if (V_pf_pfil_hooked == 0)
		return (0);

#ifdef INET
	pfh_inet = pfil_head_get(PFIL_TYPE_AF, AF_INET);
	if (pfh_inet == NULL)
		return (ESRCH); /* XXX */
	pfil_remove_hook(pf_check_in, NULL, PFIL_IN | PFIL_WAITOK,
	    pfh_inet);
	pfil_remove_hook(pf_check_out, NULL, PFIL_OUT | PFIL_WAITOK,
	    pfh_inet);
#endif
#ifdef INET6
	pfh_inet6 = pfil_head_get(PFIL_TYPE_AF, AF_INET6);
	if (pfh_inet6 == NULL)
		return (ESRCH); /* XXX */
	pfil_remove_hook(pf_check6_in, NULL, PFIL_IN | PFIL_WAITOK,
	    pfh_inet6);
	pfil_remove_hook(pf_check6_out, NULL, PFIL_OUT | PFIL_WAITOK,
	    pfh_inet6);
#endif

	V_pf_pfil_hooked = 0;
	return (0);
}

static int
pf_load(void)
{
	int error;

	VNET_ITERATOR_DECL(vnet_iter);

	VNET_LIST_RLOCK();
	VNET_FOREACH(vnet_iter) {
		CURVNET_SET(vnet_iter);
		V_pf_pfil_hooked = 0;
		V_pf_end_threads = 0;
		TAILQ_INIT(&V_pf_tags);
		TAILQ_INIT(&V_pf_qids);
		CURVNET_RESTORE();
	}
	VNET_LIST_RUNLOCK();

	rw_init(&pf_rules_lock, "pf rulesets");

	pf_dev = make_dev(&pf_cdevsw, 0, 0, 0, 0600, PF_NAME);
	if ((error = pfattach()) != 0)
		return (error);

	return (0);
}

static int
pf_unload(void)
{
	int error = 0;

	PF_RULES_WLOCK();
	V_pf_status.running = 0;
	PF_RULES_WUNLOCK();
	swi_remove(V_pf_swi_cookie);
	error = dehook_pf();
	if (error) {
		/*
		 * Should not happen!
		 * XXX Due to error code ESRCH, kldunload will show
		 * a message like 'No such process'.
		 */
		printf("%s : pfil unregisteration fail\n", __FUNCTION__);
		return error;
	}
	PF_RULES_WLOCK();
	shutdown_pf();
	V_pf_end_threads = 1;
	while (V_pf_end_threads < 2) {
		wakeup_one(pf_purge_thread);
		rw_sleep(pf_purge_thread, &pf_rules_lock, 0, "pftmo", 0);
	}
	pf_normalize_cleanup();
	pfi_cleanup();
	pfr_cleanup();
	pf_osfp_flush();
	pf_cleanup();
	PF_RULES_WUNLOCK();
	destroy_dev(pf_dev);
	rw_destroy(&pf_rules_lock);

	return (error);
}

static int
pf_modevent(module_t mod, int type, void *data)
{
	int error = 0;

	switch(type) {
	case MOD_LOAD:
		error = pf_load();
		break;
	case MOD_QUIESCE:
		/*
		 * Module should not be unloaded due to race conditions.
		 */
		error = EBUSY;
		break;
	case MOD_UNLOAD:
		error = pf_unload();
		break;
	default:
		error = EINVAL;
		break;
	}

	return (error);
}

static moduledata_t pf_mod = {
	"pf",
	pf_modevent,
	0
};

DECLARE_MODULE(pf, pf_mod, SI_SUB_PSEUDO, SI_ORDER_FIRST);
MODULE_VERSION(pf, PF_MODVER);<|MERGE_RESOLUTION|>--- conflicted
+++ resolved
@@ -3095,11 +3095,7 @@
 		uint32_t		 i, nr = 0;
 
 		if (psn->psn_len == 0) {
-<<<<<<< HEAD
-			for (i = 0, sh = V_pf_srchash; i <= V_pf_srchashmask;
-=======
-			for (i = 0, sh = V_pf_srchash; i < pf_srchashmask;
->>>>>>> 6828cc99
+			for (i = 0, sh = V_pf_srchash; i <= pf_srchashmask;
 			    i++, sh++) {
 				PF_HASHROW_LOCK(sh);
 				LIST_FOREACH(n, &sh->nodes, entry)
@@ -3111,11 +3107,7 @@
 		}
 
 		p = pstore = malloc(psn->psn_len, M_TEMP, M_WAITOK);
-<<<<<<< HEAD
-		for (i = 0, sh = V_pf_srchash; i <= V_pf_srchashmask;
-=======
-		for (i = 0, sh = V_pf_srchash; i < pf_srchashmask;
->>>>>>> 6828cc99
+		for (i = 0, sh = V_pf_srchash; i <= pf_srchashmask;
 		    i++, sh++) {
 		    PF_HASHROW_LOCK(sh);
 		    LIST_FOREACH(n, &sh->nodes, entry) {
@@ -3165,48 +3157,8 @@
 		break;
 	}
 
-<<<<<<< HEAD
 	case DIOCKILLSRCNODES:
 		pf_kill_srcnodes((struct pfioc_src_node_kill *)addr);
-=======
-	case DIOCKILLSRCNODES: {
-		struct pfioc_src_node_kill *psnk =
-		    (struct pfioc_src_node_kill *)addr;
-		struct pf_srchash	*sh;
-		struct pf_src_node	*sn;
-		u_int			i, killed = 0;
-
-		for (i = 0, sh = V_pf_srchash; i < pf_srchashmask;
-		    i++, sh++) {
-		    /*
-		     * XXXGL: we don't ever acquire sources hash lock
-		     * but if we ever do, the below call to pf_clear_srcnodes()
-		     * would lead to a LOR.
-		     */
-		    PF_HASHROW_LOCK(sh);
-		    LIST_FOREACH(sn, &sh->nodes, entry)
-			if (PF_MATCHA(psnk->psnk_src.neg,
-				&psnk->psnk_src.addr.v.a.addr,
-				&psnk->psnk_src.addr.v.a.mask,
-				&sn->addr, sn->af) &&
-			    PF_MATCHA(psnk->psnk_dst.neg,
-				&psnk->psnk_dst.addr.v.a.addr,
-				&psnk->psnk_dst.addr.v.a.mask,
-				&sn->raddr, sn->af)) {
-				/* Handle state to src_node linkage */
-				if (sn->states != 0)
-					pf_clear_srcnodes(sn);
-				sn->expire = 1;
-				killed++;
-			}
-		    PF_HASHROW_UNLOCK(sh);
-		}
-
-		if (killed > 0)
-			pf_purge_expired_src_nodes();
-
-		psnk->psnk_killed = killed;
->>>>>>> 6828cc99
 		break;
 
 	case DIOCSETHOSTID: {
@@ -3411,11 +3363,7 @@
 	if (n == NULL) {
 		struct pf_srchash *sh;
 
-<<<<<<< HEAD
-		for (i = 0, sh = V_pf_srchash; i <= V_pf_srchashmask;
-=======
-		for (i = 0, sh = V_pf_srchash; i < pf_srchashmask;
->>>>>>> 6828cc99
+		for (i = 0, sh = V_pf_srchash; i <= pf_srchashmask;
 		    i++, sh++) {
 			PF_HASHROW_LOCK(sh);
 			LIST_FOREACH(n, &sh->nodes, entry) {
@@ -3437,7 +3385,7 @@
 	struct pf_src_node_list	 kill;
 
 	LIST_INIT(&kill);
-	for (int i = 0; i <= V_pf_srchashmask; i++) {
+	for (int i = 0; i <= pf_srchashmask; i++) {
 		struct pf_srchash *sh = &V_pf_srchash[i];
 		struct pf_src_node *sn, *tmp;
 
@@ -3458,7 +3406,7 @@
 		PF_HASHROW_UNLOCK(sh);
 	}
 
-	for (int i = 0; i <= V_pf_hashmask; i++) {
+	for (int i = 0; i <= pf_hashmask; i++) {
 		struct pf_idhash *ih = &V_pf_idhash[i];
 		struct pf_state *s;
 
