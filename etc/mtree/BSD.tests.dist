--- conflicted
+++ resolved
@@ -354,11 +354,8 @@
         ..
     ..
     sys
-<<<<<<< HEAD
-=======
         aio
         ..
->>>>>>> 4e440231
         fifo
         ..
         file
@@ -369,18 +366,11 @@
         ..
         kqueue
         ..
-<<<<<<< HEAD
-=======
-        mmap
-        ..
->>>>>>> 4e440231
         mqueue
         ..
         netinet
         ..
         opencrypto
-        ..
-        posixshm
         ..
         pjdfstest
             chflags
@@ -413,10 +403,6 @@
             ..
             unlink
             ..
-        ..
-        socket
-        ..
-        vfs
         ..
     ..
     usr.bin
