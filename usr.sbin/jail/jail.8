--- conflicted
+++ resolved
@@ -1,5 +1,5 @@
 .\" Copyright (c) 2000, 2003 Robert N. M. Watson
-.\" Copyright (c) 2008-2011 James Gritton
+.\" Copyright (c) 2008-2012 James Gritton
 .\" All rights reserved.
 .\"
 .\" Redistribution and use in source and binary forms, with or without
@@ -25,11 +25,7 @@
 .\"
 .\" $FreeBSD$
 .\"
-<<<<<<< HEAD
-.Dd February 29, 2012
-=======
-.Dd February 26, 2012
->>>>>>> 0c4d49e9
+.Dd April 26, 2012
 .Dt JAIL 8
 .Os
 .Sh NAME
@@ -402,16 +398,10 @@
 least as secure.
 .It Va devfs_ruleset
 The number of the devfs ruleset that is enforced for mounting devfs in
-<<<<<<< HEAD
 this jail.
 A value of zero (default) means no ruleset is enforced.
 Descendant jails inherit the parent jail's devfs ruleset enforcement.
 Mounting devfs inside a jail is possible only if the
-=======
-this jail. A value of zero (default) means no ruleset is enforced. Descendant
-jails inherit the parent jail's devfs ruleset enforcement. Mounting devfs
-inside a jail is possible only if the
->>>>>>> 0c4d49e9
 .Va allow.mount
 and
 .Va allow.mount.devfs
@@ -419,6 +409,17 @@
 .Va enforce_statfs
 is set to a value lower than 2.
 Devfs rules and rulesets cannot be viewed or modified from inside a jail.
+.Pp
+NOTE: It is important that only appropriate device nodes in devfs be
+exposed to a jail; access to disk devices in the jail may permit processes
+in the jail to bypass the jail sandboxing by modifying files outside of
+the jail.
+See
+.Xr devfs 8
+for information on how to use devfs rules to limit access to entries
+in the per-jail devfs.
+A simple devfs ruleset for jails is available as ruleset #4 in
+.Pa /etc/defaults/devfs.rules .
 .It Va children.max
 The number of child jails allowed to be created by this jail (or by
 other jails under this jail).
@@ -524,13 +525,8 @@
 .Va allow.mount
 and if
 .Va enforce_statfs
-<<<<<<< HEAD
 is set to a value lower than 2.
 Please consider restricting the devfs ruleset with the
-=======
-is set to a value lower than 2. Please consider restricting the devfs ruleset
-with the
->>>>>>> 0c4d49e9
 .Va devfs_ruleset
 option.
 .It Va allow.mount.nullfs
@@ -541,7 +537,6 @@
 and if
 .Va enforce_statfs
 is set to a value lower than 2.
-<<<<<<< HEAD
 .It Va allow.mount.procfs
 privileged users inside the jail will be able to mount and unmount the
 procfs file system.
@@ -550,8 +545,6 @@
 and if
 .Va enforce_statfs
 is set to a value lower than 2.
-=======
->>>>>>> 0c4d49e9
 .It Va allow.mount.zfs
 privileged users inside the jail will be able to mount and unmount the
 ZFS file system.
@@ -559,12 +552,8 @@
 .Va allow.mount
 and if
 .Va enforce_statfs
-<<<<<<< HEAD
 is set to a value lower than 2.
 See
-=======
-is set to a value lower than 2. See
->>>>>>> 0c4d49e9
 .Xr zfs 8
 for information on how to configure the ZFS filesystem to operate from
 within a jail.
@@ -891,7 +880,6 @@
 or for running a virtual server.
 .Pp
 Start a shell in the jail:
-.Pp
 .Bd -literal -offset indent
 jail -c path=/data/jail/testjail mount.devfs host.hostname=testhostname \\
 	ip4.addr=192.0.2.100 command=/bin/sh
@@ -1006,7 +994,6 @@
 cannot be used successfully within the jail.
 To kill all processes from within a jail, you may use one of the
 following commands, depending on what you want to accomplish:
-.Pp
 .Bd -literal -offset indent
 kill -TERM -1
 kill -KILL -1
@@ -1195,6 +1182,8 @@
 .Fx 4.0 .
 Hierarchical/extensible jails were introduced in
 .Fx 8.0 .
+The configuration file was introduced in
+.Fx 10.0 .
 .Sh AUTHORS
 .An -nosplit
 The jail feature was written by
