--- conflicted
+++ resolved
@@ -51,18 +51,16 @@
 
 ****************************** SPECIAL WARNING: ******************************
 
-<<<<<<< HEAD
 2017mmdd:
 	Clang, llvm, lldb, compiler-rt and libc++ have been upgraded to 4.0.0.
 	Please see the 20141231 entry below for information about prerequisites
 	and upgrading, if you are not already using clang 3.5.0 or higher.
-=======
+
 20170221:
 	The code that provides support for ZFS .zfs/ directory functionality
 	has been reimplemented.  It's not possible now to create a snapshot
 	by mkdir under .zfs/snapshot/.  That should be the only user visible
 	change.
->>>>>>> ae9b952c
 
 20170216:
 	EISA bus support has been removed. The WITH_EISA option is no longer
