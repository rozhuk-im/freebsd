# $FreeBSD$
#
# This file contains common settings used for building FreeBSD
# sources.

# Enable various levels of compiler warning checks.  These may be
# overridden (e.g. if using a non-gcc compiler) by defining NO_WARNS.

# for GCC:   http://gcc.gnu.org/onlinedocs/gcc-4.2.1/gcc/Warning-Options.html

.include <bsd.compiler.mk>

# the default is gnu99 for now
CSTD?=		gnu99

.if ${CSTD} == "k&r"
CFLAGS+=	-traditional
.elif ${CSTD} == "c89" || ${CSTD} == "c90"
CFLAGS+=	-std=iso9899:1990
.elif ${CSTD} == "c94" || ${CSTD} == "c95"
CFLAGS+=	-std=iso9899:199409
.elif ${CSTD} == "c99"
CFLAGS+=	-std=iso9899:1999
.else # CSTD
CFLAGS+=	-std=${CSTD}
.endif # CSTD
# -pedantic is problematic because it also imposes namespace restrictions
#CFLAGS+=	-pedantic
.if defined(WARNS)
.if ${WARNS} >= 1
CWARNFLAGS+=	-Wsystem-headers
.if !defined(NO_WERROR) && !defined(NO_WERROR.${COMPILER_TYPE})
CWARNFLAGS+=	-Werror
.endif # !NO_WERROR && !NO_WERROR.${COMPILER_TYPE}
.endif # WARNS >= 1
.if ${WARNS} >= 2
CWARNFLAGS+=	-Wall -Wno-format-y2k
.endif # WARNS >= 2
.if ${WARNS} >= 3
CWARNFLAGS+=	-W -Wno-unused-parameter -Wstrict-prototypes\
		-Wmissing-prototypes -Wpointer-arith
.endif # WARNS >= 3
.if ${WARNS} >= 4
CWARNFLAGS+=	-Wreturn-type -Wcast-qual -Wwrite-strings -Wswitch -Wshadow\
		-Wunused-parameter
.if !defined(NO_WCAST_ALIGN) && !defined(NO_WCAST_ALIGN.${COMPILER_TYPE})
CWARNFLAGS+=	-Wcast-align
.endif # !NO_WCAST_ALIGN !NO_WCAST_ALIGN.${COMPILER_TYPE}
.endif # WARNS >= 4
# BDECFLAGS
.if ${WARNS} >= 6
CWARNFLAGS+=	-Wchar-subscripts -Winline -Wnested-externs -Wredundant-decls\
		-Wold-style-definition
.if !defined(NO_WMISSING_VARIABLE_DECLARATIONS)
CWARNFLAGS.clang+=	-Wmissing-variable-declarations
.endif
.endif # WARNS >= 6
.if ${WARNS} >= 2 && ${WARNS} <= 4
# XXX Delete -Wuninitialized by default for now -- the compiler doesn't
# XXX always get it right.
CWARNFLAGS+=	-Wno-uninitialized
.endif # WARNS >=2 && WARNS <= 4
CWARNFLAGS+=	-Wno-pointer-sign
# Clang has more warnings enabled by default, and when using -Wall, so if WARNS
# is set to low values, these have to be disabled explicitly.
.if ${WARNS} <= 6
<<<<<<< HEAD
CWARNFLAGS+=	-Wno-empty-body -Wno-string-plus-int
.if ${COMPILER_VERSION} > 3.3
CWARNFLAGS+=	-Wno-unused-const-variable
.endif
=======
CWARNFLAGS.clang+=	-Wno-empty-body -Wno-string-plus-int -Wno-unused-const-variable
>>>>>>> 16aa1f09
.endif # WARNS <= 6
.if ${WARNS} <= 3
CWARNFLAGS.clang+=	-Wno-tautological-compare -Wno-unused-value\
		-Wno-parentheses-equality -Wno-unused-function -Wno-enum-conversion
.endif # WARNS <= 3
.if ${WARNS} <= 2
CWARNFLAGS.clang+=	-Wno-switch -Wno-switch-enum -Wno-knr-promoted-parameter
.endif # WARNS <= 2
.if ${WARNS} <= 1
CWARNFLAGS.clang+=	-Wno-parentheses
.endif # WARNS <= 1
.if defined(NO_WARRAY_BOUNDS)
CWARNFLAGS.clang+=	-Wno-array-bounds
.endif # NO_WARRAY_BOUNDS
.endif # WARNS

.if defined(FORMAT_AUDIT)
WFORMAT=	1
.endif # FORMAT_AUDIT
.if defined(WFORMAT)
.if ${WFORMAT} > 0
#CWARNFLAGS+=	-Wformat-nonliteral -Wformat-security -Wno-format-extra-args
CWARNFLAGS+=	-Wformat=2 -Wno-format-extra-args
.if ${WARNS} <= 3
CWARNFLAGS.clang+=	-Wno-format-nonliteral
.endif # WARNS <= 3
.if !defined(NO_WERROR) && !defined(NO_WERROR.${COMPILER_TYPE})
CWARNFLAGS+=	-Werror
.endif # !NO_WERROR && !NO_WERROR.${COMPILER_TYPE}
.endif # WFORMAT > 0
.endif # WFORMAT
.if defined(NO_WFORMAT) || defined(NO_WFORMAT.${COMPILER_TYPE})
CWARNFLAGS+=	-Wno-format
.endif # NO_WFORMAT || NO_WFORMAT.${COMPILER_TYPE}

.if defined(IGNORE_PRAGMA)
CWARNFLAGS+=	-Wno-unknown-pragmas
.endif # IGNORE_PRAGMA

.if ${COMPILER_TYPE} == "clang"
# Would love to do this unconditionally, but can't due to its use in
# kernel build coupled with CFLAGS.${TARGET} feature
CLANG_NO_IAS=	 -no-integrated-as
.endif
CLANG_OPT_SMALL= -mstack-alignment=8 -mllvm -inline-threshold=3\
		 -mllvm -enable-load-pre=false -mllvm -simplifycfg-dup-ret
CFLAGS.clang+=	 -Qunused-arguments
.if ${MACHINE_CPUARCH} == "sparc64"
# Don't emit .cfi directives, since we must use GNU as on sparc64, for now.
CFLAGS.clang+=	 -fno-dwarf2-cfi-asm
.endif # SPARC64
# The libc++ headers use c++11 extensions.  These are normally silenced because
# they are treated as system headers, but we explicitly disable that warning
# suppression when building the base system to catch bugs in our headers.
# Eventually we'll want to start building the base system C++ code as C++11,
# but not yet.
CXXFLAGS.clang+=	 -Wno-c++11-extensions

.if ${MK_SSP} != "no" && ${MACHINE_CPUARCH} != "ia64" && \
    ${MACHINE_CPUARCH} != "arm" && ${MACHINE_CPUARCH} != "mips"
# Don't use -Wstack-protector as it breaks world with -Werror.
SSP_CFLAGS?=	-fstack-protector
CFLAGS+=	${SSP_CFLAGS}
.endif # SSP && !IA64 && !ARM && !MIPS

# Allow user-specified additional warning flags, plus compiler specific flag overrides.
# Unless we're early in the build, in which case don't (which is lame, this should
# be handled by NO_WARNS which needs to migrate to something else.
.if !defined(NO_WARNS) && !defined(EARLY_BUILD)
CFLAGS+=	${CWARNFLAGS} ${CWARNFLAGS.${COMPILER_TYPE}}
.endif

# Not sure this is 100% kosher, but I think that EARLY_BUILD must be only
# defined when we're not building programs that use the CFLAGS.foo feature.
.if !defined(EARLY_BUILD)
CFLAGS+=	 ${CFLAGS.${COMPILER_TYPE}}
CXXFLAGS+=	 ${CXXFLAGS.${COMPILER_TYPE}}
.endif

# Tell bmake not to mistake standard targets for things to be searched for
# or expect to ever be up-to-date.
PHONY_NOTMAIN = afterdepend afterinstall all beforedepend beforeinstall \
		beforelinking build build-tools buildfiles buildincludes \
		checkdpadd clean cleandepend cleandir cleanobj configure \
		depend dependall distclean distribute exe extract \
		html includes install installfiles installincludes lint \
		obj objlink objs objwarn realall realdepend \
		realinstall regress subdir-all subdir-depend subdir-install \
		tags whereobj

.if defined(PORTNAME)
PHONY_NOTMAIN+=	fetch patch
.endif

.if defined(.PARSEDIR)
# we don't want ${PROG} to be PHONY
.PHONY: ${PHONY_NOTMAIN:N${PROG:U}}
.else
.PHONY: ${PHONY_NOTMAIN}
.endif
.NOTMAIN: ${PHONY_NOTMAIN}

.if !defined(.PARSEDIR)
# this is a no-op
.WAIT:
.endif

.if ${MK_STAGING} != "no"
.if defined(_SKIP_BUILD) || (!make(all) && !make(clean*))
_SKIP_STAGING?= yes
.endif
.if ${_SKIP_STAGING:Uno} == "yes"
staging stage_libs stage_files stage_as stage_links stage_symlinks:
.else
# allow targets like beforeinstall to be leveraged
DESTDIR= ${STAGE_OBJTOP}

.if commands(beforeinstall)
.if !empty(_LIBS) || ${MK_STAGING_PROG} != "no"
staging: beforeinstall
.endif
.endif

# normally only libs and includes are staged
.if ${MK_STAGING_PROG} != "no"
STAGE_DIR.prog= ${STAGE_OBJTOP}${BINDIR}

.if !empty(PROG) || !empty(PROGS)
.if defined(PROGNAME)
STAGE_AS_SETS+= prog
STAGE_AS_${PROG}= ${PROGNAME}
stage_as.prog: ${PROG}
.else
STAGE_SETS+= prog
stage_files.prog: ${PROG}
staging: stage_files
.endif
.endif
.endif

.if !empty(_LIBS) && !defined(INTERNALLIB)
stage_libs: ${_LIBS}
.if defined(SHLIB_NAME) && defined(DEBUG_FLAGS) && target(${SHLIB_NAME}.symbols)
stage_libs: ${SHLIB_NAME}.symbols
.endif
.endif

.if !empty(INCS) || !empty(INCSGROUPS) && target(buildincludes)
beforebuild: buildincludes
.endif

.for t in stage_libs stage_files stage_as
.if target($t)
staging: $t
.endif
.endfor

.if !empty(STAGE_AS_SETS)
staging: stage_as
.endif

.if !empty(_LIBS) || ${MK_STAGING_PROG} != "no"

.if !empty(LINKS)
staging: stage_links
.if ${MAKE_VERSION} < 20131001
stage_links.links: ${_LIBS} ${PROG}
.endif
STAGE_SETS+= links
STAGE_LINKS.links= ${LINKS}
.endif

.if !empty(SYMLINKS)
staging: stage_symlinks
STAGE_SETS+= links
STAGE_SYMLINKS.links= ${SYMLINKS}
.endif

.endif

.include <meta.stage.mk>
.endif
.endif
<|MERGE_RESOLUTION|>--- conflicted
+++ resolved
@@ -64,14 +64,10 @@
 # Clang has more warnings enabled by default, and when using -Wall, so if WARNS
 # is set to low values, these have to be disabled explicitly.
 .if ${WARNS} <= 6
-<<<<<<< HEAD
-CWARNFLAGS+=	-Wno-empty-body -Wno-string-plus-int
+CWARNFLAGS.clang+=	-Wno-empty-body -Wno-string-plus-int
 .if ${COMPILER_VERSION} > 3.3
-CWARNFLAGS+=	-Wno-unused-const-variable
-.endif
-=======
-CWARNFLAGS.clang+=	-Wno-empty-body -Wno-string-plus-int -Wno-unused-const-variable
->>>>>>> 16aa1f09
+CWARNFLAGS.clang+=	-Wno-unused-const-variable
+.endif
 .endif # WARNS <= 6
 .if ${WARNS} <= 3
 CWARNFLAGS.clang+=	-Wno-tautological-compare -Wno-unused-value\
