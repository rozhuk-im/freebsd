--- conflicted
+++ resolved
@@ -140,14 +140,9 @@
 .if !defined(USER)
 USER!=	id -un
 .endif
-<<<<<<< HEAD
 _gid!=	id -g
 _gn!=	id -gn
-.for x in BIN CONF DOC INFO KMOD LIB MAN NLS SHARE
-=======
-_gid!=	id -gn
 .for x in BIN CONF DOC DTB INFO KMOD LIB MAN NLS SHARE
->>>>>>> e6b664c3
 $xOWN=	${USER}
 $xGRP=	${_gn}
 .endfor
