--- conflicted
+++ resolved
@@ -22,17 +22,8 @@
 
 SMAKE=	MAKEFLAGS= ${MAKE} -C ${.CURDIR}
 
-.if !make(shell*)
-# check that make -V '${VARIABLE}' works
-V_expn != V_OK=ok ${SMAKE} -r -f /dev/null -V '$${V_OK}'
-.endif
-
 all:
-	@echo '0..16'
-	@test "${V_expn}" != "" || \
-		{ echo ${MAKE} -V '$${VARIABLE}': no output; \
-		${MAKE} -C ${.CURDIR} failure; }
-	@echo "ok 0 - make -V # handles substitution"
+	@echo '1..16'
 	@${SMAKE} C_check || { cd ${.CURDIR} ; ${MAKE} failure ; }
 	@echo "ok 1 - C_check # Test of -C flag existence detected no regression."
 	@echo 1:${DATA1} 2:${DATA2} 3:${DATA3} 4:${DATA4} 5:${DATA5} | \
@@ -65,13 +56,7 @@
 	@echo "ok 14 shell # Test shell detected no regression."
 	@${SMAKE} shell_1 || ${SMAKE} failure
 	@echo "ok 15 shell_1 # Test shell_1 detected no regression."
-<<<<<<< HEAD
-.if defined(.PARSEDIR)
-	@echo "skipped 16 shell_2 # bmake handles shell errors differently"
-.else
-=======
 .if !defined(.PARSEDIR)
->>>>>>> 85823a3b
 	@${SMAKE} shell_2 || ${SMAKE} failure
 	@echo "ok 16 shell_2 # Test shell_2 detected no regression."
 .endif
